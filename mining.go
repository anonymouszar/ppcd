--- conflicted
+++ resolved
@@ -10,26 +10,18 @@
 	"fmt"
 	"time"
 
-<<<<<<< HEAD
+	"github.com/ppcsuite/btcutil"
 	"github.com/ppcsuite/ppcd/blockchain"
 	"github.com/ppcsuite/ppcd/database"
 	"github.com/ppcsuite/ppcd/txscript"
-	"github.com/ppcsuite/btcutil"
-	"github.com/ppcsuite/btcwire"
-=======
-	"github.com/btcsuite/btcd/blockchain"
-	"github.com/btcsuite/btcd/database"
-	"github.com/btcsuite/btcd/txscript"
-	"github.com/btcsuite/btcd/wire"
-	"github.com/btcsuite/btcutil"
->>>>>>> 03433dad
+	"github.com/ppcsuite/ppcd/wire"
 )
 
 const (
 	// generatedBlockVersion is the version of the block being generated.
 	// It is defined as a constant here rather than using the
 	// wire.BlockVersion constant since a change in the block version
-	// will require changes to the generated block.  Using the btcwire
+	// will require changes to the generated block.  Using the wire
 	// constant for generated block version could allow creation of invalid
 	// blocks for the updated version.
 	generatedBlockVersion = 2
