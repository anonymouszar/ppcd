// Copyright (c) 2014 The btcsuite developers
// Use of this source code is governed by an ISC
// license that can be found in the LICENSE file.

package main

import (
	"container/heap"
	"container/list"
	"fmt"
	"time"

	"github.com/ppcsuite/btcutil"
	"github.com/ppcsuite/ppcd/blockchain"
	"github.com/ppcsuite/ppcd/database"
	"github.com/ppcsuite/ppcd/txscript"
	"github.com/ppcsuite/ppcd/wire"
)

const (
	// generatedBlockVersion is the version of the block being generated.
	// It is defined as a constant here rather than using the
	// wire.BlockVersion constant since a change in the block version
	// will require changes to the generated block.  Using the wire constant
	// for generated block version could allow creation of invalid blocks
	// for the updated version.
<<<<<<< HEAD
	generatedBlockVersion = 2
=======
	generatedBlockVersion = 4
>>>>>>> cea5d3c1

	// minHighPriority is the minimum priority value that allows a
	// transaction to be considered high priority.
	minHighPriority = btcutil.SatoshiPerBitcoin * 144.0 / 250

	// blockHeaderOverhead is the max number of bytes it takes to serialize
	// a block header and max possible transaction count.
	blockHeaderOverhead = wire.MaxBlockHeaderPayload + wire.MaxVarIntPayload

	// coinbaseFlags is added to the coinbase script of a generated block
	// and is used to monitor BIP16 support as well as blocks that are
	// generated via ppcd.
	coinbaseFlags = "/P2SH/ppcd/"
)

// txPrioItem houses a transaction along with extra information that allows the
// transaction to be prioritized and track dependencies on other transactions
// which have not been mined into a block yet.
type txPrioItem struct {
	tx       *btcutil.Tx
	fee      int64
	priority float64
	feePerKB float64

	// dependsOn holds a map of transaction hashes which this one depends
	// on.  It will only be set when the transaction references other
	// transactions in the memory pool and hence must come after them in
	// a block.
	dependsOn map[wire.ShaHash]struct{}
}

// txPriorityQueueLessFunc describes a function that can be used as a compare
// function for a transaction priority queue (txPriorityQueue).
type txPriorityQueueLessFunc func(*txPriorityQueue, int, int) bool

// txPriorityQueue implements a priority queue of txPrioItem elements that
// supports an arbitrary compare function as defined by txPriorityQueueLessFunc.
type txPriorityQueue struct {
	lessFunc txPriorityQueueLessFunc
	items    []*txPrioItem
}

// Len returns the number of items in the priority queue.  It is part of the
// heap.Interface implementation.
func (pq *txPriorityQueue) Len() int {
	return len(pq.items)
}

// Less returns whether the item in the priority queue with index i should sort
// before the item with index j by deferring to the assigned less function.  It
// is part of the heap.Interface implementation.
func (pq *txPriorityQueue) Less(i, j int) bool {
	return pq.lessFunc(pq, i, j)
}

// Swap swaps the items at the passed indices in the priority queue.  It is
// part of the heap.Interface implementation.
func (pq *txPriorityQueue) Swap(i, j int) {
	pq.items[i], pq.items[j] = pq.items[j], pq.items[i]
}

// Push pushes the passed item onto the priority queue.  It is part of the
// heap.Interface implementation.
func (pq *txPriorityQueue) Push(x interface{}) {
	pq.items = append(pq.items, x.(*txPrioItem))
}

// Pop removes the highest priority item (according to Less) from the priority
// queue and returns it.  It is part of the heap.Interface implementation.
func (pq *txPriorityQueue) Pop() interface{} {
	n := len(pq.items)
	item := pq.items[n-1]
	pq.items[n-1] = nil
	pq.items = pq.items[0 : n-1]
	return item
}

// SetLessFunc sets the compare function for the priority queue to the provided
// function.  It also invokes heap.Init on the priority queue using the new
// function so it can immediately be used with heap.Push/Pop.
func (pq *txPriorityQueue) SetLessFunc(lessFunc txPriorityQueueLessFunc) {
	pq.lessFunc = lessFunc
	heap.Init(pq)
}

// txPQByPriority sorts a txPriorityQueue by transaction priority and then fees
// per kilobyte.
func txPQByPriority(pq *txPriorityQueue, i, j int) bool {
	// Using > here so that pop gives the highest priority item as opposed
	// to the lowest.  Sort by priority first, then fee.
	if pq.items[i].priority == pq.items[j].priority {
		return pq.items[i].feePerKB > pq.items[j].feePerKB
	}
	return pq.items[i].priority > pq.items[j].priority

}

// txPQByFee sorts a txPriorityQueue by fees per kilobyte and then transaction
// priority.
func txPQByFee(pq *txPriorityQueue, i, j int) bool {
	// Using > here so that pop gives the highest fee item as opposed
	// to the lowest.  Sort by fee first, then priority.
	if pq.items[i].feePerKB == pq.items[j].feePerKB {
		return pq.items[i].priority > pq.items[j].priority
	}
	return pq.items[i].feePerKB > pq.items[j].feePerKB
}

// newTxPriorityQueue returns a new transaction priority queue that reserves the
// passed amount of space for the elements.  The new priority queue uses either
// the txPQByPriority or the txPQByFee compare function depending on the
// sortByFee parameter and is already initialized for use with heap.Push/Pop.
// The priority queue can grow larger than the reserved space, but extra copies
// of the underlying array can be avoided by reserving a sane value.
func newTxPriorityQueue(reserve int, sortByFee bool) *txPriorityQueue {
	pq := &txPriorityQueue{
		items: make([]*txPrioItem, 0, reserve),
	}
	if sortByFee {
		pq.SetLessFunc(txPQByFee)
	} else {
		pq.SetLessFunc(txPQByPriority)
	}
	return pq
}

// BlockTemplate houses a block that has yet to be solved along with additional
// details about the fees and the number of signature operations for each
// transaction in the block.
type BlockTemplate struct {
	block           *wire.MsgBlock
	fees            []int64
	sigOpCounts     []int64
	height          int32
	validPayAddress bool
}

// mergeTxStore adds all of the transactions in txStoreB to txStoreA.  The
// result is that txStoreA will contain all of its original transactions plus
// all of the transactions in txStoreB.
func mergeTxStore(txStoreA blockchain.TxStore, txStoreB blockchain.TxStore) {
	for hash, txDataB := range txStoreB {
		if txDataA, exists := txStoreA[hash]; !exists ||
			(txDataA.Err == database.ErrTxShaMissing &&
				txDataB.Err != database.ErrTxShaMissing) {

			txStoreA[hash] = txDataB
		}
	}
}

// standardCoinbaseScript returns a standard script suitable for use as the
// signature script of the coinbase transaction of a new block.  In particular,
// it starts with the block height that is required by version 2 blocks and adds
// the extra nonce as well as additional coinbase flags.
func standardCoinbaseScript(nextBlockHeight int32, extraNonce uint64) ([]byte, error) {
	return txscript.NewScriptBuilder().AddInt64(int64(nextBlockHeight)).
		AddInt64(int64(extraNonce)).AddData([]byte(coinbaseFlags)).
		Script()
}

// createCoinbaseTx returns a coinbase transaction paying an appropriate subsidy
// based on the passed block height to the provided address.  When the address
// is nil, the coinbase transaction will instead be redeemable by anyone.
//
// See the comment for NewBlockTemplate for more information about why the nil
// address handling is useful.
func createCoinbaseTx(coinbaseScript []byte, nextBlockHeight int32, addr btcutil.Address) (*btcutil.Tx, error) {
	// Create the script to pay to the provided payment address if one was
	// specified.  Otherwise create a script that allows the coinbase to be
	// redeemable by anyone.
	var pkScript []byte
	if addr != nil {
		var err error
		pkScript, err = txscript.PayToAddrScript(addr)
		if err != nil {
			return nil, err
		}
	} else {
		var err error
		scriptBuilder := txscript.NewScriptBuilder()
		pkScript, err = scriptBuilder.AddOp(txscript.OP_TRUE).Script()
		if err != nil {
			return nil, err
		}
	}

	tx := wire.NewMsgTx()
	tx.AddTxIn(&wire.TxIn{
		// Coinbase transactions have no inputs, so previous outpoint is
		// zero hash and max index.
		PreviousOutPoint: *wire.NewOutPoint(&wire.ShaHash{},
			wire.MaxPrevOutIndex),
		SignatureScript: coinbaseScript,
		Sequence:        wire.MaxTxInSequenceNum,
	})
	tx.AddTxOut(&wire.TxOut{
		Value: blockchain.CalcBlockSubsidy(nextBlockHeight,
			activeNetParams.Params),
		PkScript: pkScript,
	})
	return btcutil.NewTx(tx), nil
}

// spendTransaction updates the passed transaction store by marking the inputs
// to the passed transaction as spent.  It also adds the passed transaction to
// the store at the provided height.
func spendTransaction(txStore blockchain.TxStore, tx *btcutil.Tx, height int32) error {
	for _, txIn := range tx.MsgTx().TxIn {
		originHash := &txIn.PreviousOutPoint.Hash
		originIndex := txIn.PreviousOutPoint.Index
		if originTx, exists := txStore[*originHash]; exists {
			originTx.Spent[originIndex] = true
		}
	}

	txStore[*tx.Sha()] = &blockchain.TxData{
		Tx:          tx,
		Hash:        tx.Sha(),
		BlockHeight: height,
		Spent:       make([]bool, len(tx.MsgTx().TxOut)),
		Err:         nil,
	}

	return nil
}

// logSkippedDeps logs any dependencies which are also skipped as a result of
// skipping a transaction while generating a block template at the trace level.
func logSkippedDeps(tx *btcutil.Tx, deps *list.List) {
	if deps == nil {
		return
	}

	for e := deps.Front(); e != nil; e = e.Next() {
		item := e.Value.(*txPrioItem)
		minrLog.Tracef("Skipping tx %s since it depends on %s\n",
			item.tx.Sha(), tx.Sha())
	}
}

// minimumMedianTime returns the minimum allowed timestamp for a block building
// on the end of the current best chain.  In particular, it is one second after
// the median timestamp of the last several blocks per the chain consensus
// rules.
func minimumMedianTime(chainState *chainState) (time.Time, error) {
	chainState.Lock()
	defer chainState.Unlock()
	if chainState.pastMedianTimeErr != nil {
		return time.Time{}, chainState.pastMedianTimeErr
	}

	return chainState.pastMedianTime.Add(time.Second), nil
}

// medianAdjustedTime returns the current time adjusted to ensure it is at least
// one second after the median timestamp of the last several blocks per the
// chain consensus rules.
func medianAdjustedTime(chainState *chainState, timeSource blockchain.MedianTimeSource) (time.Time, error) {
	chainState.Lock()
	defer chainState.Unlock()
	if chainState.pastMedianTimeErr != nil {
		return time.Time{}, chainState.pastMedianTimeErr
	}

	// The timestamp for the block must not be before the median timestamp
	// of the last several blocks.  Thus, choose the maximum between the
	// current time and one second after the past median time.  The current
	// timestamp is truncated to a second boundary before comparison since a
	// block timestamp does not supported a precision greater than one
	// second.
	newTimestamp := timeSource.AdjustedTime()
	minTimestamp := chainState.pastMedianTime.Add(time.Second)
	if newTimestamp.Before(minTimestamp) {
		newTimestamp = minTimestamp
	}

	return newTimestamp, nil
}

// NewBlockTemplate returns a new block template that is ready to be solved
// using the transactions from the passed transaction memory pool and a coinbase
// that either pays to the passed address if it is not nil, or a coinbase that
// is redeemable by anyone if the passed address is nil.  The nil address
// functionality is useful since there are cases such as the getblocktemplate
// RPC where external mining software is responsible for creating their own
// coinbase which will replace the one generated for the block template.  Thus
// the need to have configured address can be avoided.
//
// The transactions selected and included are prioritized according to several
// factors.  First, each transaction has a priority calculated based on its
// value, age of inputs, and size.  Transactions which consist of larger
// amounts, older inputs, and small sizes have the highest priority.  Second, a
// fee per kilobyte is calculated for each transaction.  Transactions with a
// higher fee per kilobyte are preferred.  Finally, the block generation related
// configuration options are all taken into account.
//
// Transactions which only spend outputs from other transactions already in the
// block chain are immediately added to a priority queue which either
// prioritizes based on the priority (then fee per kilobyte) or the fee per
// kilobyte (then priority) depending on whether or not the BlockPrioritySize
// configuration option allots space for high-priority transactions.
// Transactions which spend outputs from other transactions in the memory pool
// are added to a dependency map so they can be added to the priority queue once
// the transactions they depend on have been included.
//
// Once the high-priority area (if configured) has been filled with transactions,
// or the priority falls below what is considered high-priority, the priority
// queue is updated to prioritize by fees per kilobyte (then priority).
//
// When the fees per kilobyte drop below the TxMinFreeFee configuration option,
// the transaction will be skipped unless there is a BlockMinSize set, in which
// case the block will be filled with the low-fee/free transactions until the
// block size reaches that minimum size.
//
// Any transactions which would cause the block to exceed the BlockMaxSize
// configuration option, exceed the maximum allowed signature operations per
// block, or otherwise cause the block to be invalid are skipped.
//
// Given the above, a block generated by this function is of the following form:
//
//   -----------------------------------  --  --
//  |      Coinbase Transaction         |   |   |
//  |-----------------------------------|   |   |
//  |                                   |   |   | ----- cfg.BlockPrioritySize
//  |   High-priority Transactions      |   |   |
//  |                                   |   |   |
//  |-----------------------------------|   | --
//  |                                   |   |
//  |                                   |   |
//  |                                   |   |--- cfg.BlockMaxSize
//  |  Transactions prioritized by fee  |   |
//  |  until <= cfg.TxMinFreeFee        |   |
//  |                                   |   |
//  |                                   |   |
//  |                                   |   |
//  |-----------------------------------|   |
//  |  Low-fee/Non high-priority (free) |   |
//  |  transactions (while block size   |   |
//  |  <= cfg.BlockMinSize)             |   |
//   -----------------------------------  --
<<<<<<< HEAD
func NewBlockTemplate(mempool *txMemPool, payToAddress btcutil.Address, coinStakeTx *btcutil.Tx) (*BlockTemplate, error) {
	blockManager := mempool.server.blockManager
	timeSource := mempool.server.timeSource
=======
func NewBlockTemplate(server *server, payToAddress btcutil.Address) (*BlockTemplate, error) {
	blockManager := server.blockManager
	timeSource := server.timeSource
>>>>>>> cea5d3c1
	chainState := &blockManager.chainState

	// Extend the most recently known best block.
	chainState.Lock()
	prevHash := chainState.newestHash
	nextBlockHeight := chainState.newestHeight + 1
	chainState.Unlock()

	// Create a standard coinbase transaction paying to the provided
	// address.  NOTE: The coinbase value will be updated to include the
	// fees from the selected transactions later after they have actually
	// been selected.  It is created here to detect any errors early
	// before potentially doing a lot of work below.  The extra nonce helps
	// ensure the transaction is not a duplicate transaction (paying the
	// same value to the same public key address would otherwise be an
	// identical transaction for block version 1).
	extraNonce := uint64(0)
	coinbaseScript, err := standardCoinbaseScript(nextBlockHeight, extraNonce)
	if err != nil {
		return nil, err
	}
	coinbaseTx, err := createCoinbaseTx(coinbaseScript, nextBlockHeight,
		payToAddress)
	if err != nil {
		return nil, err
	}
	numCoinbaseSigOps := int64(blockchain.CountSigOps(coinbaseTx))

	// Get the current memory pool transactions and create a priority queue
	// to hold the transactions which are ready for inclusion into a block
	// along with some priority related and fee metadata.  Reserve the same
	// number of items that are in the memory pool for the priority queue.
	// Also, choose the initial sort order for the priority queue based on
	// whether or not there is an area allocated for high-priority
	// transactions.
	mempoolTxns := server.txMemPool.TxDescs()
	sortedByFee := cfg.BlockPrioritySize == 0
	priorityQueue := newTxPriorityQueue(len(mempoolTxns), sortedByFee)

	// Create a slice to hold the transactions to be included in the
	// generated block with reserved space.  Also create a transaction
	// store to house all of the input transactions so multiple lookups
	// can be avoided.
	blockTxns := make([]*btcutil.Tx, 0, len(mempoolTxns))
	blockTxns = append(blockTxns, coinbaseTx)
	blockTxStore := make(blockchain.TxStore)

	// ppc:
	if coinStakeTx != nil {
		blockTxns = append(blockTxns, coinStakeTx)
	}

	// dependers is used to track transactions which depend on another
	// transaction in the memory pool.  This, in conjunction with the
	// dependsOn map kept with each dependent transaction helps quickly
	// determine which dependent transactions are now eligible for inclusion
	// in the block once each transaction has been included.
	dependers := make(map[wire.ShaHash]*list.List)

	// Create slices to hold the fees and number of signature operations
	// for each of the selected transactions and add an entry for the
	// coinbase.  This allows the code below to simply append details about
	// a transaction as it is selected for inclusion in the final block.
	// However, since the total fees aren't known yet, use a dummy value for
	// the coinbase fee which will be updated later.
	txFees := make([]int64, 0, len(mempoolTxns))
	txSigOpCounts := make([]int64, 0, len(mempoolTxns))
	txFees = append(txFees, -1) // Updated once known
	txSigOpCounts = append(txSigOpCounts, numCoinbaseSigOps)

	minrLog.Debugf("Considering %d mempool transactions for inclusion to "+
		"new block", len(mempoolTxns))

mempoolLoop:
	for _, txDesc := range mempoolTxns {
		// A block can't have more than one coinbase or contain
		// non-finalized transactions.
		tx := txDesc.Tx
		if blockchain.IsCoinBase(tx) || blockchain.IsCoinStake(tx) { // ppc:
			minrLog.Tracef("Skipping coinbase/coinstake tx %s", tx.Sha())
			continue
		}
		if !blockchain.IsFinalizedTransaction(tx, nextBlockHeight,
			timeSource.AdjustedTime()) {

			minrLog.Tracef("Skipping non-finalized tx %s", tx.Sha())
			continue
		}

		// Fetch all of the transactions referenced by the inputs to
		// this transaction.  NOTE: This intentionally does not fetch
		// inputs from the mempool since a transaction which depends on
		// other transactions in the mempool must come after those
		// dependencies in the final generated block.
		txStore, err := blockManager.FetchTransactionStore(tx)
		if err != nil {
			minrLog.Warnf("Unable to fetch transaction store for "+
				"tx %s: %v", tx.Sha(), err)
			continue
		}

		// Setup dependencies for any transactions which reference
		// other transactions in the mempool so they can be properly
		// ordered below.
		prioItem := &txPrioItem{tx: txDesc.Tx}
		for _, txIn := range tx.MsgTx().TxIn {
			originHash := &txIn.PreviousOutPoint.Hash
			originIndex := txIn.PreviousOutPoint.Index
			txData, exists := txStore[*originHash]
			if !exists || txData.Err != nil || txData.Tx == nil {
				if !server.txMemPool.HaveTransaction(originHash) {
					minrLog.Tracef("Skipping tx %s because "+
						"it references tx %s which is "+
						"not available", tx.Sha,
						originHash)
					continue mempoolLoop
				}

				// The transaction is referencing another
				// transaction in the memory pool, so setup an
				// ordering dependency.
				depList, exists := dependers[*originHash]
				if !exists {
					depList = list.New()
					dependers[*originHash] = depList
				}
				depList.PushBack(prioItem)
				if prioItem.dependsOn == nil {
					prioItem.dependsOn = make(
						map[wire.ShaHash]struct{})
				}
				prioItem.dependsOn[*originHash] = struct{}{}

				// Skip the check below. We already know the
				// referenced transaction is available.
				continue
			}

			// Ensure the output index in the referenced transaction
			// is available.
			msgTx := txData.Tx.MsgTx()
			if originIndex > uint32(len(msgTx.TxOut)) {
				minrLog.Tracef("Skipping tx %s because "+
					"it references output %d of tx %s "+
					"which is out of bounds", tx.Sha,
					originIndex, originHash)
				continue mempoolLoop
			}
		}

		// Calculate the final transaction priority using the input
		// value age sum as well as the adjusted transaction size.  The
		// formula is: sum(inputValue * inputAge) / adjustedTxSize
		prioItem.priority = txDesc.CurrentPriority(txStore, nextBlockHeight)

		// Calculate the fee in Satoshi/KB.
		// NOTE: This is a more precise value than the one calculated
		// during calcMinRelayFee which rounds up to the nearest full
		// kilobyte boundary.  This is beneficial since it provides an
		// incentive to create smaller transactions.
		txSize := tx.MsgTx().SerializeSize()
		prioItem.feePerKB = float64(txDesc.Fee) / (float64(txSize) / 1000)
		prioItem.fee = txDesc.Fee

		// Add the transaction to the priority queue to mark it ready
		// for inclusion in the block unless it has dependencies.
		if prioItem.dependsOn == nil {
			heap.Push(priorityQueue, prioItem)
		}

		// Merge the store which contains all of the input transactions
		// for this transaction into the input transaction store.  This
		// allows the code below to avoid a second lookup.
		mergeTxStore(blockTxStore, txStore)
	}

	minrLog.Tracef("Priority queue len %d, dependers len %d",
		priorityQueue.Len(), len(dependers))

	// The starting block size is the size of the block header plus the max
	// possible transaction count size, plus the size of the coinbase
	// transaction.
	blockSize := blockHeaderOverhead + uint32(coinbaseTx.MsgTx().SerializeSize())
	blockSigOps := numCoinbaseSigOps
	totalFees := int64(0)

	// Choose which transactions make it into the block.
	for priorityQueue.Len() > 0 {
		// Grab the highest priority (or highest fee per kilobyte
		// depending on the sort order) transaction.
		prioItem := heap.Pop(priorityQueue).(*txPrioItem)
		tx := prioItem.tx

		// Grab the list of transactions which depend on this one (if
		// any) and remove the entry for this transaction as it will
		// either be included or skipped, but in either case the deps
		// are no longer needed.
		deps := dependers[*tx.Sha()]
		delete(dependers, *tx.Sha())

		// Enforce maximum block size.  Also check for overflow.
		txSize := uint32(tx.MsgTx().SerializeSize())
		blockPlusTxSize := blockSize + txSize
		if blockPlusTxSize < blockSize || blockPlusTxSize >= cfg.BlockMaxSize {
			minrLog.Tracef("Skipping tx %s because it would exceed "+
				"the max block size", tx.Sha())
			logSkippedDeps(tx, deps)
			continue
		}

		// Enforce maximum signature operations per block.  Also check
		// for overflow.
		numSigOps := int64(blockchain.CountSigOps(tx))
		if blockSigOps+numSigOps < blockSigOps ||
			blockSigOps+numSigOps > blockchain.MaxSigOpsPerBlock {
			minrLog.Tracef("Skipping tx %s because it would "+
				"exceed the maximum sigops per block", tx.Sha())
			logSkippedDeps(tx, deps)
			continue
		}
		numP2SHSigOps, err := blockchain.CountP2SHSigOps(tx, false,
			blockTxStore)
		if err != nil {
			minrLog.Tracef("Skipping tx %s due to error in "+
				"CountP2SHSigOps: %v", tx.Sha(), err)
			logSkippedDeps(tx, deps)
			continue
		}
		numSigOps += int64(numP2SHSigOps)
		if blockSigOps+numSigOps < blockSigOps ||
			blockSigOps+numSigOps > blockchain.MaxSigOpsPerBlock {
			minrLog.Tracef("Skipping tx %s because it would "+
				"exceed the maximum sigops per block (p2sh)",
				tx.Sha())
			logSkippedDeps(tx, deps)
			continue
		}

		// ppc: timestamp limit
		if tx.MsgTx().Time.After(timeSource.AdjustedTime()) ||
			(coinStakeTx != nil && tx.MsgTx().Time.After(coinStakeTx.MsgTx().Time)) {
			continue
		}

		// Skip free transactions once the block is larger than the
		// minimum block size.
		if sortedByFee &&
			prioItem.feePerKB < float64(cfg.minRelayTxFee) &&
			blockPlusTxSize >= cfg.BlockMinSize {

			minrLog.Tracef("Skipping tx %s with feePerKB %.2f "+
				"< minTxRelayFee %d and block size %d >= "+
				"minBlockSize %d", tx.Sha(), prioItem.feePerKB,
				cfg.minRelayTxFee, blockPlusTxSize,
				cfg.BlockMinSize)
			logSkippedDeps(tx, deps)
			continue
		}

		// Prioritize by fee per kilobyte once the block is larger than
		// the priority size or there are no more high-priority
		// transactions.
		if !sortedByFee && (blockPlusTxSize >= cfg.BlockPrioritySize ||
			prioItem.priority <= minHighPriority) {

			minrLog.Tracef("Switching to sort by fees per "+
				"kilobyte blockSize %d >= BlockPrioritySize "+
				"%d || priority %.2f <= minHighPriority %.2f",
				blockPlusTxSize, cfg.BlockPrioritySize,
				prioItem.priority, minHighPriority)

			sortedByFee = true
			priorityQueue.SetLessFunc(txPQByFee)

			// Put the transaction back into the priority queue and
			// skip it so it is re-priortized by fees if it won't
			// fit into the high-priority section or the priority is
			// too low.  Otherwise this transaction will be the
			// final one in the high-priority section, so just fall
			// though to the code below so it is added now.
			if blockPlusTxSize > cfg.BlockPrioritySize ||
				prioItem.priority < minHighPriority {

				heap.Push(priorityQueue, prioItem)
				continue
			}
		}

		// ppc: simplify transaction fee - allow free = false
		nMinFee := blockchain.GetMinFee(tx.MsgTx()) // ppc: TODO(mably)
		if prioItem.fee < nMinFee {
			continue
		}

		// Ensure the transaction inputs pass all of the necessary
		// preconditions before allowing it to be added to the block.
		_, err = blockchain.CheckTransactionInputs(tx, nextBlockHeight,
			blockTxStore, blockManager.blockChain) // ppc: TODO(mably)
		if err != nil {
			minrLog.Tracef("Skipping tx %s due to error in "+
				"CheckTransactionInputs: %v", tx.Sha(), err)
			logSkippedDeps(tx, deps)
			continue
		}
		err = blockchain.ValidateTransactionScripts(tx, blockTxStore,
			txscript.StandardVerifyFlags, server.sigCache)
		if err != nil {
			minrLog.Tracef("Skipping tx %s due to error in "+
				"ValidateTransactionScripts: %v", tx.Sha(), err)
			logSkippedDeps(tx, deps)
			continue
		}

		// Spend the transaction inputs in the block transaction store
		// and add an entry for it to ensure any transactions which
		// reference this one have it available as an input and can
		// ensure they aren't double spending.
		spendTransaction(blockTxStore, tx, nextBlockHeight)

		// Add the transaction to the block, increment counters, and
		// save the fees and signature operation counts to the block
		// template.
		blockTxns = append(blockTxns, tx)
		blockSize += txSize
		blockSigOps += numSigOps
		totalFees += prioItem.fee
		txFees = append(txFees, prioItem.fee)
		txSigOpCounts = append(txSigOpCounts, numSigOps)

		minrLog.Tracef("Adding tx %s (priority %.2f, feePerKB %.2f)",
			prioItem.tx.Sha(), prioItem.priority, prioItem.feePerKB)

		// Add transactions which depend on this one (and also do not
		// have any other unsatisified dependencies) to the priority
		// queue.
		if deps != nil {
			for e := deps.Front(); e != nil; e = e.Next() {
				// Add the transaction to the priority queue if
				// there are no more dependencies after this
				// one.
				item := e.Value.(*txPrioItem)
				delete(item.dependsOn, *tx.Sha())
				if len(item.dependsOn) == 0 {
					heap.Push(priorityQueue, item)
				}
			}
		}
	}

	// Now that the actual transactions have been selected, update the
	// block size for the real transaction count and coinbase value with
	// the total fees accordingly.
	blockSize -= wire.MaxVarIntPayload -
		uint32(wire.VarIntSerializeSize(uint64(len(blockTxns))))
	coinbaseTx.MsgTx().TxOut[0].Value += totalFees
	txFees[0] = -totalFees

	// Calculate the required difficulty for the block.  The timestamp
	// is potentially adjusted to ensure it comes after the median time of
	// the last several blocks per the chain consensus rules.
	var ts time.Time
	if coinStakeTx == nil {
		ts, err = medianAdjustedTime(chainState, timeSource)
		if err != nil {
			return nil, err
		}
	} else {
		ts = coinStakeTx.MsgTx().Time // ppc:
	}
	requiredDifficulty, err :=
		blockManager.PPCCalcNextRequiredDifficulty(coinStakeTx != nil) // ppc:
	if err != nil {
		return nil, err
	}

	// ppc:
	if coinStakeTx == nil {
		coinbaseTx.MsgTx().TxOut[0].Value =
			blockchain.PPCGetProofOfWorkReward(
				requiredDifficulty, mempool.server.chainParams)
	} else {
		coinbaseTx.MsgTx().Time = coinStakeTx.MsgTx().Time
		coinbaseTx.MsgTx().TxOut[0].Value = int64(0)
		coinbaseTx.MsgTx().TxOut[0].PkScript = nil
	}

	// Create a new block ready to be solved.
	merkles := blockchain.BuildMerkleTreeStore(blockTxns)
	var msgBlock wire.MsgBlock
	msgBlock.Header = wire.BlockHeader{
		Version:    generatedBlockVersion,
		PrevBlock:  *prevHash,
		MerkleRoot: *merkles[len(merkles)-1],
		Timestamp:  ts,
		Bits:       requiredDifficulty,
	}
	for _, tx := range blockTxns {
		if err := msgBlock.AddTransaction(tx.MsgTx()); err != nil {
			return nil, err
		}
	}

	// Finally, perform a full check on the created block against the chain
	// consensus rules to ensure it properly connects to the current best
	// chain with no issues.
	block := btcutil.NewBlock(&msgBlock)
	block.SetHeight(nextBlockHeight)
	if err := blockManager.CheckConnectBlock(block); err != nil {
		return nil, err
	}

	minrLog.Debugf("Created new block template (%d transactions, %d in "+
		"fees, %d signature operations, %d bytes, target difficulty "+
		"%064x)", len(msgBlock.Transactions), totalFees, blockSigOps,
		blockSize, blockchain.CompactToBig(msgBlock.Header.Bits))

	return &BlockTemplate{
		block:           &msgBlock,
		fees:            txFees,
		sigOpCounts:     txSigOpCounts,
		height:          nextBlockHeight,
		validPayAddress: payToAddress != nil,
	}, nil
}

// UpdateBlockTime updates the timestamp in the header of the passed block to
// the current time while taking into account the median time of the last
// several blocks to ensure the new time is after that time per the chain
// consensus rules.  Finally, it will update the target difficulty if needed
// based on the new time for the test networks since their target difficulty can
// change based upon time.
func UpdateBlockTime(msgBlock *wire.MsgBlock, bManager *blockManager) error {
	// The new timestamp is potentially adjusted to ensure it comes after
	// the median time of the last several blocks per the chain consensus
	// rules.
	newTimestamp, err := medianAdjustedTime(&bManager.chainState,
		bManager.server.timeSource)
	if err != nil {
		return err
	}
	msgBlock.Header.Timestamp = newTimestamp

	// If running on a network that requires recalculating the difficulty,
	// do so now.
	if bManager.server.chainParams.ResetMinDifficulty {
		difficulty, err := bManager.CalcNextRequiredDifficulty(newTimestamp)
		if err != nil {
			return err
		}
		msgBlock.Header.Bits = difficulty
	}

	return nil
}

// UpdateExtraNonce updates the extra nonce in the coinbase script of the passed
// block by regenerating the coinbase script with the passed value and block
// height.  It also recalculates and updates the new merkle root that results
// from changing the coinbase script.
func UpdateExtraNonce(msgBlock *wire.MsgBlock, blockHeight int32, extraNonce uint64) error {
	coinbaseScript, err := standardCoinbaseScript(blockHeight, extraNonce)
	if err != nil {
		return err
	}
	if len(coinbaseScript) > blockchain.MaxCoinbaseScriptLen {
		return fmt.Errorf("coinbase transaction script length "+
			"of %d is out of range (min: %d, max: %d)",
			len(coinbaseScript), blockchain.MinCoinbaseScriptLen,
			blockchain.MaxCoinbaseScriptLen)
	}
	msgBlock.Transactions[0].TxIn[0].SignatureScript = coinbaseScript

	// TODO(davec): A btcutil.Block should use saved in the state to avoid
	// recalculating all of the other transaction hashes.
	// block.Transactions[0].InvalidateCache()

	// Recalculate the merkle root with the updated extra nonce.
	block := btcutil.NewBlock(msgBlock)
	merkles := blockchain.BuildMerkleTreeStore(block.Transactions())
	msgBlock.Header.MerkleRoot = *merkles[len(merkles)-1]
	return nil
}<|MERGE_RESOLUTION|>--- conflicted
+++ resolved
@@ -24,11 +24,7 @@
 	// will require changes to the generated block.  Using the wire constant
 	// for generated block version could allow creation of invalid blocks
 	// for the updated version.
-<<<<<<< HEAD
-	generatedBlockVersion = 2
-=======
 	generatedBlockVersion = 4
->>>>>>> cea5d3c1
 
 	// minHighPriority is the minimum priority value that allows a
 	// transaction to be considered high priority.
@@ -370,15 +366,9 @@
 //  |  transactions (while block size   |   |
 //  |  <= cfg.BlockMinSize)             |   |
 //   -----------------------------------  --
-<<<<<<< HEAD
-func NewBlockTemplate(mempool *txMemPool, payToAddress btcutil.Address, coinStakeTx *btcutil.Tx) (*BlockTemplate, error) {
-	blockManager := mempool.server.blockManager
-	timeSource := mempool.server.timeSource
-=======
 func NewBlockTemplate(server *server, payToAddress btcutil.Address) (*BlockTemplate, error) {
 	blockManager := server.blockManager
 	timeSource := server.timeSource
->>>>>>> cea5d3c1
 	chainState := &blockManager.chainState
 
 	// Extend the most recently known best block.
