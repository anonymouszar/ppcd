// Copyright (c) 2014 Conformal Systems LLC.
// Use of this source code is governed by an ISC
// license that can be found in the LICENSE file.

package main

import (
	"container/heap"
	"container/list"
	"fmt"
	"time"

	"github.com/ppcsuite/btcutil"
	"github.com/ppcsuite/ppcd/blockchain"
	"github.com/ppcsuite/ppcd/database"
	"github.com/ppcsuite/ppcd/txscript"
	"github.com/ppcsuite/ppcd/wire"
)

const (
	// generatedBlockVersion is the version of the block being generated.
	// It is defined as a constant here rather than using the
	// wire.BlockVersion constant since a change in the block version
<<<<<<< HEAD
	// will require changes to the generated block.  Using the wire
	// constant for generated block version could allow creation of invalid
	// blocks for the updated version.
=======
	// will require changes to the generated block.  Using the wire constant
	// for generated block version could allow creation of invalid blocks
	// for the updated version.
>>>>>>> c6bc8ac1
	generatedBlockVersion = 2

	// minHighPriority is the minimum priority value that allows a
	// transaction to be considered high priority.
	minHighPriority = btcutil.SatoshiPerBitcoin * 144.0 / 250

	// blockHeaderOverhead is the max number of bytes it takes to serialize
	// a block header and max possible transaction count.
	blockHeaderOverhead = wire.MaxBlockHeaderPayload + wire.MaxVarIntPayload

	// coinbaseFlags is added to the coinbase script of a generated block
	// and is used to monitor BIP16 support as well as blocks that are
	// generated via ppcd.
	coinbaseFlags = "/P2SH/ppcd/"

	// standardScriptVerifyFlags are the script flags which are used when
	// executing transaction scripts to enforce additional checks which
	// are required for the script to be considered standard.  These checks
	// help reduce issues related to transaction malleability as well as
	// allow pay-to-script hash transactions.  Note these flags are
	// different than what is required for the consensus rules in that they
	// are more strict.
	standardScriptVerifyFlags = txscript.ScriptBip16 |
		txscript.ScriptCanonicalSignatures |
		txscript.ScriptStrictMultiSig |
		txscript.ScriptDiscourageUpgradableNops
)

// txPrioItem houses a transaction along with extra information that allows the
// transaction to be prioritized and track dependencies on other transactions
// which have not been mined into a block yet.
type txPrioItem struct {
	tx       *btcutil.Tx
	fee      int64
	priority float64
	feePerKB float64

	// dependsOn holds a map of transaction hashes which this one depends
	// on.  It will only be set when the transaction references other
	// transactions in the memory pool and hence must come after them in
	// a block.
	dependsOn map[wire.ShaHash]struct{}
}

// txPriorityQueueLessFunc describes a function that can be used as a compare
// function for a transaction priority queue (txPriorityQueue).
type txPriorityQueueLessFunc func(*txPriorityQueue, int, int) bool

// txPriorityQueue implements a priority queue of txPrioItem elements that
// supports an arbitrary compare function as defined by txPriorityQueueLessFunc.
type txPriorityQueue struct {
	lessFunc txPriorityQueueLessFunc
	items    []*txPrioItem
}

// Len returns the number of items in the priority queue.  It is part of the
// heap.Interface implementation.
func (pq *txPriorityQueue) Len() int {
	return len(pq.items)
}

// Less returns whether the item in the priority queue with index i should sort
// before the item with index j by deferring to the assigned less function.  It
// is part of the heap.Interface implementation.
func (pq *txPriorityQueue) Less(i, j int) bool {
	return pq.lessFunc(pq, i, j)
}

// Swap swaps the items at the passed indices in the priority queue.  It is
// part of the heap.Interface implementation.
func (pq *txPriorityQueue) Swap(i, j int) {
	pq.items[i], pq.items[j] = pq.items[j], pq.items[i]
}

// Push pushes the passed item onto the priority queue.  It is part of the
// heap.Interface implementation.
func (pq *txPriorityQueue) Push(x interface{}) {
	pq.items = append(pq.items, x.(*txPrioItem))
}

// Pop removes the highest priority item (according to Less) from the priority
// queue and returns it.  It is part of the heap.Interface implementation.
func (pq *txPriorityQueue) Pop() interface{} {
	n := len(pq.items)
	item := pq.items[n-1]
	pq.items[n-1] = nil
	pq.items = pq.items[0 : n-1]
	return item
}

// SetLessFunc sets the compare function for the priority queue to the provided
// function.  It also invokes heap.Init on the priority queue using the new
// function so it can immediately be used with heap.Push/Pop.
func (pq *txPriorityQueue) SetLessFunc(lessFunc txPriorityQueueLessFunc) {
	pq.lessFunc = lessFunc
	heap.Init(pq)
}

// txPQByPriority sorts a txPriorityQueue by transaction priority and then fees
// per kilobyte.
func txPQByPriority(pq *txPriorityQueue, i, j int) bool {
	// Using > here so that pop gives the highest priority item as opposed
	// to the lowest.  Sort by priority first, then fee.
	if pq.items[i].priority == pq.items[j].priority {
		return pq.items[i].feePerKB > pq.items[j].feePerKB
	}
	return pq.items[i].priority > pq.items[j].priority

}

// txPQByFee sorts a txPriorityQueue by fees per kilobyte and then transaction
// priority.
func txPQByFee(pq *txPriorityQueue, i, j int) bool {
	// Using > here so that pop gives the highest fee item as opposed
	// to the lowest.  Sort by fee first, then priority.
	if pq.items[i].feePerKB == pq.items[j].feePerKB {
		return pq.items[i].priority > pq.items[j].priority
	}
	return pq.items[i].feePerKB > pq.items[j].feePerKB
}

// newTxPriorityQueue returns a new transaction priority queue that reserves the
// passed amount of space for the elements.  The new priority queue uses either
// the txPQByPriority or the txPQByFee compare function depending on the
// sortByFee parameter and is already initialized for use with heap.Push/Pop.
// The priority queue can grow larger than the reserved space, but extra copies
// of the underlying array can be avoided by reserving a sane value.
func newTxPriorityQueue(reserve int, sortByFee bool) *txPriorityQueue {
	pq := &txPriorityQueue{
		items: make([]*txPrioItem, 0, reserve),
	}
	if sortByFee {
		pq.SetLessFunc(txPQByFee)
	} else {
		pq.SetLessFunc(txPQByPriority)
	}
	return pq
}

// BlockTemplate houses a block that has yet to be solved along with additional
// details about the fees and the number of signature operations for each
// transaction in the block.
type BlockTemplate struct {
	block           *wire.MsgBlock
	fees            []int64
	sigOpCounts     []int64
	height          int64
	validPayAddress bool
}

// minInt is a helper function to return the minimum of two ints.  This avoids
// a math import and the need to cast to floats.
func minInt(a, b int) int {
	if a < b {
		return a
	}
	return b
}

// mergeTxStore adds all of the transactions in txStoreB to txStoreA.  The
// result is that txStoreA will contain all of its original transactions plus
// all of the transactions in txStoreB.
func mergeTxStore(txStoreA blockchain.TxStore, txStoreB blockchain.TxStore) {
	for hash, txDataB := range txStoreB {
		if txDataA, exists := txStoreA[hash]; !exists ||
			(txDataA.Err == database.ErrTxShaMissing &&
				txDataB.Err != database.ErrTxShaMissing) {

			txStoreA[hash] = txDataB
		}
	}
}

// standardCoinbaseScript returns a standard script suitable for use as the
// signature script of the coinbase transaction of a new block.  In particular,
// it starts with the block height that is required by version 2 blocks and adds
// the extra nonce as well as additional coinbase flags.
func standardCoinbaseScript(nextBlockHeight int64, extraNonce uint64) ([]byte, error) {
	return txscript.NewScriptBuilder().AddInt64(nextBlockHeight).
		AddUint64(extraNonce).AddData([]byte(coinbaseFlags)).Script()
}

// createCoinbaseTx returns a coinbase transaction paying an appropriate subsidy
// based on the passed block height to the provided address.  When the address
// is nil, the coinbase transaction will instead be redeemable by anyone.
//
// See the comment for NewBlockTemplate for more information about why the nil
// address handling is useful.
func createCoinbaseTx(coinbaseScript []byte, nextBlockHeight int64, addr btcutil.Address) (*btcutil.Tx, error) {
	// Create the script to pay to the provided payment address if one was
	// specified.  Otherwise create a script that allows the coinbase to be
	// redeemable by anyone.
	var pkScript []byte
	if addr != nil {
		var err error
		pkScript, err = txscript.PayToAddrScript(addr)
		if err != nil {
			return nil, err
		}
	} else {
		var err error
		scriptBuilder := txscript.NewScriptBuilder()
		pkScript, err = scriptBuilder.AddOp(txscript.OP_TRUE).Script()
		if err != nil {
			return nil, err
		}
	}

	tx := wire.NewMsgTx()
	tx.AddTxIn(&wire.TxIn{
		// Coinbase transactions have no inputs, so previous outpoint is
		// zero hash and max index.
		PreviousOutPoint: *wire.NewOutPoint(&wire.ShaHash{},
			wire.MaxPrevOutIndex),
		SignatureScript: coinbaseScript,
		Sequence:        wire.MaxTxInSequenceNum,
	})
	tx.AddTxOut(&wire.TxOut{
		Value: blockchain.CalcBlockSubsidy(nextBlockHeight,
			activeNetParams.Params),
		PkScript: pkScript,
	})
	return btcutil.NewTx(tx), nil
}

// calcPriority returns a transaction priority given a transaction and the sum
// of each of its input values multiplied by their age (# of confirmations).
// Thus, the final formula for the priority is:
// sum(inputValue * inputAge) / adjustedTxSize
func calcPriority(tx *btcutil.Tx, serializedTxSize int, inputValueAge float64) float64 {
	// In order to encourage spending multiple old unspent transaction
	// outputs thereby reducing the total set, don't count the constant
	// overhead for each input as well as enough bytes of the signature
	// script to cover a pay-to-script-hash redemption with a compressed
	// pubkey.  This makes additional inputs free by boosting the priority
	// of the transaction accordingly.  No more incentive is given to avoid
	// encouraging gaming future transactions through the use of junk
	// outputs.  This is the same logic used in the reference
	// implementation.
	//
	// The constant overhead for a txin is 41 bytes since the previous
	// outpoint is 36 bytes + 4 bytes for the sequence + 1 byte the
	// signature script length.
	//
	// A compressed pubkey pay-to-script-hash redemption with a maximum len
	// signature is of the form:
	// [OP_DATA_73 <73-byte sig> + OP_DATA_35 + {OP_DATA_33
	// <33 byte compresed pubkey> + OP_CHECKSIG}]
	//
	// Thus 1 + 73 + 1 + 1 + 33 + 1 = 110
	overhead := 0
	for _, txIn := range tx.MsgTx().TxIn {
		// Max inputs + size can't possibly overflow here.
		overhead += 41 + minInt(110, len(txIn.SignatureScript))
	}

	if overhead >= serializedTxSize {
		return 0.0
	}

	return inputValueAge / float64(serializedTxSize-overhead)
}

// spendTransaction updates the passed transaction store by marking the inputs
// to the passed transaction as spent.  It also adds the passed transaction to
// the store at the provided height.
func spendTransaction(txStore blockchain.TxStore, tx *btcutil.Tx, height int64) error {
	for _, txIn := range tx.MsgTx().TxIn {
		originHash := &txIn.PreviousOutPoint.Hash
		originIndex := txIn.PreviousOutPoint.Index
		if originTx, exists := txStore[*originHash]; exists {
			originTx.Spent[originIndex] = true
		}
	}

	txStore[*tx.Sha()] = &blockchain.TxData{
		Tx:          tx,
		Hash:        tx.Sha(),
		BlockHeight: height,
		Spent:       make([]bool, len(tx.MsgTx().TxOut)),
		Err:         nil,
	}

	return nil
}

// logSkippedDeps logs any dependencies which are also skipped as a result of
// skipping a transaction while generating a block template at the trace level.
func logSkippedDeps(tx *btcutil.Tx, deps *list.List) {
	if deps == nil {
		return
	}

	for e := deps.Front(); e != nil; e = e.Next() {
		item := e.Value.(*txPrioItem)
		minrLog.Tracef("Skipping tx %s since it depends on %s\n",
			item.tx.Sha(), tx.Sha())
	}
}

// minimumMedianTime returns the minimum allowed timestamp for a block building
// on the end of the current best chain.  In particular, it is one second after
// the median timestamp of the last several blocks per the chain consensus
// rules.
func minimumMedianTime(chainState *chainState) (time.Time, error) {
	chainState.Lock()
	defer chainState.Unlock()
	if chainState.pastMedianTimeErr != nil {
		return time.Time{}, chainState.pastMedianTimeErr
	}

	return chainState.pastMedianTime.Add(time.Second), nil
}

// medianAdjustedTime returns the current time adjusted to ensure it is at least
// one second after the median timestamp of the last several blocks per the
// chain consensus rules.
func medianAdjustedTime(chainState *chainState) (time.Time, error) {
	chainState.Lock()
	defer chainState.Unlock()
	if chainState.pastMedianTimeErr != nil {
		return time.Time{}, chainState.pastMedianTimeErr
	}

	// The timestamp for the block must not be before the median timestamp
	// of the last several blocks.  Thus, choose the maximum between the
	// current time and one second after the past median time.  The current
	// timestamp is truncated to a second boundary before comparison since a
	// block timestamp does not supported a precision greater than one
	// second.
	newTimestamp := time.Unix(time.Now().Unix(), 0)
	minTimestamp := chainState.pastMedianTime.Add(time.Second)
	if newTimestamp.Before(minTimestamp) {
		newTimestamp = minTimestamp
	}

	return newTimestamp, nil
}

// NewBlockTemplate returns a new block template that is ready to be solved
// using the transactions from the passed transaction memory pool and a coinbase
// that either pays to the passed address if it is not nil, or a coinbase that
// is redeemable by anyone if the passed address is nil.  The nil address
// functionality is useful since there are cases such as the getblocktemplate
// RPC where external mining software is responsible for creating their own
// coinbase which will replace the one generated for the block template.  Thus
// the need to have configured address can be avoided.
//
// The transactions selected and included are prioritized according to several
// factors.  First, each transaction has a priority calculated based on its
// value, age of inputs, and size.  Transactions which consist of larger
// amounts, older inputs, and small sizes have the highest priority.  Second, a
// fee per kilobyte is calculated for each transaction.  Transactions with a
// higher fee per kilobyte are preferred.  Finally, the block generation related
// configuration options are all taken into account.
//
// Transactions which only spend outputs from other transactions already in the
// block chain are immediately added to a priority queue which either
// prioritizes based on the priority (then fee per kilobyte) or the fee per
// kilobyte (then priority) depending on whether or not the BlockPrioritySize
// configuration option allots space for high-priority transactions.
// Transactions which spend outputs from other transactions in the memory pool
// are added to a dependency map so they can be added to the priority queue once
// the transactions they depend on have been included.
//
// Once the high-priority area (if configured) has been filled with transactions,
// or the priority falls below what is considered high-priority, the priority
// queue is updated to prioritize by fees per kilobyte (then priority).
//
// When the fees per kilobyte drop below the TxMinFreeFee configuration option,
// the transaction will be skipped unless there is a BlockMinSize set, in which
// case the block will be filled with the low-fee/free transactions until the
// block size reaches that minimum size.
//
// Any transactions which would cause the block to exceed the BlockMaxSize
// configuration option, exceed the maximum allowed signature operations per
// block, or otherwise cause the block to be invalid are skipped.
//
// Given the above, a block generated by this function is of the following form:
//
//   -----------------------------------  --  --
//  |      Coinbase Transaction         |   |   |
//  |-----------------------------------|   |   |
//  |                                   |   |   | ----- cfg.BlockPrioritySize
//  |   High-priority Transactions      |   |   |
//  |                                   |   |   |
//  |-----------------------------------|   | --
//  |                                   |   |
//  |                                   |   |
//  |                                   |   |--- cfg.BlockMaxSize
//  |  Transactions prioritized by fee  |   |
//  |  until <= cfg.TxMinFreeFee        |   |
//  |                                   |   |
//  |                                   |   |
//  |                                   |   |
//  |-----------------------------------|   |
//  |  Low-fee/Non high-priority (free) |   |
//  |  transactions (while block size   |   |
//  |  <= cfg.BlockMinSize)             |   |
//   -----------------------------------  --
func NewBlockTemplate(mempool *txMemPool, payToAddress btcutil.Address) (*BlockTemplate, error) {
	blockManager := mempool.server.blockManager
	chainState := &blockManager.chainState
	chain := blockManager.blockChain

	// Extend the most recently known best block.
	chainState.Lock()
	prevHash := chainState.newestHash
	nextBlockHeight := chainState.newestHeight + 1
	chainState.Unlock()

	// Create a standard coinbase transaction paying to the provided
	// address.  NOTE: The coinbase value will be updated to include the
	// fees from the selected transactions later after they have actually
	// been selected.  It is created here to detect any errors early
	// before potentially doing a lot of work below.  The extra nonce helps
	// ensure the transaction is not a duplicate transaction (paying the
	// same value to the same public key address would otherwise be an
	// identical transaction for block version 1).
	extraNonce := uint64(0)
	coinbaseScript, err := standardCoinbaseScript(nextBlockHeight, extraNonce)
	if err != nil {
		return nil, err
	}
	coinbaseTx, err := createCoinbaseTx(coinbaseScript, nextBlockHeight,
		payToAddress)
	if err != nil {
		return nil, err
	}
	numCoinbaseSigOps := int64(blockchain.CountSigOps(coinbaseTx))

	// Get the current memory pool transactions and create a priority queue
	// to hold the transactions which are ready for inclusion into a block
	// along with some priority related and fee metadata.  Reserve the same
	// number of items that are in the memory pool for the priority queue.
	// Also, choose the initial sort order for the priority queue based on
	// whether or not there is an area allocated for high-priority
	// transactions.
	mempoolTxns := mempool.TxDescs()
	sortedByFee := cfg.BlockPrioritySize == 0
	priorityQueue := newTxPriorityQueue(len(mempoolTxns), sortedByFee)

	// Create a slice to hold the transactions to be included in the
	// generated block with reserved space.  Also create a transaction
	// store to house all of the input transactions so multiple lookups
	// can be avoided.
	blockTxns := make([]*btcutil.Tx, 0, len(mempoolTxns))
	blockTxns = append(blockTxns, coinbaseTx)
	blockTxStore := make(blockchain.TxStore)

	// dependers is used to track transactions which depend on another
	// transaction in the memory pool.  This, in conjunction with the
	// dependsOn map kept with each dependent transaction helps quickly
	// determine which dependent transactions are now eligible for inclusion
	// in the block once each transaction has been included.
	dependers := make(map[wire.ShaHash]*list.List)

	// Create slices to hold the fees and number of signature operations
	// for each of the selected transactions and add an entry for the
	// coinbase.  This allows the code below to simply append details about
	// a transaction as it is selected for inclusion in the final block.
	// However, since the total fees aren't known yet, use a dummy value for
	// the coinbase fee which will be updated later.
	txFees := make([]int64, 0, len(mempoolTxns))
	txSigOpCounts := make([]int64, 0, len(mempoolTxns))
	txFees = append(txFees, -1) // Updated once known
	txSigOpCounts = append(txSigOpCounts, numCoinbaseSigOps)

	minrLog.Debugf("Considering %d mempool transactions for inclusion to "+
		"new block", len(mempoolTxns))

mempoolLoop:
	for _, txDesc := range mempoolTxns {
		// A block can't have more than one coinbase or contain
		// non-finalized transactions.
		tx := txDesc.Tx
		if blockchain.IsCoinBase(tx) {
			minrLog.Tracef("Skipping coinbase tx %s", tx.Sha())
			continue
		}
		if !blockchain.IsFinalizedTransaction(tx, nextBlockHeight, time.Now()) {
			minrLog.Tracef("Skipping non-finalized tx %s", tx.Sha())
			continue
		}

		// Fetch all of the transactions referenced by the inputs to
		// this transaction.  NOTE: This intentionally does not fetch
		// inputs from the mempool since a transaction which depends on
		// other transactions in the mempool must come after those
		// dependencies in the final generated block.
		txStore, err := chain.FetchTransactionStore(tx)
		if err != nil {
			minrLog.Warnf("Unable to fetch transaction store for "+
				"tx %s: %v", tx.Sha(), err)
			continue
		}

		// Setup dependencies for any transactions which reference
		// other transactions in the mempool so they can be properly
		// ordered below.
		prioItem := &txPrioItem{tx: txDesc.Tx}
		for _, txIn := range tx.MsgTx().TxIn {
			originHash := &txIn.PreviousOutPoint.Hash
			originIndex := txIn.PreviousOutPoint.Index
			txData, exists := txStore[*originHash]
			if !exists || txData.Err != nil || txData.Tx == nil {
				if !mempool.HaveTransaction(originHash) {
					minrLog.Tracef("Skipping tx %s because "+
						"it references tx %s which is "+
						"not available", tx.Sha,
						originHash)
					continue mempoolLoop
				}

				// The transaction is referencing another
				// transaction in the memory pool, so setup an
				// ordering dependency.
				depList, exists := dependers[*originHash]
				if !exists {
					depList = list.New()
					dependers[*originHash] = depList
				}
				depList.PushBack(prioItem)
				if prioItem.dependsOn == nil {
					prioItem.dependsOn = make(
						map[wire.ShaHash]struct{})
				}
				prioItem.dependsOn[*originHash] = struct{}{}

				// Skip the check below. We already know the
				// referenced transaction is available.
				continue
			}

			// Ensure the output index in the referenced transaction
			// is available.
			msgTx := txData.Tx.MsgTx()
			if originIndex > uint32(len(msgTx.TxOut)) {
				minrLog.Tracef("Skipping tx %s because "+
					"it references output %d of tx %s "+
					"which is out of bounds", tx.Sha,
					originIndex, originHash)
				continue mempoolLoop
			}
		}

		// Calculate the final transaction priority using the input
		// value age sum as well as the adjusted transaction size.  The
		// formula is: sum(inputValue * inputAge) / adjustedTxSize
		prioItem.priority = txDesc.CurrentPriority(txStore, nextBlockHeight)

		// Calculate the fee in Satoshi/KB.
		// NOTE: This is a more precise value than the one calculated
		// during calcMinRelayFee which rounds up to the nearest full
		// kilobyte boundary.  This is beneficial since it provides an
		// incentive to create smaller transactions.
		txSize := tx.MsgTx().SerializeSize()
		prioItem.feePerKB = float64(txDesc.Fee) / (float64(txSize) / 1000)
		prioItem.fee = txDesc.Fee

		// Add the transaction to the priority queue to mark it ready
		// for inclusion in the block unless it has dependencies.
		if prioItem.dependsOn == nil {
			heap.Push(priorityQueue, prioItem)
		}

		// Merge the store which contains all of the input transactions
		// for this transaction into the input transaction store.  This
		// allows the code below to avoid a second lookup.
		mergeTxStore(blockTxStore, txStore)
	}

	minrLog.Tracef("Priority queue len %d, dependers len %d",
		priorityQueue.Len(), len(dependers))

	// The starting block size is the size of the block header plus the max
	// possible transaction count size, plus the size of the coinbase
	// transaction.
	blockSize := blockHeaderOverhead + uint32(coinbaseTx.MsgTx().SerializeSize())
	blockSigOps := numCoinbaseSigOps
	totalFees := int64(0)

	// Choose which transactions make it into the block.
	for priorityQueue.Len() > 0 {
		// Grab the highest priority (or highest fee per kilobyte
		// depending on the sort order) transaction.
		prioItem := heap.Pop(priorityQueue).(*txPrioItem)
		tx := prioItem.tx

		// Grab the list of transactions which depend on this one (if
		// any) and remove the entry for this transaction as it will
		// either be included or skipped, but in either case the deps
		// are no longer needed.
		deps := dependers[*tx.Sha()]
		delete(dependers, *tx.Sha())

		// Enforce maximum block size.  Also check for overflow.
		txSize := uint32(tx.MsgTx().SerializeSize())
		blockPlusTxSize := blockSize + txSize
		if blockPlusTxSize < blockSize || blockPlusTxSize >= cfg.BlockMaxSize {
			minrLog.Tracef("Skipping tx %s because it would exceed "+
				"the max block size", tx.Sha())
			logSkippedDeps(tx, deps)
			continue
		}

		// Enforce maximum signature operations per block.  Also check
		// for overflow.
		numSigOps := int64(blockchain.CountSigOps(tx))
		if blockSigOps+numSigOps < blockSigOps ||
			blockSigOps+numSigOps > blockchain.MaxSigOpsPerBlock {
			minrLog.Tracef("Skipping tx %s because it would "+
				"exceed the maximum sigops per block", tx.Sha())
			logSkippedDeps(tx, deps)
			continue
		}
		numP2SHSigOps, err := blockchain.CountP2SHSigOps(tx, false,
			blockTxStore)
		if err != nil {
			minrLog.Tracef("Skipping tx %s due to error in "+
				"CountP2SHSigOps: %v", tx.Sha(), err)
			logSkippedDeps(tx, deps)
			continue
		}
		numSigOps += int64(numP2SHSigOps)
		if blockSigOps+numSigOps < blockSigOps ||
			blockSigOps+numSigOps > blockchain.MaxSigOpsPerBlock {
			minrLog.Tracef("Skipping tx %s because it would "+
				"exceed the maximum sigops per block (p2sh)",
				tx.Sha())
			logSkippedDeps(tx, deps)
			continue
		}

		// Skip free transactions once the block is larger than the
		// minimum block size.
		if sortedByFee && prioItem.feePerKB < minTxRelayFee &&
			blockPlusTxSize >= cfg.BlockMinSize {

			minrLog.Tracef("Skipping tx %s with feePerKB %.2f "+
				"< minTxRelayFee %d and block size %d >= "+
				"minBlockSize %d", tx.Sha(), prioItem.feePerKB,
				minTxRelayFee, blockPlusTxSize,
				cfg.BlockMinSize)
			logSkippedDeps(tx, deps)
			continue
		}

		// Prioritize by fee per kilobyte once the block is larger than
		// the priority size or there are no more high-priority
		// transactions.
		if !sortedByFee && (blockPlusTxSize >= cfg.BlockPrioritySize ||
			prioItem.priority <= minHighPriority) {

			minrLog.Tracef("Switching to sort by fees per "+
				"kilobyte blockSize %d >= BlockPrioritySize "+
				"%d || priority %.2f <= minHighPriority %.2f",
				blockPlusTxSize, cfg.BlockPrioritySize,
				prioItem.priority, minHighPriority)

			sortedByFee = true
			priorityQueue.SetLessFunc(txPQByFee)

			// Put the transaction back into the priority queue and
			// skip it so it is re-priortized by fees if it won't
			// fit into the high-priority section or the priority is
			// too low.  Otherwise this transaction will be the
			// final one in the high-priority section, so just fall
			// though to the code below so it is added now.
			if blockPlusTxSize > cfg.BlockPrioritySize ||
				prioItem.priority < minHighPriority {

				heap.Push(priorityQueue, prioItem)
				continue
			}
		}

		// Ensure the transaction inputs pass all of the necessary
		// preconditions before allowing it to be added to the block.
		_, err = blockchain.CheckTransactionInputs(tx, nextBlockHeight,
			blockTxStore, chain)
		if err != nil {
			minrLog.Tracef("Skipping tx %s due to error in "+
				"CheckTransactionInputs: %v", tx.Sha(), err)
			logSkippedDeps(tx, deps)
			continue
		}
		err = blockchain.ValidateTransactionScripts(tx, blockTxStore,
			standardScriptVerifyFlags)
		if err != nil {
			minrLog.Tracef("Skipping tx %s due to error in "+
				"ValidateTransactionScripts: %v", tx.Sha(), err)
			logSkippedDeps(tx, deps)
			continue
		}

		// Spend the transaction inputs in the block transaction store
		// and add an entry for it to ensure any transactions which
		// reference this one have it available as an input and can
		// ensure they aren't double spending.
		spendTransaction(blockTxStore, tx, nextBlockHeight)

		// Add the transaction to the block, increment counters, and
		// save the fees and signature operation counts to the block
		// template.
		blockTxns = append(blockTxns, tx)
		blockSize += txSize
		blockSigOps += numSigOps
		totalFees += prioItem.fee
		txFees = append(txFees, prioItem.fee)
		txSigOpCounts = append(txSigOpCounts, numSigOps)

		minrLog.Tracef("Adding tx %s (priority %.2f, feePerKB %.2f)",
			prioItem.tx.Sha(), prioItem.priority, prioItem.feePerKB)

		// Add transactions which depend on this one (and also do not
		// have any other unsatisified dependencies) to the priority
		// queue.
		if deps != nil {
			for e := deps.Front(); e != nil; e = e.Next() {
				// Add the transaction to the priority queue if
				// there are no more dependencies after this
				// one.
				item := e.Value.(*txPrioItem)
				delete(item.dependsOn, *tx.Sha())
				if len(item.dependsOn) == 0 {
					heap.Push(priorityQueue, item)
				}
			}
		}
	}

	// Now that the actual transactions have been selected, update the
	// block size for the real transaction count and coinbase value with
	// the total fees accordingly.
	blockSize -= wire.MaxVarIntPayload -
		uint32(wire.VarIntSerializeSize(uint64(len(blockTxns))))
	coinbaseTx.MsgTx().TxOut[0].Value += totalFees
	txFees[0] = -totalFees

	// Calculate the required difficulty for the block.  The timestamp
	// is potentially adjusted to ensure it comes after the median time of
	// the last several blocks per the chain consensus rules.
	ts, err := medianAdjustedTime(chainState)
	if err != nil {
		return nil, err
	}
	requiredDifficulty, err := blockManager.CalcNextRequiredDifficulty(ts)
	if err != nil {
		return nil, err
	}

	// Create a new block ready to be solved.
	merkles := blockchain.BuildMerkleTreeStore(blockTxns)
	var msgBlock wire.MsgBlock
	msgBlock.Header = wire.BlockHeader{
		Version:    generatedBlockVersion,
		PrevBlock:  *prevHash,
		MerkleRoot: *merkles[len(merkles)-1],
		Timestamp:  ts,
		Bits:       requiredDifficulty,
	}
	for _, tx := range blockTxns {
		if err := msgBlock.AddTransaction(tx.MsgTx()); err != nil {
			return nil, err
		}
	}

	// Finally, perform a full check on the created block against the chain
	// consensus rules to ensure it properly connects to the current best
	// chain with no issues.
	block := btcutil.NewBlock(&msgBlock)
	block.SetHeight(nextBlockHeight)
	if err := blockManager.CheckConnectBlock(block); err != nil {
		return nil, err
	}

	minrLog.Debugf("Created new block template (%d transactions, %d in "+
		"fees, %d signature operations, %d bytes, target difficulty "+
		"%064x)", len(msgBlock.Transactions), totalFees, blockSigOps,
		blockSize, blockchain.CompactToBig(msgBlock.Header.Bits))

	return &BlockTemplate{
		block:           &msgBlock,
		fees:            txFees,
		sigOpCounts:     txSigOpCounts,
		height:          nextBlockHeight,
		validPayAddress: payToAddress != nil,
	}, nil
}

// UpdateBlockTime updates the timestamp in the header of the passed block to
// the current time while taking into account the median time of the last
// several blocks to ensure the new time is after that time per the chain
// consensus rules.  Finally, it will update the target difficulty if needed
// based on the new time for the test networks since their target difficulty can
// change based upon time.
func UpdateBlockTime(msgBlock *wire.MsgBlock, bManager *blockManager) error {
	// The new timestamp is potentially adjusted to ensure it comes after
	// the median time of the last several blocks per the chain consensus
	// rules.
	newTimestamp, err := medianAdjustedTime(&bManager.chainState)
	if err != nil {
		return err
	}
	msgBlock.Header.Timestamp = newTimestamp

	// If running on a network that requires recalculating the difficulty,
	// do so now.
	if activeNetParams.ResetMinDifficulty {
		difficulty, err := bManager.CalcNextRequiredDifficulty(newTimestamp)
		if err != nil {
			return err
		}
		msgBlock.Header.Bits = difficulty
	}

	return nil
}

// UpdateExtraNonce updates the extra nonce in the coinbase script of the passed
// block by regenerating the coinbase script with the passed value and block
// height.  It also recalculates and updates the new merkle root that results
// from changing the coinbase script.
func UpdateExtraNonce(msgBlock *wire.MsgBlock, blockHeight int64, extraNonce uint64) error {
	coinbaseScript, err := standardCoinbaseScript(blockHeight, extraNonce)
	if err != nil {
		return err
	}
	if len(coinbaseScript) > blockchain.MaxCoinbaseScriptLen {
		return fmt.Errorf("coinbase transaction script length "+
			"of %d is out of range (min: %d, max: %d)",
			len(coinbaseScript), blockchain.MinCoinbaseScriptLen,
			blockchain.MaxCoinbaseScriptLen)
	}
	msgBlock.Transactions[0].TxIn[0].SignatureScript = coinbaseScript

	// TODO(davec): A btcutil.Block should use saved in the state to avoid
	// recalculating all of the other transaction hashes.
	// block.Transactions[0].InvalidateCache()

	// Recalculate the merkle root with the updated extra nonce.
	block := btcutil.NewBlock(msgBlock)
	merkles := blockchain.BuildMerkleTreeStore(block.Transactions())
	msgBlock.Header.MerkleRoot = *merkles[len(merkles)-1]
	return nil
}<|MERGE_RESOLUTION|>--- conflicted
+++ resolved
@@ -21,15 +21,9 @@
 	// generatedBlockVersion is the version of the block being generated.
 	// It is defined as a constant here rather than using the
 	// wire.BlockVersion constant since a change in the block version
-<<<<<<< HEAD
-	// will require changes to the generated block.  Using the wire
-	// constant for generated block version could allow creation of invalid
-	// blocks for the updated version.
-=======
 	// will require changes to the generated block.  Using the wire constant
 	// for generated block version could allow creation of invalid blocks
 	// for the updated version.
->>>>>>> c6bc8ac1
 	generatedBlockVersion = 2
 
 	// minHighPriority is the minimum priority value that allows a
