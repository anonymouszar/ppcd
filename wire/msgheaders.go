// Copyright (c) 2013-2016 The btcsuite developers
// Use of this source code is governed by an ISC
// license that can be found in the LICENSE file.

package wire

import (
	"fmt"
	"io"
)

// MaxBlockHeadersPerMsg is the maximum number of block headers that can be in
// a single bitcoin headers message.
const MaxBlockHeadersPerMsg = 2000

// MsgHeaders implements the Message interface and represents a bitcoin headers
// message.  It is used to deliver block header information in response
// to a getheaders message (MsgGetHeaders).  The maximum number of block headers
// per message is currently 2000.  See MsgGetHeaders for details on requesting
// the headers.
type MsgHeaders struct {
	Headers []*BlockHeader
}

// AddBlockHeader adds a new block header to the message.
func (msg *MsgHeaders) AddBlockHeader(bh *BlockHeader) error {
	if len(msg.Headers)+1 > MaxBlockHeadersPerMsg {
		str := fmt.Sprintf("too many block headers in message [max %v]",
			MaxBlockHeadersPerMsg)
		return messageError("MsgHeaders.AddBlockHeader", str)
	}

	msg.Headers = append(msg.Headers, bh)
	return nil
}

// BtcDecode decodes r using the bitcoin protocol encoding into the receiver.
// This is part of the Message interface implementation.
func (msg *MsgHeaders) BtcDecode(r io.Reader, pver uint32, enc MessageEncoding) error {
	count, err := ReadVarInt(r, pver)
	if err != nil {
		return err
	}

	// Limit to max block headers per message.
	if count > MaxBlockHeadersPerMsg {
		str := fmt.Sprintf("too many block headers for message "+
			"[count %v, max %v]", count, MaxBlockHeadersPerMsg)
		return messageError("MsgHeaders.BtcDecode", str)
	}

	// Create a contiguous slice of headers to deserialize into in order to
	// reduce the number of allocations.
	headers := make([]BlockHeader, count)
	msg.Headers = make([]*BlockHeader, 0, count)
	for i := uint64(0); i < count; i++ {
		bh := &headers[i]
		err := readBlockHeader(r, pver, bh)
		if err != nil {
			return err
		}

		txCount, err := ReadVarInt(r, pver)
		if err != nil {
			return err
		}

		// Ensure the transaction count is zero for headers.
		if txCount > 0 {
			str := fmt.Sprintf("block headers may not contain "+
				"transactions [count %v]", txCount)
			return messageError("MsgHeaders.BtcDecode", str)
		}
<<<<<<< HEAD

		// Peercoin - read signature length
		// https://github.com/ppcoin/ppcoin/blob/v0.4.0ppc/src/main.h#L922
		// Along with empty txs vector ppcoin serializes vchBlockSig
		// which is also empty.
		signatureLength, err := readVarInt(r, pver)
		if err != nil {
			return err
		}

		// Peercoin - ensure the signature length is zero for headers.
		if signatureLength > 0 {
			str := fmt.Sprintf("block headers may not contain "+
				"signature [length %v]", signatureLength)
			return messageError("MsgHeaders.BtcDecode", str)
		}

		msg.AddBlockHeader(&bh)
=======
		msg.AddBlockHeader(bh)
>>>>>>> 16327141
	}

	return nil
}

// BtcEncode encodes the receiver to w using the bitcoin protocol encoding.
// This is part of the Message interface implementation.
func (msg *MsgHeaders) BtcEncode(w io.Writer, pver uint32, enc MessageEncoding) error {
	// Limit to max block headers per message.
	count := len(msg.Headers)
	if count > MaxBlockHeadersPerMsg {
		str := fmt.Sprintf("too many block headers for message "+
			"[count %v, max %v]", count, MaxBlockHeadersPerMsg)
		return messageError("MsgHeaders.BtcEncode", str)
	}

	err := WriteVarInt(w, pver, uint64(count))
	if err != nil {
		return err
	}

	for _, bh := range msg.Headers {
		err := writeBlockHeader(w, pver, bh)
		if err != nil {
			return err
		}

		// The wire protocol encoding always includes a 0 for the number
		// of transactions on header messages.  This is really just an
		// artifact of the way the original implementation serializes
		// block headers, but it is required.
		err = WriteVarInt(w, pver, 0)
		if err != nil {
			return err
		}
<<<<<<< HEAD
		// Peercoin - write signature length
		// https://github.com/ppcoin/ppcoin/blob/v0.4.0ppc/src/main.h#L922
		// Along with empty txs vector ppcoin serializes vchBlockSig
		// which is also empty.
		err = writeVarInt(w, pver, 0)
		if err != nil {
			return err
		}
=======
>>>>>>> 16327141
	}

	return nil
}

// Command returns the protocol command string for the message.  This is part
// of the Message interface implementation.
func (msg *MsgHeaders) Command() string {
	return CmdHeaders
}

// MaxPayloadLength returns the maximum length the payload can be for the
// receiver.  This is part of the Message interface implementation.
func (msg *MsgHeaders) MaxPayloadLength(pver uint32) uint32 {
	// Num headers (varInt) + max allowed headers (header length + 1 byte
	// for the number of transactions which is always 0).
	return MaxVarIntPayload + ((MaxBlockHeaderPayload + 5) *
		MaxBlockHeadersPerMsg)
}

// NewMsgHeaders returns a new bitcoin headers message that conforms to the
// Message interface.  See MsgHeaders for details.
func NewMsgHeaders() *MsgHeaders {
	return &MsgHeaders{
		Headers: make([]*BlockHeader, 0, MaxBlockHeadersPerMsg),
	}
}<|MERGE_RESOLUTION|>--- conflicted
+++ resolved
@@ -71,7 +71,6 @@
 				"transactions [count %v]", txCount)
 			return messageError("MsgHeaders.BtcDecode", str)
 		}
-<<<<<<< HEAD
 
 		// Peercoin - read signature length
 		// https://github.com/ppcoin/ppcoin/blob/v0.4.0ppc/src/main.h#L922
@@ -90,9 +89,6 @@
 		}
 
 		msg.AddBlockHeader(&bh)
-=======
-		msg.AddBlockHeader(bh)
->>>>>>> 16327141
 	}
 
 	return nil
@@ -128,7 +124,6 @@
 		if err != nil {
 			return err
 		}
-<<<<<<< HEAD
 		// Peercoin - write signature length
 		// https://github.com/ppcoin/ppcoin/blob/v0.4.0ppc/src/main.h#L922
 		// Along with empty txs vector ppcoin serializes vchBlockSig
@@ -137,8 +132,6 @@
 		if err != nil {
 			return err
 		}
-=======
->>>>>>> 16327141
 	}
 
 	return nil
