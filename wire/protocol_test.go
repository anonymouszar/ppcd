// Copyright (c) 2013-2016 The btcsuite developers
// Use of this source code is governed by an ISC
// license that can be found in the LICENSE file.

package wire

<<<<<<< HEAD
import (
	"testing"

	"github.com/ppcsuite/ppcd/wire"
)
=======
import "testing"
>>>>>>> 16327141

// TestServiceFlagStringer tests the stringized output for service flag types.
func TestServiceFlagStringer(t *testing.T) {
	tests := []struct {
		in   ServiceFlag
		want string
	}{
		{0, "0x0"},
		{SFNodeNetwork, "SFNodeNetwork"},
		{SFNodeGetUTXO, "SFNodeGetUTXO"},
		{SFNodeBloom, "SFNodeBloom"},
		{SFNodeWitness, "SFNodeWitness"},
		{SFNodeXthin, "SFNodeXthin"},
		{SFNodeBit5, "SFNodeBit5"},
		{SFNodeCF, "SFNodeCF"},
		{SFNode2X, "SFNode2X"},
		{0xffffffff, "SFNodeNetwork|SFNodeGetUTXO|SFNodeBloom|SFNodeWitness|SFNodeXthin|SFNodeBit5|SFNodeCF|SFNode2X|0xffffff00"},
	}

	t.Logf("Running %d tests", len(tests))
	for i, test := range tests {
		result := test.in.String()
		if result != test.want {
			t.Errorf("String #%d\n got: %s want: %s", i, result,
				test.want)
			continue
		}
	}
}

// TestBitcoinNetStringer tests the stringized output for bitcoin net types.
func TestBitcoinNetStringer(t *testing.T) {
	tests := []struct {
		in   BitcoinNet
		want string
	}{
		{MainNet, "MainNet"},
		{TestNet, "TestNet"},
		{TestNet3, "TestNet3"},
		{SimNet, "SimNet"},
		{0xffffffff, "Unknown BitcoinNet (4294967295)"},
	}

	t.Logf("Running %d tests", len(tests))
	for i, test := range tests {
		result := test.in.String()
		if result != test.want {
			t.Errorf("String #%d\n got: %s want: %s", i, result,
				test.want)
			continue
		}
	}
}<|MERGE_RESOLUTION|>--- conflicted
+++ resolved
@@ -4,15 +4,7 @@
 
 package wire
 
-<<<<<<< HEAD
-import (
-	"testing"
-
-	"github.com/ppcsuite/ppcd/wire"
-)
-=======
 import "testing"
->>>>>>> 16327141
 
 // TestServiceFlagStringer tests the stringized output for service flag types.
 func TestServiceFlagStringer(t *testing.T) {
