--- conflicted
+++ resolved
@@ -38,13 +38,8 @@
 }
 
 // newShaHashFromStr converts the passed big-endian hex string into a
-<<<<<<< HEAD
-// wire.ShaHash.  It only differs from the one available in wire in that
-// it ignores the error since it will only (and must only) be called with
-=======
 // wire.ShaHash.  It only differs from the one available in wire in that it
 // ignores the error since it will only (and must only) be called with
->>>>>>> c6bc8ac1
 // hard-coded, and therefore known good, hashes.
 func newShaHashFromStr(hexStr string) *wire.ShaHash {
 	sha, _ := wire.NewShaHashFromStr(hexStr)
