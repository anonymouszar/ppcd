// Copyright (c) 2013-2014 Conformal Systems LLC.
// Use of this source code is governed by an ISC
// license that can be found in the LICENSE file.

package ldb_test

import (
	"os"
	"testing"

<<<<<<< HEAD
	"github.com/ppcsuite/ppcd/database"
	"github.com/ppcsuite/btcwire"
=======
	"github.com/btcsuite/btcd/database"
	"github.com/btcsuite/btcd/wire"
>>>>>>> 03433dad
)

// we need to test for an empty database and make certain it returns the proper
// values

func TestEmptyDB(t *testing.T) {

	dbname := "tstdbempty"
	dbnamever := dbname + ".ver"
	_ = os.RemoveAll(dbname)
	_ = os.RemoveAll(dbnamever)
	db, err := database.CreateDB("leveldb", dbname)
	if err != nil {
		t.Errorf("Failed to open test database %v", err)
		return
	}
	defer os.RemoveAll(dbname)
	defer os.RemoveAll(dbnamever)

	sha, height, err := db.NewestSha()
	if !sha.IsEqual(&wire.ShaHash{}) {
		t.Errorf("sha not zero hash")
	}
	if height != -1 {
		t.Errorf("height not -1 %v", height)
	}

	// This is a reopen test
	if err := db.Close(); err != nil {
		t.Errorf("Close: unexpected error: %v", err)
	}

	db, err = database.OpenDB("leveldb", dbname)
	if err != nil {
		t.Errorf("Failed to open test database %v", err)
		return
	}
	defer func() {
		if err := db.Close(); err != nil {
			t.Errorf("Close: unexpected error: %v", err)
		}
	}()

	sha, height, err = db.NewestSha()
	if !sha.IsEqual(&wire.ShaHash{}) {
		t.Errorf("sha not zero hash")
	}
	if height != -1 {
		t.Errorf("height not -1 %v", height)
	}
}<|MERGE_RESOLUTION|>--- conflicted
+++ resolved
@@ -8,13 +8,8 @@
 	"os"
 	"testing"
 
-<<<<<<< HEAD
 	"github.com/ppcsuite/ppcd/database"
-	"github.com/ppcsuite/btcwire"
-=======
-	"github.com/btcsuite/btcd/database"
-	"github.com/btcsuite/btcd/wire"
->>>>>>> 03433dad
+	"github.com/ppcsuite/ppcd/wire"
 )
 
 // we need to test for an empty database and make certain it returns the proper
