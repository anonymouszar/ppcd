// Copyright (c) 2013-2015 The btcsuite developers
// Use of this source code is governed by an ISC
// license that can be found in the LICENSE file.

package ldb

import (
	"encoding/binary"
	"fmt"
	"os"
	"strconv"
	"sync"

	"github.com/btcsuite/btclog"
	"github.com/btcsuite/goleveldb/leveldb"
	"github.com/btcsuite/goleveldb/leveldb/opt"
	"github.com/ppcsuite/btcutil"
	"github.com/ppcsuite/ppcd/database"
	"github.com/ppcsuite/ppcd/wire"
)

const (
	dbVersion     int = 2
	dbMaxTransCnt     = 20000
	dbMaxTransMem     = 64 * 1024 * 1024 // 64 MB
)

var log = btclog.Disabled

type tTxInsertData struct {
	txsha   *wire.ShaHash
	blockid int32
	txoff   int
	txlen   int
	usedbuf []byte
}

// LevelDb holds internal state for databse.
type LevelDb struct {
	// lock preventing multiple entry
	dbLock sync.Mutex

	// leveldb pieces
	lDb *leveldb.DB
	ro  *opt.ReadOptions
	wo  *opt.WriteOptions

	lbatch *leveldb.Batch

	nextBlock int32

	lastBlkShaCached bool
	lastBlkSha       wire.ShaHash
	lastBlkIdx       int32

	lastAddrIndexBlkSha wire.ShaHash
	lastAddrIndexBlkIdx int32

	txUpdateMap      map[wire.ShaHash]*txUpdateObj
	txSpentUpdateMap map[wire.ShaHash]*spentTxUpdate
}

var self = database.DriverDB{DbType: "leveldb", CreateDB: CreateDB, OpenDB: OpenDB}

func init() {
	database.AddDBDriver(self)
}

// parseArgs parses the arguments from the database package Open/Create methods.
func parseArgs(funcName string, args ...interface{}) (string, error) {
	if len(args) != 1 {
		return "", fmt.Errorf("Invalid arguments to ldb.%s -- "+
			"expected database path string", funcName)
	}
	dbPath, ok := args[0].(string)
	if !ok {
		return "", fmt.Errorf("First argument to ldb.%s is invalid -- "+
			"expected database path string", funcName)
	}
	return dbPath, nil
}

// CurrentDBVersion is the database version.
var CurrentDBVersion int32 = 1

// OpenDB opens an existing database for use.
func OpenDB(args ...interface{}) (database.Db, error) {
	dbpath, err := parseArgs("OpenDB", args...)
	if err != nil {
		return nil, err
	}

	log = database.GetLog()

	db, err := openDB(dbpath, false)
	if err != nil {
		return nil, err
	}

	// Need to find last block and tx
<<<<<<< HEAD

	var lastknownblock, nextunknownblock, testblock int64
=======
	var lastknownblock, nextunknownblock, testblock int32
>>>>>>> cea5d3c1

	increment := int32(100000)
	ldb := db.(*LevelDb)

	var lastSha *wire.ShaHash
	// forward scan
blockforward:
	for {

		sha, err := ldb.fetchBlockShaByHeight(testblock)
		if err == nil {
			// block is found
			lastSha = sha
			lastknownblock = testblock
			testblock += increment
		} else {
			if testblock == 0 {
				//no blocks in db, odd but ok.
				lastknownblock = -1
				nextunknownblock = 0
				var emptysha wire.ShaHash
				lastSha = &emptysha
			} else {
				nextunknownblock = testblock
			}
			break blockforward
		}
	}

	// narrow search
blocknarrow:
	for lastknownblock != -1 {
		testblock = (lastknownblock + nextunknownblock) / 2
		sha, err := ldb.fetchBlockShaByHeight(testblock)
		if err == nil {
			lastknownblock = testblock
			lastSha = sha
		} else {
			nextunknownblock = testblock
		}
		if lastknownblock+1 == nextunknownblock {
			break blocknarrow
		}
	}

	log.Infof("Checking address index")

	// Load the last block whose transactions have been indexed by address.
	if sha, idx, err := ldb.fetchAddrIndexTip(); err == nil {
		if err = ldb.checkAddrIndexVersion(); err == nil {
			ldb.lastAddrIndexBlkSha = *sha
			ldb.lastAddrIndexBlkIdx = idx
			log.Infof("Address index good, continuing")
		} else {
			log.Infof("Address index in old, incompatible format, dropping...")
			ldb.deleteOldAddrIndex()
			ldb.DeleteAddrIndex()
			log.Infof("Old, incompatible address index dropped and can now be rebuilt")
		}
	} else {
		ldb.lastAddrIndexBlkIdx = -1
	}

	ldb.lastBlkSha = *lastSha
	ldb.lastBlkIdx = lastknownblock
	ldb.nextBlock = lastknownblock + 1

	return db, nil
}

func openDB(dbpath string, create bool) (pbdb database.Db, err error) {
	var db LevelDb
	var tlDb *leveldb.DB
	var dbversion int32

	defer func() {
		if err == nil {
			db.lDb = tlDb

			db.txUpdateMap = map[wire.ShaHash]*txUpdateObj{}
			db.txSpentUpdateMap = make(map[wire.ShaHash]*spentTxUpdate)

			pbdb = &db
		}
	}()

	if create == true {
		err = os.Mkdir(dbpath, 0750)
		if err != nil {
			log.Errorf("mkdir failed %v %v", dbpath, err)
			return
		}
	} else {
		_, err = os.Stat(dbpath)
		if err != nil {
			err = database.ErrDbDoesNotExist
			return
		}
	}

	needVersionFile := false
	verfile := dbpath + ".ver"
	fi, ferr := os.Open(verfile)
	if ferr == nil {
		defer fi.Close()

		ferr = binary.Read(fi, binary.LittleEndian, &dbversion)
		if ferr != nil {
			dbversion = ^0
		}
	} else {
		if create == true {
			needVersionFile = true
			dbversion = CurrentDBVersion
		}
	}

	opts := &opt.Options{
		BlockCacher:     opt.DefaultBlockCacher,
		Compression:     opt.NoCompression,
		OpenFilesCacher: opt.DefaultOpenFilesCacher,
	}

	switch dbversion {
	case 0:
		opts = &opt.Options{}
	case 1:
		// uses defaults from above
	default:
		err = fmt.Errorf("unsupported db version %v", dbversion)
		return
	}

	tlDb, err = leveldb.OpenFile(dbpath, opts)
	if err != nil {
		return
	}

	// If we opened the database successfully on 'create'
	// update the
	if needVersionFile {
		fo, ferr := os.Create(verfile)
		if ferr != nil {
			// TODO(design) close and delete database?
			err = ferr
			return
		}
		defer fo.Close()
		err = binary.Write(fo, binary.LittleEndian, dbversion)
		if err != nil {
			return
		}
	}

	return
}

// CreateDB creates, initializes and opens a database for use.
func CreateDB(args ...interface{}) (database.Db, error) {
	dbpath, err := parseArgs("Create", args...)
	if err != nil {
		return nil, err
	}

	log = database.GetLog()

	// No special setup needed, just OpenBB
	db, err := openDB(dbpath, true)
	if err == nil {
		ldb := db.(*LevelDb)
		ldb.lastBlkIdx = -1
		ldb.lastAddrIndexBlkIdx = -1
		ldb.nextBlock = 0
	}
	return db, err
}

func (db *LevelDb) close() error {
	return db.lDb.Close()
}

// Sync verifies that the database is coherent on disk,
// and no outstanding transactions are in flight.
func (db *LevelDb) Sync() error {
	db.dbLock.Lock()
	defer db.dbLock.Unlock()

	// while specified by the API, does nothing
	// however does grab lock to verify it does not return until other operations are complete.
	return nil
}

// Close cleanly shuts down database, syncing all data.
func (db *LevelDb) Close() error {
	db.dbLock.Lock()
	defer db.dbLock.Unlock()

	return db.close()
}

// DropAfterBlockBySha will remove any blocks from the database after
// the given block.
func (db *LevelDb) DropAfterBlockBySha(sha *wire.ShaHash) (rerr error) {
	db.dbLock.Lock()
	defer db.dbLock.Unlock()
	defer func() {
		if rerr == nil {
			rerr = db.processBatches()
		} else {
			db.lBatch().Reset()
		}
	}()

	startheight := db.nextBlock - 1

	keepidx, err := db.getBlkLoc(sha)
	if err != nil {
		// should the error here be normalized ?
		log.Tracef("block loc failed %v ", sha)
		return err
	}

	for height := startheight; height > keepidx; height = height - 1 {
		var blk *btcutil.Block
		blksha, buf, err := db.getBlkByHeight(height)
		if err != nil {
			return err
		}
		blk, err = btcutil.NewBlockFromBytes(buf)
		if err != nil {
			return err
		}
		metaBuf, err := db.getBlkMeta(blksha) // ppc:
		if err != nil {
			return
		}
		err = blk.MetaFromBytes(metaBuf) // ppc:
		if err != nil {
			return err
		}

		for _, tx := range blk.MsgBlock().Transactions {
			err = db.unSpend(tx)
			if err != nil {
				return err
			}
		}
		// rather than iterate the list of tx backward, do it twice.
		for _, tx := range blk.Transactions() {
			var txUo txUpdateObj
			txUo.delete = true
			db.txUpdateMap[*tx.Sha()] = &txUo
		}
		db.lBatch().Delete(shaBlkToKey(blksha))
<<<<<<< HEAD
		db.lBatch().Delete(int64ToKey(height))
		db.lBatch().Delete(shaMetaToKey(blksha)) // ppc:
=======
		db.lBatch().Delete(int64ToKey(int64(height)))
>>>>>>> cea5d3c1
	}

	// update the last block cache
	db.lastBlkShaCached = true
	db.lastBlkSha = *sha
	db.lastBlkIdx = keepidx
	db.nextBlock = keepidx + 1

	return nil
}

// InsertBlock inserts raw block and transaction data from a block into the
// database.  The first block inserted into the database will be treated as the
// genesis block.  Every subsequent block insert requires the referenced parent
// block to already exist.
<<<<<<< HEAD
func (db *LevelDb) InsertBlock(block *btcutil.Block) (height int64, rerr error) {

=======
func (db *LevelDb) InsertBlock(block *btcutil.Block) (height int32, rerr error) {
>>>>>>> cea5d3c1
	db.dbLock.Lock()
	defer db.dbLock.Unlock()
	defer func() {
		if rerr == nil {
			rerr = db.processBatches()
		} else {
			db.lBatch().Reset()
		}
	}()

	blocksha := block.Sha()

	defer btcutil.TimeTrack(log, btcutil.Now(), fmt.Sprintf("InsertBlock(%v)", blocksha))

	txloc, err := block.TxLoc()
	if err != nil {
		log.Warnf("Failed to obtain raw block sha %v", blocksha)
		return 0, err
	}

	rawMsg, err := block.Bytes()
	if err != nil {
		log.Warnf("Failed to obtain raw block sha %v", blocksha)
		return 0, err
	}

	mblock := block.MsgBlock()
	mmeta := block.Meta()

	log.Tracef("Inserting block %+v, %+v", mblock, mmeta)

	// Insert block into database
	newheight, err := db.insertBlockData(
		blocksha, &mblock.Header.PrevBlock, rawMsg)
	if err != nil {
		log.Warnf("Failed to insert block %v %v %v", blocksha,
			&mblock.Header.PrevBlock, err)
		return 0, err
	}

	// ppc: Set block meta into database
	metaBytes, err := block.MetaToBytes()
	db.setBlkMeta(blocksha, metaBytes)
	if err != nil {
		log.Warnf("Failed to set blockmeta %v %v", blocksha, err)
		return 0, err
	}

	// At least two blocks in the long past were generated by faulty
	// miners, the sha of the transaction exists in a previous block,
	// detect this condition and 'accept' the block.
	for txidx, tx := range mblock.Transactions {
		txsha, err := block.TxSha(txidx)
		if err != nil {
			log.Warnf("failed to compute tx name block %v idx %v err %v", blocksha, txidx, err)
			return 0, err
		}
		spentbuflen := (len(tx.TxOut) + 7) / 8
		spentbuf := make([]byte, spentbuflen, spentbuflen)
		if len(tx.TxOut)%8 != 0 {
			for i := uint(len(tx.TxOut) % 8); i < 8; i++ {
				spentbuf[spentbuflen-1] |= (byte(1) << i)
			}
		}

		err = db.insertTx(txsha, newheight, txloc[txidx].TxStart, txloc[txidx].TxLen, spentbuf)
		if err != nil {
			log.Warnf("block %v idx %v failed to insert tx %v %v err %v", blocksha, newheight, &txsha, txidx, err)
			return 0, err
		}

		/*// Some old blocks contain duplicate transactions
		// Attempt to cleanly bypass this problem by marking the
		// first as fully spent.
		// http://blockexplorer.com/b/91812 dup in 91842
		// http://blockexplorer.com/b/91722 dup in 91880
		if newheight == 91812 {
			dupsha, err := wire.NewShaHashFromStr("d5d27987d2a3dfc724e359870c6644b40e497bdc0589a033220fe15429d88599")
			if err != nil {
				panic("invalid sha string in source")
			}
			if txsha.IsEqual(dupsha) {
				// marking TxOut[0] as spent
				po := wire.NewOutPoint(dupsha, 0)
				txI := wire.NewTxIn(po, []byte("garbage"))

				var spendtx wire.MsgTx
				spendtx.AddTxIn(txI)
				err = db.doSpend(&spendtx)
				if err != nil {
					log.Warnf("block %v idx %v failed to spend tx %v %v err %v", blocksha, newheight, &txsha, txidx, err)
				}
			}
		}
		if newheight == 91722 {
			dupsha, err := wire.NewShaHashFromStr("e3bf3d07d4b0375638d5f1db5255fe07ba2c4cb067cd81b84ee974b6585fb468")
			if err != nil {
				panic("invalid sha string in source")
			}
			if txsha.IsEqual(dupsha) {
				// marking TxOut[0] as spent
				po := wire.NewOutPoint(dupsha, 0)
				txI := wire.NewTxIn(po, []byte("garbage"))

				var spendtx wire.MsgTx
				spendtx.AddTxIn(txI)
				err = db.doSpend(&spendtx)
				if err != nil {
					log.Warnf("block %v idx %v failed to spend tx %v %v err %v", blocksha, newheight, &txsha, txidx, err)
				}
			}
		}*/

		err = db.doSpend(tx)
		if err != nil {
			log.Warnf("block %v idx %v failed to spend tx %v %v err %v", blocksha, newheight, txsha, txidx, err)
			return 0, err
		}
	}
	return newheight, nil
}

// doSpend iterates all TxIn in a bitcoin transaction marking each associated
// TxOut as spent.
func (db *LevelDb) doSpend(tx *wire.MsgTx) error {
	for txinidx := range tx.TxIn {
		txin := tx.TxIn[txinidx]

		inTxSha := txin.PreviousOutPoint.Hash
		inTxidx := txin.PreviousOutPoint.Index

		if inTxidx == ^uint32(0) {
			continue
		}

		//log.Infof("spending %v %v",  &inTxSha, inTxidx)

		err := db.setSpentData(&inTxSha, inTxidx)
		if err != nil {
			return err
		}
	}
	return nil
}

// unSpend iterates all TxIn in a bitcoin transaction marking each associated
// TxOut as unspent.
func (db *LevelDb) unSpend(tx *wire.MsgTx) error {
	for txinidx := range tx.TxIn {
		txin := tx.TxIn[txinidx]

		inTxSha := txin.PreviousOutPoint.Hash
		inTxidx := txin.PreviousOutPoint.Index

		if inTxidx == ^uint32(0) {
			continue
		}

		err := db.clearSpentData(&inTxSha, inTxidx)
		if err != nil {
			return err
		}
	}
	return nil
}

func (db *LevelDb) setSpentData(sha *wire.ShaHash, idx uint32) error {
	return db.setclearSpentData(sha, idx, true)
}

func (db *LevelDb) clearSpentData(sha *wire.ShaHash, idx uint32) error {
	return db.setclearSpentData(sha, idx, false)
}

func (db *LevelDb) setclearSpentData(txsha *wire.ShaHash, idx uint32, set bool) error {
	var txUo *txUpdateObj
	var ok bool

	if txUo, ok = db.txUpdateMap[*txsha]; !ok {
		// not cached, load from db
		var txU txUpdateObj
		blkHeight, txOff, txLen, spentData, err := db.getTxData(txsha)
		if err != nil {
			// setting a fully spent tx is an error.
			if set == true {
				return err
			}
			// if we are clearing a tx and it wasn't found
			// in the tx table, it could be in the fully spent
			// (duplicates) table.
			spentTxList, err := db.getTxFullySpent(txsha)
			if err != nil {
				return err
			}

			// need to reslice the list to exclude the most recent.
			sTx := spentTxList[len(spentTxList)-1]
			spentTxList[len(spentTxList)-1] = nil
			if len(spentTxList) == 1 {
				// write entry to delete tx from spent pool
				db.txSpentUpdateMap[*txsha] = &spentTxUpdate{delete: true}
			} else {
				// This code should never be hit - aakselrod
				return fmt.Errorf("fully-spent tx %v does not have 1 record: "+
					"%v", txsha, len(spentTxList))
			}

			// Create 'new' Tx update data.
			blkHeight = sTx.blkHeight
			txOff = sTx.txoff
			txLen = sTx.txlen
			spentbuflen := (sTx.numTxO + 7) / 8
			spentData = make([]byte, spentbuflen, spentbuflen)
			for i := range spentData {
				spentData[i] = ^byte(0)
			}
		}

		txU.txSha = txsha
		txU.blkHeight = blkHeight
		txU.txoff = txOff
		txU.txlen = txLen
		txU.spentData = spentData

		txUo = &txU
	}

	byteidx := idx / 8
	byteoff := idx % 8

	if set {
		txUo.spentData[byteidx] |= (byte(1) << byteoff)
	} else {
		txUo.spentData[byteidx] &= ^(byte(1) << byteoff)
	}

	// check for fully spent Tx
	fullySpent := true
	for _, val := range txUo.spentData {
		if val != ^byte(0) {
			fullySpent = false
			break
		}
	}
	if fullySpent {
		var txSu *spentTxUpdate
		// Look up Tx in fully spent table
		if txSuOld, ok := db.txSpentUpdateMap[*txsha]; ok {
			txSu = txSuOld
		} else {
			var txSuStore spentTxUpdate
			txSu = &txSuStore

			txSuOld, err := db.getTxFullySpent(txsha)
			if err == nil {
				txSu.txl = txSuOld
			}
		}

		// Fill in spentTx
		var sTx spentTx
		sTx.blkHeight = txUo.blkHeight
		sTx.txoff = txUo.txoff
		sTx.txlen = txUo.txlen
		// XXX -- there is no way to comput the real TxOut
		// from the spent array.
		sTx.numTxO = 8 * len(txUo.spentData)

		// append this txdata to fully spent txlist
		txSu.txl = append(txSu.txl, &sTx)

		// mark txsha as deleted in the txUpdateMap
		log.Tracef("***tx %v is fully spent\n", txsha)

		db.txSpentUpdateMap[*txsha] = txSu

		txUo.delete = true
		db.txUpdateMap[*txsha] = txUo
	} else {
		db.txUpdateMap[*txsha] = txUo
	}

	return nil
}

func int64ToKey(keyint int64) []byte {
	key := strconv.FormatInt(keyint, 10)
	return []byte(key)
}

func shaBlkToKey(sha *wire.ShaHash) []byte {
	return sha[:]
}

// These are used here and in tx.go's deleteOldAddrIndex() to prevent deletion
// of indexes other than the addrindex now.
var recordSuffixTx = []byte{'t', 'x'}
var recordSuffixSpentTx = []byte{'s', 'x'}

func shaTxToKey(sha *wire.ShaHash) []byte {
	key := make([]byte, len(sha)+len(recordSuffixTx))
	copy(key, sha[:])
	copy(key[len(sha):], recordSuffixTx)
	return key
}

func shaSpentTxToKey(sha *wire.ShaHash) []byte {
	key := make([]byte, len(sha)+len(recordSuffixSpentTx))
	copy(key, sha[:])
	copy(key[len(sha):], recordSuffixSpentTx)
	return key
}

func (db *LevelDb) lBatch() *leveldb.Batch {
	if db.lbatch == nil {
		db.lbatch = new(leveldb.Batch)
	}
	return db.lbatch
}

func (db *LevelDb) processBatches() error {
	var err error

	if len(db.txUpdateMap) != 0 || len(db.txSpentUpdateMap) != 0 || db.lbatch != nil {
		if db.lbatch == nil {
			db.lbatch = new(leveldb.Batch)
		}

		defer db.lbatch.Reset()

		for txSha, txU := range db.txUpdateMap {
			key := shaTxToKey(&txSha)
			if txU.delete {
				//log.Tracef("deleting tx %v", txSha)
				db.lbatch.Delete(key)
			} else {
				//log.Tracef("inserting tx %v", txSha)
				txdat := db.formatTx(txU)
				db.lbatch.Put(key, txdat)
			}
		}
		for txSha, txSu := range db.txSpentUpdateMap {
			key := shaSpentTxToKey(&txSha)
			if txSu.delete {
				//log.Tracef("deleting tx %v", txSha)
				db.lbatch.Delete(key)
			} else {
				//log.Tracef("inserting tx %v", txSha)
				txdat := db.formatTxFullySpent(txSu.txl)
				db.lbatch.Put(key, txdat)
			}
		}

		err = db.lDb.Write(db.lbatch, db.wo)
		if err != nil {
			log.Tracef("batch failed %v\n", err)
			return err
		}
		db.txUpdateMap = map[wire.ShaHash]*txUpdateObj{}
		db.txSpentUpdateMap = make(map[wire.ShaHash]*spentTxUpdate)
	}

	return nil
}

// RollbackClose this is part of the database.Db interface and should discard
// recent changes to the db and the close the db.  This currently just does
// a clean shutdown.
func (db *LevelDb) RollbackClose() error {
	db.dbLock.Lock()
	defer db.dbLock.Unlock()

	return db.close()
}<|MERGE_RESOLUTION|>--- conflicted
+++ resolved
@@ -98,12 +98,7 @@
 	}
 
 	// Need to find last block and tx
-<<<<<<< HEAD
-
-	var lastknownblock, nextunknownblock, testblock int64
-=======
 	var lastknownblock, nextunknownblock, testblock int32
->>>>>>> cea5d3c1
 
 	increment := int32(100000)
 	ldb := db.(*LevelDb)
@@ -358,12 +353,8 @@
 			db.txUpdateMap[*tx.Sha()] = &txUo
 		}
 		db.lBatch().Delete(shaBlkToKey(blksha))
-<<<<<<< HEAD
 		db.lBatch().Delete(int64ToKey(height))
 		db.lBatch().Delete(shaMetaToKey(blksha)) // ppc:
-=======
-		db.lBatch().Delete(int64ToKey(int64(height)))
->>>>>>> cea5d3c1
 	}
 
 	// update the last block cache
@@ -379,12 +370,7 @@
 // database.  The first block inserted into the database will be treated as the
 // genesis block.  Every subsequent block insert requires the referenced parent
 // block to already exist.
-<<<<<<< HEAD
-func (db *LevelDb) InsertBlock(block *btcutil.Block) (height int64, rerr error) {
-
-=======
 func (db *LevelDb) InsertBlock(block *btcutil.Block) (height int32, rerr error) {
->>>>>>> cea5d3c1
 	db.dbLock.Lock()
 	defer db.dbLock.Unlock()
 	defer func() {
