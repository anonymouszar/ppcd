--- conflicted
+++ resolved
@@ -10,17 +10,6 @@
 
 	"github.com/ppcsuite/ppcd/wire"
 )
-
-// Peercoin https://github.com/ppcoin/ppcoin/blob/v0.4.0ppc/src/main.cpp#L2230
-// if (fTestNet)
-// {
-// 	hashGenesisBlock = hashGenesisBlockTestNet;
-// 	bnProofOfWorkLimit = CBigNum(~uint256(0) >> 28);
-// 	nStakeMinAge = 60 * 60 * 24; // test net min age is 1 day
-// 	nCoinbaseMaturity = 60;
-// 	bnInitialHashTarget = CBigNum(~uint256(0) >> 29);
-// 	nModifierInterval = 60 * 20; // test net modifier interval is 20 minutes
-// }
 
 // These variables are the chain proof-of-work limit parameters for each default
 // network.
@@ -123,20 +112,13 @@
 var MainNetParams = Params{
 	Name:        "mainnet",
 	Net:         wire.MainNet,
-<<<<<<< HEAD
 	DefaultPort: "9901",
-=======
-	DefaultPort: "8333",
 	DNSSeeds: []string{
-		"seed.bitcoin.sipa.be",
-		"dnsseed.bluematt.me",
-		"dnsseed.bitcoin.dashjr.org",
-		"seed.bitcoinstats.com",
-		"seed.bitnodes.io",
-		"bitseed.xf2.org",
-		"seed.bitcoin.jonasschnelli.ch",
+		"seed.peercoin.net",
+		"seed2.peercoin.net",
+		"seed.peercoin-library.org",
+		"ppcseed.ns.7server.net",
 	},
->>>>>>> cea5d3c1
 
 	// Chain parameters
 	GenesisBlock:           &genesisBlock,
@@ -151,30 +133,9 @@
 	// Checkpoints ordered from oldest to newest.
 	// ppc: https://github.com/ppcoin/ppcoin/blob/v0.4.0ppc/src/checkpoints.cpp#L26
 	Checkpoints: []Checkpoint{
-<<<<<<< HEAD
 		{19080, newShaHashFromStr("000000000000bca54d9ac17881f94193fd6a270c1bb21c3bf0b37f588a40dbd7")},
 		{30583, newShaHashFromStr("d39d1481a7eecba48932ea5913be58ad3894c7ee6d5a8ba8abeb772c66a6696e")},
 		{99999, newShaHashFromStr("27fd5e1de16a4270eb8c68dee2754a64da6312c7c3a0e99a7e6776246be1ee3f")},
-=======
-		{11111, newShaHashFromStr("0000000069e244f73d78e8fd29ba2fd2ed618bd6fa2ee92559f542fdb26e7c1d")},
-		{33333, newShaHashFromStr("000000002dd5588a74784eaa7ab0507a18ad16a236e7b1ce69f00d7ddfb5d0a6")},
-		{74000, newShaHashFromStr("0000000000573993a3c9e41ce34471c079dcf5f52a0e824a81e7f953b8661a20")},
-		{105000, newShaHashFromStr("00000000000291ce28027faea320c8d2b054b2e0fe44a773f3eefb151d6bdc97")},
-		{134444, newShaHashFromStr("00000000000005b12ffd4cd315cd34ffd4a594f430ac814c91184a0d42d2b0fe")},
-		{168000, newShaHashFromStr("000000000000099e61ea72015e79632f216fe6cb33d7899acb35b75c8303b763")},
-		{193000, newShaHashFromStr("000000000000059f452a5f7340de6682a977387c17010ff6e6c3bd83ca8b1317")},
-		{210000, newShaHashFromStr("000000000000048b95347e83192f69cf0366076336c639f9b7228e9ba171342e")},
-		{216116, newShaHashFromStr("00000000000001b4f4b433e81ee46494af945cf96014816a4e2370f11b23df4e")},
-		{225430, newShaHashFromStr("00000000000001c108384350f74090433e7fcf79a606b8e797f065b130575932")},
-		{250000, newShaHashFromStr("000000000000003887df1f29024b06fc2200b55f8af8f35453d7be294df2d214")},
-		{267300, newShaHashFromStr("000000000000000a83fbd660e918f218bf37edd92b748ad940483c7c116179ac")},
-		{279000, newShaHashFromStr("0000000000000001ae8c72a0b0c301f67e3afca10e819efa9041e458e9bd7e40")},
-		{300255, newShaHashFromStr("0000000000000000162804527c6e9b9f0563a280525f9d08c12041def0a0f3b2")},
-		{319400, newShaHashFromStr("000000000000000021c6052e9becade189495d1c539aa37c58917305fd15f13b")},
-		{343185, newShaHashFromStr("0000000000000000072b8bf361d01a6ba7d445dd024203fafc78768ed4368554")},
-		{352940, newShaHashFromStr("000000000000000010755df42dba556bb72be6a32f3ce0b6941ce4430152c9ff")},
-		{382320, newShaHashFromStr("00000000000000000a8dc6ed5b133d0eb2fd6af56203e4159789b092defd8ab2")},
->>>>>>> cea5d3c1
 	},
 
 	// Enforce current block version once majority of the network has
@@ -201,7 +162,7 @@
 
 	// BIP44 coin type used in the hierarchical deterministic path for
 	// address generation.
-	HDCoinType: 0,
+	HDCoinType: 6,
 
 	// Peercoin
 	StakeMinAge:           60 * 60 * 24 * 30, // minimum age for coin age
@@ -222,7 +183,7 @@
 var RegressionNetParams = Params{
 	Name:        "regtest",
 	Net:         wire.TestNet,
-	DefaultPort: "18444",
+	DefaultPort: "9903",
 	DNSSeeds:    []string{},
 
 	// Chain parameters
@@ -265,23 +226,18 @@
 	HDCoinType: 1,
 }
 
-// TestNet3Params defines the network parameters for the test Bitcoin network
-// (version 3).  Not to be confused with the regression test network, this
+// TestNetParams defines the network parameters for the test Peercoin network
+// Not to be confused with the regression test network, this
 // network is sometimes simply called "testnet".
-var TestNet3Params = Params{
-	Name:        "testnet3",
-	Net:         wire.TestNet3,
-<<<<<<< HEAD
+var TestNetParams = Params{
+	Name:        "testnet",
+	Net:         wire.TestNet,
 	DefaultPort: "9903",
-=======
-	DefaultPort: "18333",
 	DNSSeeds: []string{
-		"testnet-seed.alexykot.me",
-		"testnet-seed.bitcoin.schildbach.de",
-		"testnet-seed.bitcoin.petertodd.org",
-		"testnet-seed.bluematt.me",
+		"tseed.peercoin.net",
+		"tseed2.peercoin.net",
+		"tseed.peercoin-library.org",
 	},
->>>>>>> cea5d3c1
 
 	// Chain parameters
 	GenesisBlock:           &testNet3GenesisBlock,
@@ -398,28 +354,28 @@
 var (
 	registeredNets = map[wire.BitcoinNet]struct{}{
 		MainNetParams.Net:       struct{}{},
-		TestNet3Params.Net:      struct{}{},
+		TestNetParams.Net:       struct{}{},
 		RegressionNetParams.Net: struct{}{},
 		SimNetParams.Net:        struct{}{},
 	}
 
 	pubKeyHashAddrIDs = map[byte]struct{}{
-		MainNetParams.PubKeyHashAddrID:  struct{}{},
-		TestNet3Params.PubKeyHashAddrID: struct{}{}, // shared with regtest
-		SimNetParams.PubKeyHashAddrID:   struct{}{},
+		MainNetParams.PubKeyHashAddrID: struct{}{},
+		TestNetParams.PubKeyHashAddrID: struct{}{}, // shared with regtest
+		SimNetParams.PubKeyHashAddrID:  struct{}{},
 	}
 
 	scriptHashAddrIDs = map[byte]struct{}{
-		MainNetParams.ScriptHashAddrID:  struct{}{},
-		TestNet3Params.ScriptHashAddrID: struct{}{}, // shared with regtest
-		SimNetParams.ScriptHashAddrID:   struct{}{},
+		MainNetParams.ScriptHashAddrID: struct{}{},
+		TestNetParams.ScriptHashAddrID: struct{}{}, // shared with regtest
+		SimNetParams.ScriptHashAddrID:  struct{}{},
 	}
 
 	// Testnet is shared with regtest.
 	hdPrivToPubKeyIDs = map[[4]byte][]byte{
-		MainNetParams.HDPrivateKeyID:  MainNetParams.HDPublicKeyID[:],
-		TestNet3Params.HDPrivateKeyID: TestNet3Params.HDPublicKeyID[:],
-		SimNetParams.HDPrivateKeyID:   SimNetParams.HDPublicKeyID[:],
+		MainNetParams.HDPrivateKeyID: MainNetParams.HDPublicKeyID[:],
+		TestNetParams.HDPrivateKeyID: TestNetParams.HDPublicKeyID[:],
+		SimNetParams.HDPrivateKeyID:  SimNetParams.HDPublicKeyID[:],
 	}
 )
 
