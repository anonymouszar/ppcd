// Copyright (c) 2014-2016 The btcsuite developers
// Use of this source code is governed by an ISC
// license that can be found in the LICENSE file.

package chaincfg

import (
	"errors"
	"math"
	"math/big"
	"strings"
	"time"

<<<<<<< HEAD
	"github.com/ppcsuite/ppcd/wire"
=======
	"github.com/btcsuite/btcd/chaincfg/chainhash"
	"github.com/btcsuite/btcd/wire"
>>>>>>> 16327141
)

// These variables are the chain proof-of-work limit parameters for each default
// network.
var (
	// bigOne is 1 represented as a big.Int.  It is defined here to avoid
	// the overhead of creating it multiple times.
	bigOne = big.NewInt(1)

	// mainPowLimit is the highest proof of work value a Bitcoin block can
	// have for the main network.  It is the value 2^224 - 1.
	mainPowLimit = new(big.Int).Sub(new(big.Int).Lsh(bigOne, 224), bigOne)

	// regressionPowLimit is the highest proof of work value a Bitcoin block
	// can have for the regression test network.  It is the value 2^255 - 1.
	regressionPowLimit = new(big.Int).Sub(new(big.Int).Lsh(bigOne, 255), bigOne)

	// testNet3PowLimit is the highest proof of work value a Peercoin block
	// can have for the test network (version 3).  It is the value
	// 2^228 - 1.
	testNet3PowLimit = new(big.Int).Sub(new(big.Int).Lsh(bigOne, 228), bigOne)

	// simNetPowLimit is the highest proof of work value a Bitcoin block
	// can have for the simulation test network.  It is the value 2^255 - 1.
	simNetPowLimit = new(big.Int).Sub(new(big.Int).Lsh(bigOne, 255), bigOne)
)

// Checkpoint identifies a known good point in the block chain.  Using
// checkpoints allows a few optimizations for old blocks during initial download
// and also prevents forks from old blocks.
//
// Each checkpoint is selected based upon several factors.  See the
// documentation for btcchain.IsCheckpointCandidate for details on the selection
// criteria.
type Checkpoint struct {
	Height int32
	Hash   *chainhash.Hash
}

// DNSSeed identifies a DNS seed.
type DNSSeed struct {
	// Host defines the hostname of the seed.
	Host string

	// HasFiltering defines whether the seed supports filtering
	// by service flags (wire.ServiceFlag).
	HasFiltering bool
}

// ConsensusDeployment defines details related to a specific consensus rule
// change that is voted in.  This is part of BIP0009.
type ConsensusDeployment struct {
	// BitNumber defines the specific bit number within the block version
	// this particular soft-fork deployment refers to.
	BitNumber uint8

	// StartTime is the median block time after which voting on the
	// deployment starts.
	StartTime uint64

	// ExpireTime is the median block time after which the attempted
	// deployment expires.
	ExpireTime uint64
}

// Constants that define the deployment offset in the deployments field of the
// parameters for each deployment.  This is useful to be able to get the details
// of a specific deployment by name.
const (
	// DeploymentTestDummy defines the rule change deployment ID for testing
	// purposes.
	DeploymentTestDummy = iota

	// DeploymentCSV defines the rule change deployment ID for the CSV
	// soft-fork package. The CSV package includes the deployment of BIPS
	// 68, 112, and 113.
	DeploymentCSV

	// DeploymentSegwit defines the rule change deployment ID for the
	// Segregated Witness (segwit) soft-fork package. The segwit package
	// includes the deployment of BIPS 141, 142, 144, 145, 147 and 173.
	DeploymentSegwit

	// NOTE: DefinedDeployments must always come last since it is used to
	// determine how many defined deployments there currently are.

	// DefinedDeployments is the number of currently defined deployments.
	DefinedDeployments
)

// Params defines a Bitcoin network by its parameters.  These parameters may be
// used by Bitcoin applications to differentiate networks as well as addresses
// and keys for one network from those intended for use on another network.
type Params struct {
	// Name defines a human-readable identifier for the network.
	Name string

	// Net defines the magic bytes used to identify the network.
	Net wire.BitcoinNet

	// DefaultPort defines the default peer-to-peer port for the network.
	DefaultPort string

<<<<<<< HEAD
	// Chain parameters
	GenesisBlock           *wire.MsgBlock
	GenesisMeta            *wire.Meta
	GenesisHash            *wire.ShaHash
	PowLimit               *big.Int
	PowLimitBits           uint32
	SubsidyHalvingInterval int32
	ResetMinDifficulty     bool
	GenerateSupported      bool
=======
	// DNSSeeds defines a list of DNS seeds for the network that are used
	// as one method to discover peers.
	DNSSeeds []DNSSeed
>>>>>>> 16327141

	// GenesisBlock defines the first block of the chain.
	GenesisBlock *wire.MsgBlock

	// GenesisHash is the starting block hash.
	GenesisHash *chainhash.Hash

	// PowLimit defines the highest allowed proof of work value for a block
	// as a uint256.
	PowLimit *big.Int

	// PowLimitBits defines the highest allowed proof of work value for a
	// block in compact form.
	PowLimitBits uint32

	// These fields define the block heights at which the specified softfork
	// BIP became active.
	BIP0034Height int32
	BIP0065Height int32
	BIP0066Height int32

	// CoinbaseMaturity is the number of blocks required before newly mined
	// coins (coinbase transactions) can be spent.
	CoinbaseMaturity uint16

	// SubsidyReductionInterval is the interval of blocks before the subsidy
	// is reduced.
	SubsidyReductionInterval int32

	// TargetTimespan is the desired amount of time that should elapse
	// before the block difficulty requirement is examined to determine how
	// it should be changed in order to maintain the desired block
	// generation rate.
	TargetTimespan time.Duration

	// TargetTimePerBlock is the desired amount of time to generate each
	// block.
	TargetTimePerBlock time.Duration

	// RetargetAdjustmentFactor is the adjustment factor used to limit
	// the minimum and maximum amount of adjustment that can occur between
	// difficulty retargets.
	RetargetAdjustmentFactor int64

	// ReduceMinDifficulty defines whether the network should reduce the
	// minimum required difficulty after a long enough period of time has
	// passed without finding a block.  This is really only useful for test
	// networks and should not be set on a main network.
	ReduceMinDifficulty bool

	// MinDiffReductionTime is the amount of time after which the minimum
	// required difficulty should be reduced when a block hasn't been found.
	//
	// NOTE: This only applies if ReduceMinDifficulty is true.
	MinDiffReductionTime time.Duration

	// GenerateSupported specifies whether or not CPU mining is allowed.
	GenerateSupported bool

	// Checkpoints ordered from oldest to newest.
	Checkpoints []Checkpoint

	// These fields are related to voting on consensus rule changes as
	// defined by BIP0009.
	//
	// RuleChangeActivationThreshold is the number of blocks in a threshold
	// state retarget window for which a positive vote for a rule change
	// must be cast in order to lock in a rule change. It should typically
	// be 95% for the main network and 75% for test networks.
	//
	// MinerConfirmationWindow is the number of blocks in each threshold
	// state retarget window.
	//
	// Deployments define the specific consensus rule changes to be voted
	// on.
	RuleChangeActivationThreshold uint32
	MinerConfirmationWindow       uint32
	Deployments                   [DefinedDeployments]ConsensusDeployment

	// Mempool parameters
	RelayNonStdTxs bool

	// Human-readable part for Bech32 encoded segwit addresses, as defined
	// in BIP 173.
	Bech32HRPSegwit string

	// Address encoding magics
	PubKeyHashAddrID        byte // First byte of a P2PKH address
	ScriptHashAddrID        byte // First byte of a P2SH address
	PrivateKeyID            byte // First byte of a WIF private key
	WitnessPubKeyHashAddrID byte // First byte of a P2WPKH address
	WitnessScriptHashAddrID byte // First byte of a P2WSH address

	// BIP32 hierarchical deterministic extended key magics
	HDPrivateKeyID [4]byte
	HDPublicKeyID  [4]byte

	// BIP44 coin type used in the hierarchical deterministic path for
	// address generation.
	HDCoinType uint32

	// ppc: peercoin specific parameters
	StakeMinAge int64
	// CoinbaseMaturity is the number of blocks required before newly
	// mined bitcoins (coinbase transactions) can be spent.
	CoinbaseMaturity      int64
	InitialHashTargetBits uint32
	// Modifier interval: time to elapse before new modifier is computed
	ModifierInterval         int64
	StakeModifierCheckpoints map[int64]uint32
}

// MainNetParams defines the network parameters for the main Bitcoin network.
var MainNetParams = Params{
	Name:        "mainnet",
	Net:         wire.MainNet,
<<<<<<< HEAD
	DefaultPort: "9901",
	DNSSeeds: []string{
		"seed.peercoin.net",
		"seed2.peercoin.net",
		"seed.peercoin-library.org",
		"ppcseed.ns.7server.net",
	},

	// Chain parameters
	GenesisBlock:           &genesisBlock,
	GenesisHash:            &genesisHash,
	GenesisMeta:            &genesisMeta,
	PowLimit:               mainPowLimit,
	PowLimitBits:           0x1d00ffff,
	SubsidyHalvingInterval: 210000,
	ResetMinDifficulty:     false,
	GenerateSupported:      false,
=======
	DefaultPort: "8333",
	DNSSeeds: []DNSSeed{
		{"seed.bitcoin.sipa.be", true},
		{"dnsseed.bluematt.me", true},
		{"dnsseed.bitcoin.dashjr.org", false},
		{"seed.bitcoinstats.com", true},
		{"seed.bitnodes.io", false},
		{"seed.bitcoin.jonasschnelli.ch", true},
	},

	// Chain parameters
	GenesisBlock:             &genesisBlock,
	GenesisHash:              &genesisHash,
	PowLimit:                 mainPowLimit,
	PowLimitBits:             0x1d00ffff,
	BIP0034Height:            227931, // 000000000000024b89b42a942fe0d9fea3bb44ab7bd1b19115dd6a759c0808b8
	BIP0065Height:            388381, // 000000000000000004c2b624ed5d7756c508d90fd0da2c7c679febfa6c4735f0
	BIP0066Height:            363725, // 00000000000000000379eaa19dce8c9b722d46ae6a57c2f1a988119488b50931
	CoinbaseMaturity:         100,
	SubsidyReductionInterval: 210000,
	TargetTimespan:           time.Hour * 24 * 14, // 14 days
	TargetTimePerBlock:       time.Minute * 10,    // 10 minutes
	RetargetAdjustmentFactor: 4,                   // 25% less, 400% more
	ReduceMinDifficulty:      false,
	MinDiffReductionTime:     0,
	GenerateSupported:        false,
>>>>>>> 16327141

	// Checkpoints ordered from oldest to newest.
	// https://github.com/peercoin/peercoin/blob/master/src/checkpoints.cpp#L39
	Checkpoints: []Checkpoint{
<<<<<<< HEAD
		{19080, newShaHashFromStr("000000000000bca54d9ac17881f94193fd6a270c1bb21c3bf0b37f588a40dbd7")},
		{30583, newShaHashFromStr("d39d1481a7eecba48932ea5913be58ad3894c7ee6d5a8ba8abeb772c66a6696e")},
		{99999, newShaHashFromStr("27fd5e1de16a4270eb8c68dee2754a64da6312c7c3a0e99a7e6776246be1ee3f")},
		{19999, newShaHashFromStr("ab0dad4b10d2370f009ed6df6effca1ba42f01d5070d6b30afeedf6463fbe7a2")},
		{336000, newShaHashFromStr("4d261cef6e61a5ed8325e560f1d6e36f4698853a4c7134677f47a1d1d842bdf6")},
		{371850, newShaHashFromStr("6b18adcb0a6e080dae85b74eee2b83fabb157bbea64fab0ed2192b2f6d5b89f3")},
		{407813, newShaHashFromStr("00000000000000012730b0f48bed8afbeb08164c9d63597afb082e82ea05cec9")},
		{420000, newShaHashFromStr("fa3fefef369f7f9f0e1b879f42674e8fdfaa88d0172caf1ce67eafed5e684706")},
=======
		{11111, newHashFromStr("0000000069e244f73d78e8fd29ba2fd2ed618bd6fa2ee92559f542fdb26e7c1d")},
		{33333, newHashFromStr("000000002dd5588a74784eaa7ab0507a18ad16a236e7b1ce69f00d7ddfb5d0a6")},
		{74000, newHashFromStr("0000000000573993a3c9e41ce34471c079dcf5f52a0e824a81e7f953b8661a20")},
		{105000, newHashFromStr("00000000000291ce28027faea320c8d2b054b2e0fe44a773f3eefb151d6bdc97")},
		{134444, newHashFromStr("00000000000005b12ffd4cd315cd34ffd4a594f430ac814c91184a0d42d2b0fe")},
		{168000, newHashFromStr("000000000000099e61ea72015e79632f216fe6cb33d7899acb35b75c8303b763")},
		{193000, newHashFromStr("000000000000059f452a5f7340de6682a977387c17010ff6e6c3bd83ca8b1317")},
		{210000, newHashFromStr("000000000000048b95347e83192f69cf0366076336c639f9b7228e9ba171342e")},
		{216116, newHashFromStr("00000000000001b4f4b433e81ee46494af945cf96014816a4e2370f11b23df4e")},
		{225430, newHashFromStr("00000000000001c108384350f74090433e7fcf79a606b8e797f065b130575932")},
		{250000, newHashFromStr("000000000000003887df1f29024b06fc2200b55f8af8f35453d7be294df2d214")},
		{267300, newHashFromStr("000000000000000a83fbd660e918f218bf37edd92b748ad940483c7c116179ac")},
		{279000, newHashFromStr("0000000000000001ae8c72a0b0c301f67e3afca10e819efa9041e458e9bd7e40")},
		{300255, newHashFromStr("0000000000000000162804527c6e9b9f0563a280525f9d08c12041def0a0f3b2")},
		{319400, newHashFromStr("000000000000000021c6052e9becade189495d1c539aa37c58917305fd15f13b")},
		{343185, newHashFromStr("0000000000000000072b8bf361d01a6ba7d445dd024203fafc78768ed4368554")},
		{352940, newHashFromStr("000000000000000010755df42dba556bb72be6a32f3ce0b6941ce4430152c9ff")},
		{382320, newHashFromStr("00000000000000000a8dc6ed5b133d0eb2fd6af56203e4159789b092defd8ab2")},
		{400000, newHashFromStr("000000000000000004ec466ce4732fe6f1ed1cddc2ed4b328fff5224276e3f6f")},
		{430000, newHashFromStr("000000000000000001868b2bb3a285f3cc6b33ea234eb70facf4dcdf22186b87")},
		{460000, newHashFromStr("000000000000000000ef751bbce8e744ad303c47ece06c8d863e4d417efc258c")},
		{490000, newHashFromStr("000000000000000000de069137b17b8d5a3dfbd5b145b2dcfb203f15d0c4de90")},
		{520000, newHashFromStr("0000000000000000000d26984c0229c9f6962dc74db0a6d525f2f1640396f69c")},
		{550000, newHashFromStr("000000000000000000223b7a2298fb1c6c75fb0efc28a4c56853ff4112ec6bc9")},
		{560000, newHashFromStr("0000000000000000002c7b276daf6efb2b6aa68e2ce3be67ef925b3264ae7122")},
>>>>>>> 16327141
	},

	// Consensus rule change deployments.
	//
	// The miner confirmation window is defined as:
	//   target proof of work timespan / target proof of work spacing
	RuleChangeActivationThreshold: 1916, // 95% of MinerConfirmationWindow
	MinerConfirmationWindow:       2016, //
	Deployments: [DefinedDeployments]ConsensusDeployment{
		DeploymentTestDummy: {
			BitNumber:  28,
			StartTime:  1199145601, // January 1, 2008 UTC
			ExpireTime: 1230767999, // December 31, 2008 UTC
		},
		DeploymentCSV: {
			BitNumber:  0,
			StartTime:  1462060800, // May 1st, 2016
			ExpireTime: 1493596800, // May 1st, 2017
		},
		DeploymentSegwit: {
			BitNumber:  1,
			StartTime:  1479168000, // November 15, 2016 UTC
			ExpireTime: 1510704000, // November 15, 2017 UTC.
		},
	},

	// Mempool parameters
	RelayNonStdTxs: false,

	// Human-readable part for Bech32 encoded segwit addresses, as defined in
	// BIP 173.
	Bech32HRPSegwit: "bc", // always bc for main net

	// Address encoding magics
<<<<<<< HEAD
	PubKeyHashAddrID: 0x37,        // starts with P
	ScriptHashAddrID: 0x75,        // starts with p
	PrivateKeyID:     0x37 + 0x80, //TODO starts with ? (uncompressed) or ? (compressed)
=======
	PubKeyHashAddrID:        0x00, // starts with 1
	ScriptHashAddrID:        0x05, // starts with 3
	PrivateKeyID:            0x80, // starts with 5 (uncompressed) or K (compressed)
	WitnessPubKeyHashAddrID: 0x06, // starts with p2
	WitnessScriptHashAddrID: 0x0A, // starts with 7Xh
>>>>>>> 16327141

	// BIP32 hierarchical deterministic extended key magics
	HDPrivateKeyID: [4]byte{0x04, 0x88, 0xad, 0xe4}, // starts with xprv
	HDPublicKeyID:  [4]byte{0x04, 0x88, 0xb2, 0x1e}, // starts with xpub

	// BIP44 coin type used in the hierarchical deterministic path for
	// address generation.
	HDCoinType: 6,

	// Peercoin
	StakeMinAge:           60 * 60 * 24 * 30, // minimum age for coin age
	CoinbaseMaturity:      100,
	InitialHashTargetBits: 0x1c00ffff,
	ModifierInterval:      6 * 60 * 60, // Set to 6-hour for production network and 20-minute for test network
	StakeModifierCheckpoints: map[int64]uint32{
		0:     uint32(0x0e00670b),
		19080: uint32(0xad4e4d29),
		30583: uint32(0xdc7bf136),
		99999: uint32(0xf555cfd2),
	},
}

// RegressionNetParams defines the network parameters for the regression test
// Bitcoin network.  Not to be confused with the test Bitcoin network (version
// 3), this network is sometimes simply called "testnet".
var RegressionNetParams = Params{
	Name:        "regtest",
	Net:         wire.TestNet,
<<<<<<< HEAD
	DefaultPort: "9903",
	DNSSeeds:    []string{},

	// Chain parameters
	GenesisBlock:           &regTestGenesisBlock,
	GenesisHash:            &regTestGenesisHash,
	GenesisMeta:            &genesisMeta,
	PowLimit:               regressionPowLimit,
	PowLimitBits:           0x207fffff,
	SubsidyHalvingInterval: 150,
	ResetMinDifficulty:     true,
	GenerateSupported:      true,
=======
	DefaultPort: "18444",
	DNSSeeds:    []DNSSeed{},

	// Chain parameters
	GenesisBlock:             &regTestGenesisBlock,
	GenesisHash:              &regTestGenesisHash,
	PowLimit:                 regressionPowLimit,
	PowLimitBits:             0x207fffff,
	CoinbaseMaturity:         100,
	BIP0034Height:            100000000, // Not active - Permit ver 1 blocks
	BIP0065Height:            1351,      // Used by regression tests
	BIP0066Height:            1251,      // Used by regression tests
	SubsidyReductionInterval: 150,
	TargetTimespan:           time.Hour * 24 * 14, // 14 days
	TargetTimePerBlock:       time.Minute * 10,    // 10 minutes
	RetargetAdjustmentFactor: 4,                   // 25% less, 400% more
	ReduceMinDifficulty:      true,
	MinDiffReductionTime:     time.Minute * 20, // TargetTimePerBlock * 2
	GenerateSupported:        true,
>>>>>>> 16327141

	// Checkpoints ordered from oldest to newest.
	Checkpoints: nil,

	// Consensus rule change deployments.
	//
	// The miner confirmation window is defined as:
	//   target proof of work timespan / target proof of work spacing
	RuleChangeActivationThreshold: 108, // 75%  of MinerConfirmationWindow
	MinerConfirmationWindow:       144,
	Deployments: [DefinedDeployments]ConsensusDeployment{
		DeploymentTestDummy: {
			BitNumber:  28,
			StartTime:  0,             // Always available for vote
			ExpireTime: math.MaxInt64, // Never expires
		},
		DeploymentCSV: {
			BitNumber:  0,
			StartTime:  0,             // Always available for vote
			ExpireTime: math.MaxInt64, // Never expires
		},
		DeploymentSegwit: {
			BitNumber:  1,
			StartTime:  0,             // Always available for vote
			ExpireTime: math.MaxInt64, // Never expires.
		},
	},

	// Mempool parameters
	RelayNonStdTxs: true,

	// Human-readable part for Bech32 encoded segwit addresses, as defined in
	// BIP 173.
	Bech32HRPSegwit: "bcrt", // always bcrt for reg test net

	// Address encoding magics
	PubKeyHashAddrID: 0x6f, // starts with m or n
	ScriptHashAddrID: 0xc4, // starts with 2
	PrivateKeyID:     0xef, // starts with 9 (uncompressed) or c (compressed)

	// BIP32 hierarchical deterministic extended key magics
	HDPrivateKeyID: [4]byte{0x04, 0x35, 0x83, 0x94}, // starts with tprv
	HDPublicKeyID:  [4]byte{0x04, 0x35, 0x87, 0xcf}, // starts with tpub

	// BIP44 coin type used in the hierarchical deterministic path for
	// address generation.
	HDCoinType: 1,
}

// TestNetParams defines the network parameters for the test Peercoin network
// Not to be confused with the regression test network, this
// network is sometimes simply called "testnet".
<<<<<<< HEAD
var TestNetParams = Params{
	Name:        "testnet",
	Net:         wire.TestNet,
	DefaultPort: "9903",
	DNSSeeds: []string{
		"tseed.peercoin.net",
		"tseed2.peercoin.net",
		"tseed.peercoin-library.org",
	},

	// Chain parameters
	GenesisBlock:           &testNet3GenesisBlock,
	GenesisHash:            &testNet3GenesisHash,
	GenesisMeta:            &genesisMeta,
	PowLimit:               testNet3PowLimit,
	PowLimitBits:           0x1d07ffff,
	SubsidyHalvingInterval: 210000,
	ResetMinDifficulty:     true,
	GenerateSupported:      false,

	// Checkpoints ordered from oldest to newest.
	Checkpoints: []Checkpoint{},
=======
var TestNet3Params = Params{
	Name:        "testnet3",
	Net:         wire.TestNet3,
	DefaultPort: "18333",
	DNSSeeds: []DNSSeed{
		{"testnet-seed.bitcoin.jonasschnelli.ch", true},
		{"testnet-seed.bitcoin.schildbach.de", false},
		{"seed.tbtc.petertodd.org", true},
		{"testnet-seed.bluematt.me", false},
	},

	// Chain parameters
	GenesisBlock:             &testNet3GenesisBlock,
	GenesisHash:              &testNet3GenesisHash,
	PowLimit:                 testNet3PowLimit,
	PowLimitBits:             0x1d00ffff,
	BIP0034Height:            21111,  // 0000000023b3a96d3484e5abb3755c413e7d41500f8e2a5c3f0dd01299cd8ef8
	BIP0065Height:            581885, // 00000000007f6655f22f98e72ed80d8b06dc761d5da09df0fa1dc4be4f861eb6
	BIP0066Height:            330776, // 000000002104c8c45e99a8853285a3b592602a3ccde2b832481da85e9e4ba182
	CoinbaseMaturity:         100,
	SubsidyReductionInterval: 210000,
	TargetTimespan:           time.Hour * 24 * 14, // 14 days
	TargetTimePerBlock:       time.Minute * 10,    // 10 minutes
	RetargetAdjustmentFactor: 4,                   // 25% less, 400% more
	ReduceMinDifficulty:      true,
	MinDiffReductionTime:     time.Minute * 20, // TargetTimePerBlock * 2
	GenerateSupported:        false,

	// Checkpoints ordered from oldest to newest.
	Checkpoints: []Checkpoint{
		{546, newHashFromStr("000000002a936ca763904c3c35fce2f3556c559c0214345d31b1bcebf76acb70")},
		{100000, newHashFromStr("00000000009e2958c15ff9290d571bf9459e93b19765c6801ddeccadbb160a1e")},
		{200000, newHashFromStr("0000000000287bffd321963ef05feab753ebe274e1d78b2fd4e2bfe9ad3aa6f2")},
		{300001, newHashFromStr("0000000000004829474748f3d1bc8fcf893c88be255e6d7f571c548aff57abf4")},
		{400002, newHashFromStr("0000000005e2c73b8ecb82ae2dbc2e8274614ebad7172b53528aba7501f5a089")},
		{500011, newHashFromStr("00000000000929f63977fbac92ff570a9bd9e7715401ee96f2848f7b07750b02")},
		{600002, newHashFromStr("000000000001f471389afd6ee94dcace5ccc44adc18e8bff402443f034b07240")},
		{700000, newHashFromStr("000000000000406178b12a4dea3b27e13b3c4fe4510994fd667d7c1e6a3f4dc1")},
		{800010, newHashFromStr("000000000017ed35296433190b6829db01e657d80631d43f5983fa403bfdb4c1")},
		{900000, newHashFromStr("0000000000356f8d8924556e765b7a94aaebc6b5c8685dcfa2b1ee8b41acd89b")},
		{1000007, newHashFromStr("00000000001ccb893d8a1f25b70ad173ce955e5f50124261bbbc50379a612ddf")},
		{1100007, newHashFromStr("00000000000abc7b2cd18768ab3dee20857326a818d1946ed6796f42d66dd1e8")},
		{1200007, newHashFromStr("00000000000004f2dc41845771909db57e04191714ed8c963f7e56713a7b6cea")},
		{1300007, newHashFromStr("0000000072eab69d54df75107c052b26b0395b44f77578184293bf1bb1dbd9fa")},
	},
>>>>>>> 16327141

	// Consensus rule change deployments.
	//
	// The miner confirmation window is defined as:
	//   target proof of work timespan / target proof of work spacing
	RuleChangeActivationThreshold: 1512, // 75% of MinerConfirmationWindow
	MinerConfirmationWindow:       2016,
	Deployments: [DefinedDeployments]ConsensusDeployment{
		DeploymentTestDummy: {
			BitNumber:  28,
			StartTime:  1199145601, // January 1, 2008 UTC
			ExpireTime: 1230767999, // December 31, 2008 UTC
		},
		DeploymentCSV: {
			BitNumber:  0,
			StartTime:  1456790400, // March 1st, 2016
			ExpireTime: 1493596800, // May 1st, 2017
		},
		DeploymentSegwit: {
			BitNumber:  1,
			StartTime:  1462060800, // May 1, 2016 UTC
			ExpireTime: 1493596800, // May 1, 2017 UTC.
		},
	},

	// Mempool parameters
	RelayNonStdTxs: true,

	// Human-readable part for Bech32 encoded segwit addresses, as defined in
	// BIP 173.
	Bech32HRPSegwit: "tb", // always tb for test net

	// Address encoding magics
<<<<<<< HEAD
	PubKeyHashAddrID: 0x6f,        // starts with m or n
	ScriptHashAddrID: 0xc4,        // starts with 2
	PrivateKeyID:     0x6f + 0x80, // TODO(kac-) starts with ? (uncompressed) or ? (compressed)
=======
	PubKeyHashAddrID:        0x6f, // starts with m or n
	ScriptHashAddrID:        0xc4, // starts with 2
	WitnessPubKeyHashAddrID: 0x03, // starts with QW
	WitnessScriptHashAddrID: 0x28, // starts with T7n
	PrivateKeyID:            0xef, // starts with 9 (uncompressed) or c (compressed)
>>>>>>> 16327141

	// BIP32 hierarchical deterministic extended key magics
	HDPrivateKeyID: [4]byte{0x04, 0x35, 0x83, 0x94}, // starts with tprv
	HDPublicKeyID:  [4]byte{0x04, 0x35, 0x87, 0xcf}, // starts with tpub

	// BIP44 coin type used in the hierarchical deterministic path for
	// address generation.
	HDCoinType: 1,

	// Peercoin
	StakeMinAge:              60 * 60 * 24, // test net min age is 1 day
	CoinbaseMaturity:         60,
	InitialHashTargetBits:    0x1d07ffff,
	ModifierInterval:         60 * 20, // test net modifier interval is 20 minutes
	StakeModifierCheckpoints: map[int64]uint32{},
}

// SimNetParams defines the network parameters for the simulation test Bitcoin
// network.  This network is similar to the normal test network except it is
// intended for private use within a group of individuals doing simulation
// testing.  The functionality is intended to differ in that the only nodes
// which are specifically specified are used to create the network rather than
// following normal discovery rules.  This is important as otherwise it would
// just turn into another public testnet.
var SimNetParams = Params{
	Name:        "simnet",
	Net:         wire.SimNet,
	DefaultPort: "18555",
	DNSSeeds:    []DNSSeed{}, // NOTE: There must NOT be any seeds.

	// Chain parameters
<<<<<<< HEAD
	GenesisBlock:           &simNetGenesisBlock,
	GenesisHash:            &simNetGenesisHash,
	GenesisMeta:            &genesisMeta,
	PowLimit:               simNetPowLimit,
	PowLimitBits:           0x207fffff,
	SubsidyHalvingInterval: 210000,
	ResetMinDifficulty:     true,
	GenerateSupported:      true,
=======
	GenesisBlock:             &simNetGenesisBlock,
	GenesisHash:              &simNetGenesisHash,
	PowLimit:                 simNetPowLimit,
	PowLimitBits:             0x207fffff,
	BIP0034Height:            0, // Always active on simnet
	BIP0065Height:            0, // Always active on simnet
	BIP0066Height:            0, // Always active on simnet
	CoinbaseMaturity:         100,
	SubsidyReductionInterval: 210000,
	TargetTimespan:           time.Hour * 24 * 14, // 14 days
	TargetTimePerBlock:       time.Minute * 10,    // 10 minutes
	RetargetAdjustmentFactor: 4,                   // 25% less, 400% more
	ReduceMinDifficulty:      true,
	MinDiffReductionTime:     time.Minute * 20, // TargetTimePerBlock * 2
	GenerateSupported:        true,
>>>>>>> 16327141

	// Checkpoints ordered from oldest to newest.
	Checkpoints: nil,

	// Consensus rule change deployments.
	//
	// The miner confirmation window is defined as:
	//   target proof of work timespan / target proof of work spacing
	RuleChangeActivationThreshold: 75, // 75% of MinerConfirmationWindow
	MinerConfirmationWindow:       100,
	Deployments: [DefinedDeployments]ConsensusDeployment{
		DeploymentTestDummy: {
			BitNumber:  28,
			StartTime:  0,             // Always available for vote
			ExpireTime: math.MaxInt64, // Never expires
		},
		DeploymentCSV: {
			BitNumber:  0,
			StartTime:  0,             // Always available for vote
			ExpireTime: math.MaxInt64, // Never expires
		},
		DeploymentSegwit: {
			BitNumber:  1,
			StartTime:  0,             // Always available for vote
			ExpireTime: math.MaxInt64, // Never expires.
		},
	},

	// Mempool parameters
	RelayNonStdTxs: true,

	// Human-readable part for Bech32 encoded segwit addresses, as defined in
	// BIP 173.
	Bech32HRPSegwit: "sb", // always sb for sim net

	// Address encoding magics
	PubKeyHashAddrID:        0x3f, // starts with S
	ScriptHashAddrID:        0x7b, // starts with s
	PrivateKeyID:            0x64, // starts with 4 (uncompressed) or F (compressed)
	WitnessPubKeyHashAddrID: 0x19, // starts with Gg
	WitnessScriptHashAddrID: 0x28, // starts with ?

	// BIP32 hierarchical deterministic extended key magics
	HDPrivateKeyID: [4]byte{0x04, 0x20, 0xb9, 0x00}, // starts with sprv
	HDPublicKeyID:  [4]byte{0x04, 0x20, 0xbd, 0x3a}, // starts with spub

	// BIP44 coin type used in the hierarchical deterministic path for
	// address generation.
	HDCoinType: 115, // ASCII for s
}

var (
	// ErrDuplicateNet describes an error where the parameters for a Bitcoin
	// network could not be set due to the network already being a standard
	// network or previously-registered into this package.
	ErrDuplicateNet = errors.New("duplicate Bitcoin network")

	// ErrUnknownHDKeyID describes an error where the provided id which
	// is intended to identify the network for a hierarchical deterministic
	// private extended key is not registered.
	ErrUnknownHDKeyID = errors.New("unknown hd private extended key bytes")
)

var (
<<<<<<< HEAD
	registeredNets = map[wire.BitcoinNet]struct{}{
		MainNetParams.Net:       struct{}{},
		TestNetParams.Net:       struct{}{},
		RegressionNetParams.Net: struct{}{},
		SimNetParams.Net:        struct{}{},
	}

	pubKeyHashAddrIDs = map[byte]struct{}{
		MainNetParams.PubKeyHashAddrID: struct{}{},
		TestNetParams.PubKeyHashAddrID: struct{}{}, // shared with regtest
		SimNetParams.PubKeyHashAddrID:  struct{}{},
	}

	scriptHashAddrIDs = map[byte]struct{}{
		MainNetParams.ScriptHashAddrID: struct{}{},
		TestNetParams.ScriptHashAddrID: struct{}{}, // shared with regtest
		SimNetParams.ScriptHashAddrID:  struct{}{},
	}

	// Testnet is shared with regtest.
	hdPrivToPubKeyIDs = map[[4]byte][]byte{
		MainNetParams.HDPrivateKeyID: MainNetParams.HDPublicKeyID[:],
		TestNetParams.HDPrivateKeyID: TestNetParams.HDPublicKeyID[:],
		SimNetParams.HDPrivateKeyID:  SimNetParams.HDPublicKeyID[:],
	}
=======
	registeredNets       = make(map[wire.BitcoinNet]struct{})
	pubKeyHashAddrIDs    = make(map[byte]struct{})
	scriptHashAddrIDs    = make(map[byte]struct{})
	bech32SegwitPrefixes = make(map[string]struct{})
	hdPrivToPubKeyIDs    = make(map[[4]byte][]byte)
>>>>>>> 16327141
)

// String returns the hostname of the DNS seed in human-readable form.
func (d DNSSeed) String() string {
	return d.Host
}

// Register registers the network parameters for a Bitcoin network.  This may
// error with ErrDuplicateNet if the network is already registered (either
// due to a previous Register call, or the network being one of the default
// networks).
//
// Network parameters should be registered into this package by a main package
// as early as possible.  Then, library packages may lookup networks or network
// parameters based on inputs and work regardless of the network being standard
// or not.
func Register(params *Params) error {
	if _, ok := registeredNets[params.Net]; ok {
		return ErrDuplicateNet
	}
	registeredNets[params.Net] = struct{}{}
	pubKeyHashAddrIDs[params.PubKeyHashAddrID] = struct{}{}
	scriptHashAddrIDs[params.ScriptHashAddrID] = struct{}{}
	hdPrivToPubKeyIDs[params.HDPrivateKeyID] = params.HDPublicKeyID[:]

	// A valid Bech32 encoded segwit address always has as prefix the
	// human-readable part for the given net followed by '1'.
	bech32SegwitPrefixes[params.Bech32HRPSegwit+"1"] = struct{}{}
	return nil
}

// mustRegister performs the same function as Register except it panics if there
// is an error.  This should only be called from package init functions.
func mustRegister(params *Params) {
	if err := Register(params); err != nil {
		panic("failed to register network: " + err.Error())
	}
}

// IsPubKeyHashAddrID returns whether the id is an identifier known to prefix a
// pay-to-pubkey-hash address on any default or registered network.  This is
// used when decoding an address string into a specific address type.  It is up
// to the caller to check both this and IsScriptHashAddrID and decide whether an
// address is a pubkey hash address, script hash address, neither, or
// undeterminable (if both return true).
func IsPubKeyHashAddrID(id byte) bool {
	_, ok := pubKeyHashAddrIDs[id]
	return ok
}

// IsScriptHashAddrID returns whether the id is an identifier known to prefix a
// pay-to-script-hash address on any default or registered network.  This is
// used when decoding an address string into a specific address type.  It is up
// to the caller to check both this and IsPubKeyHashAddrID and decide whether an
// address is a pubkey hash address, script hash address, neither, or
// undeterminable (if both return true).
func IsScriptHashAddrID(id byte) bool {
	_, ok := scriptHashAddrIDs[id]
	return ok
}

// IsBech32SegwitPrefix returns whether the prefix is a known prefix for segwit
// addresses on any default or registered network.  This is used when decoding
// an address string into a specific address type.
func IsBech32SegwitPrefix(prefix string) bool {
	prefix = strings.ToLower(prefix)
	_, ok := bech32SegwitPrefixes[prefix]
	return ok
}

// HDPrivateKeyToPublicKeyID accepts a private hierarchical deterministic
// extended key id and returns the associated public key id.  When the provided
// id is not registered, the ErrUnknownHDKeyID error will be returned.
func HDPrivateKeyToPublicKeyID(id []byte) ([]byte, error) {
	if len(id) != 4 {
		return nil, ErrUnknownHDKeyID
	}

	var key [4]byte
	copy(key[:], id)
	pubBytes, ok := hdPrivToPubKeyIDs[key]
	if !ok {
		return nil, ErrUnknownHDKeyID
	}

	return pubBytes, nil
}

// newHashFromStr converts the passed big-endian hex string into a
// chainhash.Hash.  It only differs from the one available in chainhash in that
// it panics on an error since it will only (and must only) be called with
// hard-coded, and therefore known good, hashes.
func newHashFromStr(hexStr string) *chainhash.Hash {
	hash, err := chainhash.NewHashFromStr(hexStr)
	if err != nil {
		// Ordinarily I don't like panics in library code since it
		// can take applications down without them having a chance to
		// recover which is extremely annoying, however an exception is
		// being made in this case because the only way this can panic
		// is if there is an error in the hard-coded hashes.  Thus it
		// will only ever potentially panic on init and therefore is
		// 100% predictable.
		panic(err)
	}
	return hash
}

func init() {
	// Register all default networks when the package is initialized.
	mustRegister(&MainNetParams)
	mustRegister(&TestNet3Params)
	mustRegister(&RegressionNetParams)
	mustRegister(&SimNetParams)
}<|MERGE_RESOLUTION|>--- conflicted
+++ resolved
@@ -11,12 +11,8 @@
 	"strings"
 	"time"
 
-<<<<<<< HEAD
+	"github.com/btcsuite/btcd/chaincfg/chainhash"
 	"github.com/ppcsuite/ppcd/wire"
-=======
-	"github.com/btcsuite/btcd/chaincfg/chainhash"
-	"github.com/btcsuite/btcd/wire"
->>>>>>> 16327141
 )
 
 // These variables are the chain proof-of-work limit parameters for each default
@@ -120,21 +116,9 @@
 	// DefaultPort defines the default peer-to-peer port for the network.
 	DefaultPort string
 
-<<<<<<< HEAD
-	// Chain parameters
-	GenesisBlock           *wire.MsgBlock
-	GenesisMeta            *wire.Meta
-	GenesisHash            *wire.ShaHash
-	PowLimit               *big.Int
-	PowLimitBits           uint32
-	SubsidyHalvingInterval int32
-	ResetMinDifficulty     bool
-	GenerateSupported      bool
-=======
 	// DNSSeeds defines a list of DNS seeds for the network that are used
 	// as one method to discover peers.
 	DNSSeeds []DNSSeed
->>>>>>> 16327141
 
 	// GenesisBlock defines the first block of the chain.
 	GenesisBlock *wire.MsgBlock
@@ -247,37 +231,16 @@
 	StakeModifierCheckpoints map[int64]uint32
 }
 
-// MainNetParams defines the network parameters for the main Bitcoin network.
+// MainNetParams defines the network parameters for the main Peercoin network.
 var MainNetParams = Params{
 	Name:        "mainnet",
 	Net:         wire.MainNet,
-<<<<<<< HEAD
 	DefaultPort: "9901",
-	DNSSeeds: []string{
-		"seed.peercoin.net",
-		"seed2.peercoin.net",
-		"seed.peercoin-library.org",
-		"ppcseed.ns.7server.net",
-	},
-
-	// Chain parameters
-	GenesisBlock:           &genesisBlock,
-	GenesisHash:            &genesisHash,
-	GenesisMeta:            &genesisMeta,
-	PowLimit:               mainPowLimit,
-	PowLimitBits:           0x1d00ffff,
-	SubsidyHalvingInterval: 210000,
-	ResetMinDifficulty:     false,
-	GenerateSupported:      false,
-=======
-	DefaultPort: "8333",
 	DNSSeeds: []DNSSeed{
-		{"seed.bitcoin.sipa.be", true},
-		{"dnsseed.bluematt.me", true},
-		{"dnsseed.bitcoin.dashjr.org", false},
-		{"seed.bitcoinstats.com", true},
-		{"seed.bitnodes.io", false},
-		{"seed.bitcoin.jonasschnelli.ch", true},
+		{"seed.peercoin.net", false},
+		{"seed2.peercoin.net", false},
+		{"seed.peercoin-library.org", false},
+		{"ppcseed.ns.7server.net", false},
 	},
 
 	// Chain parameters
@@ -285,23 +248,21 @@
 	GenesisHash:              &genesisHash,
 	PowLimit:                 mainPowLimit,
 	PowLimitBits:             0x1d00ffff,
-	BIP0034Height:            227931, // 000000000000024b89b42a942fe0d9fea3bb44ab7bd1b19115dd6a759c0808b8
-	BIP0065Height:            388381, // 000000000000000004c2b624ed5d7756c508d90fd0da2c7c679febfa6c4735f0
-	BIP0066Height:            363725, // 00000000000000000379eaa19dce8c9b722d46ae6a57c2f1a988119488b50931
+	BIP0034Height:            227931, // TODO
+	BIP0065Height:            388381, // TODO
+	BIP0066Height:            363725, // TODO
 	CoinbaseMaturity:         100,
-	SubsidyReductionInterval: 210000,
+	SubsidyReductionInterval: nil,
 	TargetTimespan:           time.Hour * 24 * 14, // 14 days
 	TargetTimePerBlock:       time.Minute * 10,    // 10 minutes
 	RetargetAdjustmentFactor: 4,                   // 25% less, 400% more
 	ReduceMinDifficulty:      false,
 	MinDiffReductionTime:     0,
 	GenerateSupported:        false,
->>>>>>> 16327141
 
 	// Checkpoints ordered from oldest to newest.
 	// https://github.com/peercoin/peercoin/blob/master/src/checkpoints.cpp#L39
 	Checkpoints: []Checkpoint{
-<<<<<<< HEAD
 		{19080, newShaHashFromStr("000000000000bca54d9ac17881f94193fd6a270c1bb21c3bf0b37f588a40dbd7")},
 		{30583, newShaHashFromStr("d39d1481a7eecba48932ea5913be58ad3894c7ee6d5a8ba8abeb772c66a6696e")},
 		{99999, newShaHashFromStr("27fd5e1de16a4270eb8c68dee2754a64da6312c7c3a0e99a7e6776246be1ee3f")},
@@ -310,33 +271,6 @@
 		{371850, newShaHashFromStr("6b18adcb0a6e080dae85b74eee2b83fabb157bbea64fab0ed2192b2f6d5b89f3")},
 		{407813, newShaHashFromStr("00000000000000012730b0f48bed8afbeb08164c9d63597afb082e82ea05cec9")},
 		{420000, newShaHashFromStr("fa3fefef369f7f9f0e1b879f42674e8fdfaa88d0172caf1ce67eafed5e684706")},
-=======
-		{11111, newHashFromStr("0000000069e244f73d78e8fd29ba2fd2ed618bd6fa2ee92559f542fdb26e7c1d")},
-		{33333, newHashFromStr("000000002dd5588a74784eaa7ab0507a18ad16a236e7b1ce69f00d7ddfb5d0a6")},
-		{74000, newHashFromStr("0000000000573993a3c9e41ce34471c079dcf5f52a0e824a81e7f953b8661a20")},
-		{105000, newHashFromStr("00000000000291ce28027faea320c8d2b054b2e0fe44a773f3eefb151d6bdc97")},
-		{134444, newHashFromStr("00000000000005b12ffd4cd315cd34ffd4a594f430ac814c91184a0d42d2b0fe")},
-		{168000, newHashFromStr("000000000000099e61ea72015e79632f216fe6cb33d7899acb35b75c8303b763")},
-		{193000, newHashFromStr("000000000000059f452a5f7340de6682a977387c17010ff6e6c3bd83ca8b1317")},
-		{210000, newHashFromStr("000000000000048b95347e83192f69cf0366076336c639f9b7228e9ba171342e")},
-		{216116, newHashFromStr("00000000000001b4f4b433e81ee46494af945cf96014816a4e2370f11b23df4e")},
-		{225430, newHashFromStr("00000000000001c108384350f74090433e7fcf79a606b8e797f065b130575932")},
-		{250000, newHashFromStr("000000000000003887df1f29024b06fc2200b55f8af8f35453d7be294df2d214")},
-		{267300, newHashFromStr("000000000000000a83fbd660e918f218bf37edd92b748ad940483c7c116179ac")},
-		{279000, newHashFromStr("0000000000000001ae8c72a0b0c301f67e3afca10e819efa9041e458e9bd7e40")},
-		{300255, newHashFromStr("0000000000000000162804527c6e9b9f0563a280525f9d08c12041def0a0f3b2")},
-		{319400, newHashFromStr("000000000000000021c6052e9becade189495d1c539aa37c58917305fd15f13b")},
-		{343185, newHashFromStr("0000000000000000072b8bf361d01a6ba7d445dd024203fafc78768ed4368554")},
-		{352940, newHashFromStr("000000000000000010755df42dba556bb72be6a32f3ce0b6941ce4430152c9ff")},
-		{382320, newHashFromStr("00000000000000000a8dc6ed5b133d0eb2fd6af56203e4159789b092defd8ab2")},
-		{400000, newHashFromStr("000000000000000004ec466ce4732fe6f1ed1cddc2ed4b328fff5224276e3f6f")},
-		{430000, newHashFromStr("000000000000000001868b2bb3a285f3cc6b33ea234eb70facf4dcdf22186b87")},
-		{460000, newHashFromStr("000000000000000000ef751bbce8e744ad303c47ece06c8d863e4d417efc258c")},
-		{490000, newHashFromStr("000000000000000000de069137b17b8d5a3dfbd5b145b2dcfb203f15d0c4de90")},
-		{520000, newHashFromStr("0000000000000000000d26984c0229c9f6962dc74db0a6d525f2f1640396f69c")},
-		{550000, newHashFromStr("000000000000000000223b7a2298fb1c6c75fb0efc28a4c56853ff4112ec6bc9")},
-		{560000, newHashFromStr("0000000000000000002c7b276daf6efb2b6aa68e2ce3be67ef925b3264ae7122")},
->>>>>>> 16327141
 	},
 
 	// Consensus rule change deployments.
@@ -368,20 +302,14 @@
 
 	// Human-readable part for Bech32 encoded segwit addresses, as defined in
 	// BIP 173.
-	Bech32HRPSegwit: "bc", // always bc for main net
+	Bech32HRPSegwit: "pc", // always pc for main net
 
 	// Address encoding magics
-<<<<<<< HEAD
-	PubKeyHashAddrID: 0x37,        // starts with P
-	ScriptHashAddrID: 0x75,        // starts with p
-	PrivateKeyID:     0x37 + 0x80, //TODO starts with ? (uncompressed) or ? (compressed)
-=======
-	PubKeyHashAddrID:        0x00, // starts with 1
-	ScriptHashAddrID:        0x05, // starts with 3
-	PrivateKeyID:            0x80, // starts with 5 (uncompressed) or K (compressed)
+	PubKeyHashAddrID:        0x37, // starts with P
+	ScriptHashAddrID:        0x75, // starts with p
+	PrivateKeyID:            0xb7, // WIF??
 	WitnessPubKeyHashAddrID: 0x06, // starts with p2
 	WitnessScriptHashAddrID: 0x0A, // starts with 7Xh
->>>>>>> 16327141
 
 	// BIP32 hierarchical deterministic extended key magics
 	HDPrivateKeyID: [4]byte{0x04, 0x88, 0xad, 0xe4}, // starts with xprv
@@ -397,10 +325,15 @@
 	InitialHashTargetBits: 0x1c00ffff,
 	ModifierInterval:      6 * 60 * 60, // Set to 6-hour for production network and 20-minute for test network
 	StakeModifierCheckpoints: map[int64]uint32{
-		0:     uint32(0x0e00670b),
-		19080: uint32(0xad4e4d29),
-		30583: uint32(0xdc7bf136),
-		99999: uint32(0xf555cfd2),
+		0:      uint32(0x0e00670b),
+		19080:  uint32(0xad4e4d29),
+		30583:  uint32(0xdc7bf136),
+		99999:  uint32(0xf555cfd2),
+		219999: uint32(0x91b7444d),
+		336000: uint32(0x6c3c8048),
+		371850: uint32(0x9b850bdf),
+		407813: uint32(0x46fe50b5),
+		420000: uint32(0xc1c89fa6),
 	},
 }
 
@@ -410,20 +343,6 @@
 var RegressionNetParams = Params{
 	Name:        "regtest",
 	Net:         wire.TestNet,
-<<<<<<< HEAD
-	DefaultPort: "9903",
-	DNSSeeds:    []string{},
-
-	// Chain parameters
-	GenesisBlock:           &regTestGenesisBlock,
-	GenesisHash:            &regTestGenesisHash,
-	GenesisMeta:            &genesisMeta,
-	PowLimit:               regressionPowLimit,
-	PowLimitBits:           0x207fffff,
-	SubsidyHalvingInterval: 150,
-	ResetMinDifficulty:     true,
-	GenerateSupported:      true,
-=======
 	DefaultPort: "18444",
 	DNSSeeds:    []DNSSeed{},
 
@@ -443,7 +362,6 @@
 	ReduceMinDifficulty:      true,
 	MinDiffReductionTime:     time.Minute * 20, // TargetTimePerBlock * 2
 	GenerateSupported:        true,
->>>>>>> 16327141
 
 	// Checkpoints ordered from oldest to newest.
 	Checkpoints: nil,
@@ -477,7 +395,7 @@
 
 	// Human-readable part for Bech32 encoded segwit addresses, as defined in
 	// BIP 173.
-	Bech32HRPSegwit: "bcrt", // always bcrt for reg test net
+	Bech32HRPSegwit: "pcrt",
 
 	// Address encoding magics
 	PubKeyHashAddrID: 0x6f, // starts with m or n
@@ -496,49 +414,24 @@
 // TestNetParams defines the network parameters for the test Peercoin network
 // Not to be confused with the regression test network, this
 // network is sometimes simply called "testnet".
-<<<<<<< HEAD
 var TestNetParams = Params{
 	Name:        "testnet",
 	Net:         wire.TestNet,
 	DefaultPort: "9903",
-	DNSSeeds: []string{
-		"tseed.peercoin.net",
-		"tseed2.peercoin.net",
-		"tseed.peercoin-library.org",
+	DNSSeeds: []DNSSeed{
+		{"tseed.peercoin.net", true},
+		{"tseed2.peercoin.net", false},
+		{"tseed.peercoin-library.org", true},
 	},
 
 	// Chain parameters
-	GenesisBlock:           &testNet3GenesisBlock,
-	GenesisHash:            &testNet3GenesisHash,
-	GenesisMeta:            &genesisMeta,
-	PowLimit:               testNet3PowLimit,
-	PowLimitBits:           0x1d07ffff,
-	SubsidyHalvingInterval: 210000,
-	ResetMinDifficulty:     true,
-	GenerateSupported:      false,
-
-	// Checkpoints ordered from oldest to newest.
-	Checkpoints: []Checkpoint{},
-=======
-var TestNet3Params = Params{
-	Name:        "testnet3",
-	Net:         wire.TestNet3,
-	DefaultPort: "18333",
-	DNSSeeds: []DNSSeed{
-		{"testnet-seed.bitcoin.jonasschnelli.ch", true},
-		{"testnet-seed.bitcoin.schildbach.de", false},
-		{"seed.tbtc.petertodd.org", true},
-		{"testnet-seed.bluematt.me", false},
-	},
-
-	// Chain parameters
-	GenesisBlock:             &testNet3GenesisBlock,
-	GenesisHash:              &testNet3GenesisHash,
-	PowLimit:                 testNet3PowLimit,
+	GenesisBlock:             &testNetGenesisBlock,
+	GenesisHash:              &testNetGenesisHash,
+	PowLimit:                 testNetPowLimit,
 	PowLimitBits:             0x1d00ffff,
-	BIP0034Height:            21111,  // 0000000023b3a96d3484e5abb3755c413e7d41500f8e2a5c3f0dd01299cd8ef8
-	BIP0065Height:            581885, // 00000000007f6655f22f98e72ed80d8b06dc761d5da09df0fa1dc4be4f861eb6
-	BIP0066Height:            330776, // 000000002104c8c45e99a8853285a3b592602a3ccde2b832481da85e9e4ba182
+	BIP0034Height:            21111,  // TODO
+	BIP0065Height:            581885, // TODO
+	BIP0066Height:            330776, // TODO
 	CoinbaseMaturity:         100,
 	SubsidyReductionInterval: 210000,
 	TargetTimespan:           time.Hour * 24 * 14, // 14 days
@@ -550,45 +443,14 @@
 
 	// Checkpoints ordered from oldest to newest.
 	Checkpoints: []Checkpoint{
-		{546, newHashFromStr("000000002a936ca763904c3c35fce2f3556c559c0214345d31b1bcebf76acb70")},
-		{100000, newHashFromStr("00000000009e2958c15ff9290d571bf9459e93b19765c6801ddeccadbb160a1e")},
-		{200000, newHashFromStr("0000000000287bffd321963ef05feab753ebe274e1d78b2fd4e2bfe9ad3aa6f2")},
-		{300001, newHashFromStr("0000000000004829474748f3d1bc8fcf893c88be255e6d7f571c548aff57abf4")},
-		{400002, newHashFromStr("0000000005e2c73b8ecb82ae2dbc2e8274614ebad7172b53528aba7501f5a089")},
-		{500011, newHashFromStr("00000000000929f63977fbac92ff570a9bd9e7715401ee96f2848f7b07750b02")},
-		{600002, newHashFromStr("000000000001f471389afd6ee94dcace5ccc44adc18e8bff402443f034b07240")},
-		{700000, newHashFromStr("000000000000406178b12a4dea3b27e13b3c4fe4510994fd667d7c1e6a3f4dc1")},
-		{800010, newHashFromStr("000000000017ed35296433190b6829db01e657d80631d43f5983fa403bfdb4c1")},
-		{900000, newHashFromStr("0000000000356f8d8924556e765b7a94aaebc6b5c8685dcfa2b1ee8b41acd89b")},
-		{1000007, newHashFromStr("00000000001ccb893d8a1f25b70ad173ce955e5f50124261bbbc50379a612ddf")},
-		{1100007, newHashFromStr("00000000000abc7b2cd18768ab3dee20857326a818d1946ed6796f42d66dd1e8")},
-		{1200007, newHashFromStr("00000000000004f2dc41845771909db57e04191714ed8c963f7e56713a7b6cea")},
-		{1300007, newHashFromStr("0000000072eab69d54df75107c052b26b0395b44f77578184293bf1bb1dbd9fa")},
-	},
->>>>>>> 16327141
-
-	// Consensus rule change deployments.
-	//
-	// The miner confirmation window is defined as:
-	//   target proof of work timespan / target proof of work spacing
-	RuleChangeActivationThreshold: 1512, // 75% of MinerConfirmationWindow
-	MinerConfirmationWindow:       2016,
-	Deployments: [DefinedDeployments]ConsensusDeployment{
-		DeploymentTestDummy: {
-			BitNumber:  28,
-			StartTime:  1199145601, // January 1, 2008 UTC
-			ExpireTime: 1230767999, // December 31, 2008 UTC
-		},
-		DeploymentCSV: {
-			BitNumber:  0,
-			StartTime:  1456790400, // March 1st, 2016
-			ExpireTime: 1493596800, // May 1st, 2017
-		},
-		DeploymentSegwit: {
-			BitNumber:  1,
-			StartTime:  1462060800, // May 1, 2016 UTC
-			ExpireTime: 1493596800, // May 1, 2017 UTC.
-		},
+		{19080, newHashFromStr("b054d63d41852d71b611eaa8eca37d9fddca69b5013cf0966d453402ec8005ce")},
+		{30583, newHashFromStr("5179c0c496b5d25ab81ffe14273ea6928c6ff81c0a0d6a83b5d7d41d64886300")},
+		{99999, newHashFromStr("a7b03b14b8673683d972ab81775f3e85fea4fe689874b5956183466535dc651c")},
+		{219999, newHashFromStr("0691bb86c92762c5c4c5a3723585ebeb7ec59310bbb0bdb6666551ab24ad919e")},
+		{336000, newHashFromStr("f07adf61615c529f7c282b858d13d3e037b197324cb12e0669c461947494c4e3")},
+		{372751, newHashFromStr("000000000000148db599b217c117b5104f5043c55f6ca2a8a065d9fab9f9bba1")},
+		{382019, newHashFromStr("3ab75769d7957d9bf0857b5019d0a0e41044fa9ecf30b2f9c32aa457b0864ce5")},
+		{390390, newHashFromStr("b2a9c76280e217f8ff743fab64d223f13e56316c26d7e3ac5201a59e7ede8d64")},
 	},
 
 	// Mempool parameters
@@ -596,20 +458,14 @@
 
 	// Human-readable part for Bech32 encoded segwit addresses, as defined in
 	// BIP 173.
-	Bech32HRPSegwit: "tb", // always tb for test net
+	Bech32HRPSegwit: "tpc",
 
 	// Address encoding magics
-<<<<<<< HEAD
-	PubKeyHashAddrID: 0x6f,        // starts with m or n
-	ScriptHashAddrID: 0xc4,        // starts with 2
-	PrivateKeyID:     0x6f + 0x80, // TODO(kac-) starts with ? (uncompressed) or ? (compressed)
-=======
 	PubKeyHashAddrID:        0x6f, // starts with m or n
 	ScriptHashAddrID:        0xc4, // starts with 2
 	WitnessPubKeyHashAddrID: 0x03, // starts with QW
 	WitnessScriptHashAddrID: 0x28, // starts with T7n
 	PrivateKeyID:            0xef, // starts with 9 (uncompressed) or c (compressed)
->>>>>>> 16327141
 
 	// BIP32 hierarchical deterministic extended key magics
 	HDPrivateKeyID: [4]byte{0x04, 0x35, 0x83, 0x94}, // starts with tprv
@@ -620,102 +476,21 @@
 	HDCoinType: 1,
 
 	// Peercoin
-	StakeMinAge:              60 * 60 * 24, // test net min age is 1 day
-	CoinbaseMaturity:         60,
-	InitialHashTargetBits:    0x1d07ffff,
-	ModifierInterval:         60 * 20, // test net modifier interval is 20 minutes
-	StakeModifierCheckpoints: map[int64]uint32{},
-}
-
-// SimNetParams defines the network parameters for the simulation test Bitcoin
-// network.  This network is similar to the normal test network except it is
-// intended for private use within a group of individuals doing simulation
-// testing.  The functionality is intended to differ in that the only nodes
-// which are specifically specified are used to create the network rather than
-// following normal discovery rules.  This is important as otherwise it would
-// just turn into another public testnet.
-var SimNetParams = Params{
-	Name:        "simnet",
-	Net:         wire.SimNet,
-	DefaultPort: "18555",
-	DNSSeeds:    []DNSSeed{}, // NOTE: There must NOT be any seeds.
-
-	// Chain parameters
-<<<<<<< HEAD
-	GenesisBlock:           &simNetGenesisBlock,
-	GenesisHash:            &simNetGenesisHash,
-	GenesisMeta:            &genesisMeta,
-	PowLimit:               simNetPowLimit,
-	PowLimitBits:           0x207fffff,
-	SubsidyHalvingInterval: 210000,
-	ResetMinDifficulty:     true,
-	GenerateSupported:      true,
-=======
-	GenesisBlock:             &simNetGenesisBlock,
-	GenesisHash:              &simNetGenesisHash,
-	PowLimit:                 simNetPowLimit,
-	PowLimitBits:             0x207fffff,
-	BIP0034Height:            0, // Always active on simnet
-	BIP0065Height:            0, // Always active on simnet
-	BIP0066Height:            0, // Always active on simnet
-	CoinbaseMaturity:         100,
-	SubsidyReductionInterval: 210000,
-	TargetTimespan:           time.Hour * 24 * 14, // 14 days
-	TargetTimePerBlock:       time.Minute * 10,    // 10 minutes
-	RetargetAdjustmentFactor: 4,                   // 25% less, 400% more
-	ReduceMinDifficulty:      true,
-	MinDiffReductionTime:     time.Minute * 20, // TargetTimePerBlock * 2
-	GenerateSupported:        true,
->>>>>>> 16327141
-
-	// Checkpoints ordered from oldest to newest.
-	Checkpoints: nil,
-
-	// Consensus rule change deployments.
-	//
-	// The miner confirmation window is defined as:
-	//   target proof of work timespan / target proof of work spacing
-	RuleChangeActivationThreshold: 75, // 75% of MinerConfirmationWindow
-	MinerConfirmationWindow:       100,
-	Deployments: [DefinedDeployments]ConsensusDeployment{
-		DeploymentTestDummy: {
-			BitNumber:  28,
-			StartTime:  0,             // Always available for vote
-			ExpireTime: math.MaxInt64, // Never expires
-		},
-		DeploymentCSV: {
-			BitNumber:  0,
-			StartTime:  0,             // Always available for vote
-			ExpireTime: math.MaxInt64, // Never expires
-		},
-		DeploymentSegwit: {
-			BitNumber:  1,
-			StartTime:  0,             // Always available for vote
-			ExpireTime: math.MaxInt64, // Never expires.
-		},
-	},
-
-	// Mempool parameters
-	RelayNonStdTxs: true,
-
-	// Human-readable part for Bech32 encoded segwit addresses, as defined in
-	// BIP 173.
-	Bech32HRPSegwit: "sb", // always sb for sim net
-
-	// Address encoding magics
-	PubKeyHashAddrID:        0x3f, // starts with S
-	ScriptHashAddrID:        0x7b, // starts with s
-	PrivateKeyID:            0x64, // starts with 4 (uncompressed) or F (compressed)
-	WitnessPubKeyHashAddrID: 0x19, // starts with Gg
-	WitnessScriptHashAddrID: 0x28, // starts with ?
-
-	// BIP32 hierarchical deterministic extended key magics
-	HDPrivateKeyID: [4]byte{0x04, 0x20, 0xb9, 0x00}, // starts with sprv
-	HDPublicKeyID:  [4]byte{0x04, 0x20, 0xbd, 0x3a}, // starts with spub
-
-	// BIP44 coin type used in the hierarchical deterministic path for
-	// address generation.
-	HDCoinType: 115, // ASCII for s
+	StakeMinAge:           60 * 60 * 24, // test net min age is 1 day
+	CoinbaseMaturity:      60,
+	InitialHashTargetBits: 0x1d07ffff,
+	ModifierInterval:      60 * 20, // test net modifier interval is 20 minutes
+	StakeModifierCheckpoints: map[int64]uint32{
+		0:      uint32(0x0e00670b),
+		19080:  uint32(0x3711dc3a),
+		30583:  uint32(0xb480fade),
+		99999:  uint32(0x9a62eaec),
+		219999: uint32(0xeafe96c3),
+		336000: uint32(0x8330dc09),
+		372751: uint32(0xafb94e2f),
+		382019: uint32(0x7f5cf5eb),
+		390390: uint32(0xc6c0ea98),
+	},
 }
 
 var (
@@ -731,39 +506,11 @@
 )
 
 var (
-<<<<<<< HEAD
-	registeredNets = map[wire.BitcoinNet]struct{}{
-		MainNetParams.Net:       struct{}{},
-		TestNetParams.Net:       struct{}{},
-		RegressionNetParams.Net: struct{}{},
-		SimNetParams.Net:        struct{}{},
-	}
-
-	pubKeyHashAddrIDs = map[byte]struct{}{
-		MainNetParams.PubKeyHashAddrID: struct{}{},
-		TestNetParams.PubKeyHashAddrID: struct{}{}, // shared with regtest
-		SimNetParams.PubKeyHashAddrID:  struct{}{},
-	}
-
-	scriptHashAddrIDs = map[byte]struct{}{
-		MainNetParams.ScriptHashAddrID: struct{}{},
-		TestNetParams.ScriptHashAddrID: struct{}{}, // shared with regtest
-		SimNetParams.ScriptHashAddrID:  struct{}{},
-	}
-
-	// Testnet is shared with regtest.
-	hdPrivToPubKeyIDs = map[[4]byte][]byte{
-		MainNetParams.HDPrivateKeyID: MainNetParams.HDPublicKeyID[:],
-		TestNetParams.HDPrivateKeyID: TestNetParams.HDPublicKeyID[:],
-		SimNetParams.HDPrivateKeyID:  SimNetParams.HDPublicKeyID[:],
-	}
-=======
 	registeredNets       = make(map[wire.BitcoinNet]struct{})
 	pubKeyHashAddrIDs    = make(map[byte]struct{})
 	scriptHashAddrIDs    = make(map[byte]struct{})
 	bech32SegwitPrefixes = make(map[string]struct{})
 	hdPrivToPubKeyIDs    = make(map[[4]byte][]byte)
->>>>>>> 16327141
 )
 
 // String returns the hostname of the DNS seed in human-readable form.
