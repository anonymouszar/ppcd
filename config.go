--- conflicted
+++ resolved
@@ -20,67 +20,25 @@
 	"strings"
 	"time"
 
-<<<<<<< HEAD
-	flags "github.com/btcsuite/go-flags"
-	socks "github.com/btcsuite/go-socks/socks"
-	"github.com/ppcsuite/btcutil"
-	"github.com/ppcsuite/ppcd/database"
-	_ "github.com/ppcsuite/ppcd/database/ldb"
-	_ "github.com/ppcsuite/ppcd/database/memdb"
-	"github.com/ppcsuite/ppcd/wire"
-)
-
-const (
-	defaultConfigFilename    = "ppcd.conf"
-	defaultDataDirname       = "data"
-	defaultLogLevel          = "info"
-	defaultLogDirname        = "logs"
-	defaultLogFilename       = "ppcd.log"
-	defaultMaxPeers          = 125
-	defaultBanDuration       = time.Hour * 24
-	defaultMaxRPCClients     = 10
-	defaultMaxRPCWebsockets  = 25
-	defaultVerifyEnabled     = false
-	defaultDbType            = "leveldb"
-	defaultFreeTxRelayLimit  = 15.0
-	defaultBlockMinSize      = 0
-	defaultBlockMaxSize      = 750000
-	blockMaxSizeMin          = 1000
-	blockMaxSizeMax          = wire.MaxBlockPayload - 1000
-	defaultBlockPrioritySize = 50000
-	defaultGenerate          = false
-	defaultAddrIndex         = false
-	defaultSigCacheMaxSize   = 50000
-)
-
-var (
-	btcdHomeDir        = btcutil.AppDataDir("ppcd", false)
-	defaultConfigFile  = filepath.Join(btcdHomeDir, defaultConfigFilename)
-	defaultDataDir     = filepath.Join(btcdHomeDir, defaultDataDirname)
-	knownDbTypes       = database.SupportedDBs()
-	defaultRPCKeyFile  = filepath.Join(btcdHomeDir, "rpc.key")
-	defaultRPCCertFile = filepath.Join(btcdHomeDir, "rpc.cert")
-	defaultLogDir      = filepath.Join(btcdHomeDir, defaultLogDirname)
-=======
-	"github.com/btcsuite/btcd/blockchain"
-	"github.com/btcsuite/btcd/chaincfg"
-	"github.com/btcsuite/btcd/chaincfg/chainhash"
-	"github.com/btcsuite/btcd/connmgr"
-	"github.com/btcsuite/btcd/database"
 	_ "github.com/btcsuite/btcd/database/ffldb"
-	"github.com/btcsuite/btcd/mempool"
-	"github.com/btcsuite/btcd/peer"
 	"github.com/btcsuite/btcutil"
 	"github.com/btcsuite/go-socks/socks"
 	flags "github.com/jessevdk/go-flags"
+	"github.com/ppcsuite/ppcd/blockchain"
+	"github.com/ppcsuite/ppcd/chaincfg"
+	"github.com/ppcsuite/ppcd/chaincfg/chainhash"
+	"github.com/ppcsuite/ppcd/connmgr"
+	"github.com/ppcsuite/ppcd/database"
+	"github.com/ppcsuite/ppcd/mempool"
+	"github.com/ppcsuite/ppcd/peer"
 )
 
 const (
-	defaultConfigFilename        = "btcd.conf"
+	defaultConfigFilename        = "ppcd.conf"
 	defaultDataDirname           = "data"
 	defaultLogLevel              = "info"
 	defaultLogDirname            = "logs"
-	defaultLogFilename           = "btcd.log"
+	defaultLogFilename           = "ppcd.log"
 	defaultMaxPeers              = 125
 	defaultBanDuration           = time.Hour * 24
 	defaultBanThreshold          = 100
@@ -109,14 +67,13 @@
 )
 
 var (
-	defaultHomeDir     = btcutil.AppDataDir("btcd", false)
+	defaultHomeDir     = btcutil.AppDataDir("ppcd", false)
 	defaultConfigFile  = filepath.Join(defaultHomeDir, defaultConfigFilename)
 	defaultDataDir     = filepath.Join(defaultHomeDir, defaultDataDirname)
 	knownDbTypes       = database.SupportedDrivers()
 	defaultRPCKeyFile  = filepath.Join(defaultHomeDir, "rpc.key")
 	defaultRPCCertFile = filepath.Join(defaultHomeDir, "rpc.cert")
 	defaultLogDir      = filepath.Join(defaultHomeDir, defaultLogDirname)
->>>>>>> 16327141
 )
 
 // runServiceCommand is only set to a real function on Windows.  It is used
