// Copyright (c) 2013-2017 The btcsuite developers
// Use of this source code is governed by an ISC
// license that can be found in the LICENSE file.

package txscript

import (
	"testing"

<<<<<<< HEAD
	"github.com/ppcsuite/ppcd/txscript"
	"github.com/ppcsuite/ppcd/wire"
=======
	"github.com/btcsuite/btcd/chaincfg/chainhash"
	"github.com/btcsuite/btcd/wire"
>>>>>>> 16327141
)

// TestBadPC sets the pc to a deliberately bad result then confirms that Step()
// and Disasm fail correctly.
func TestBadPC(t *testing.T) {
	t.Parallel()

	tests := []struct {
		script, off int
	}{
		{script: 2, off: 0},
		{script: 0, off: 2},
	}

	// tx with almost empty scripts.
	tx := &wire.MsgTx{
		Version: 1,
		TxIn: []*wire.TxIn{
			{
				PreviousOutPoint: wire.OutPoint{
					Hash: chainhash.Hash([32]byte{
						0xc9, 0x97, 0xa5, 0xe5,
						0x6e, 0x10, 0x41, 0x02,
						0xfa, 0x20, 0x9c, 0x6a,
						0x85, 0x2d, 0xd9, 0x06,
						0x60, 0xa2, 0x0b, 0x2d,
						0x9c, 0x35, 0x24, 0x23,
						0xed, 0xce, 0x25, 0x85,
						0x7f, 0xcd, 0x37, 0x04,
					}),
					Index: 0,
				},
				SignatureScript: mustParseShortForm("NOP"),
				Sequence:        4294967295,
			},
		},
		TxOut: []*wire.TxOut{{
			Value:    1000000000,
			PkScript: nil,
		}},
		LockTime: 0,
	}
	pkScript := mustParseShortForm("NOP")

	for _, test := range tests {
		vm, err := NewEngine(pkScript, tx, 0, 0, nil, nil, -1)
		if err != nil {
			t.Errorf("Failed to create script: %v", err)
		}

		// set to after all scripts
		vm.scriptIdx = test.script
		vm.scriptOff = test.off

		_, err = vm.Step()
		if err == nil {
			t.Errorf("Step with invalid pc (%v) succeeds!", test)
			continue
		}

		_, err = vm.DisasmPC()
		if err == nil {
			t.Errorf("DisasmPC with invalid pc (%v) succeeds!",
				test)
		}
	}
}

// TestCheckErrorCondition tests the execute early test in CheckErrorCondition()
// since most code paths are tested elsewhere.
func TestCheckErrorCondition(t *testing.T) {
	t.Parallel()

	// tx with almost empty scripts.
	tx := &wire.MsgTx{
		Version: 1,
		TxIn: []*wire.TxIn{{
			PreviousOutPoint: wire.OutPoint{
				Hash: chainhash.Hash([32]byte{
					0xc9, 0x97, 0xa5, 0xe5,
					0x6e, 0x10, 0x41, 0x02,
					0xfa, 0x20, 0x9c, 0x6a,
					0x85, 0x2d, 0xd9, 0x06,
					0x60, 0xa2, 0x0b, 0x2d,
					0x9c, 0x35, 0x24, 0x23,
					0xed, 0xce, 0x25, 0x85,
					0x7f, 0xcd, 0x37, 0x04,
				}),
				Index: 0,
			},
			SignatureScript: nil,
			Sequence:        4294967295,
		}},
		TxOut: []*wire.TxOut{{
			Value:    1000000000,
			PkScript: nil,
		}},
		LockTime: 0,
	}
	pkScript := mustParseShortForm("NOP NOP NOP NOP NOP NOP NOP NOP NOP" +
		" NOP TRUE")

	vm, err := NewEngine(pkScript, tx, 0, 0, nil, nil, 0)
	if err != nil {
		t.Errorf("failed to create script: %v", err)
	}

	for i := 0; i < len(pkScript)-1; i++ {
		done, err := vm.Step()
		if err != nil {
			t.Fatalf("failed to step %dth time: %v", i, err)
		}
		if done {
			t.Fatalf("finshed early on %dth time", i)
		}

		err = vm.CheckErrorCondition(false)
		if !IsErrorCode(err, ErrScriptUnfinished) {
			t.Fatalf("got unexepected error %v on %dth iteration",
				err, i)
		}
	}
	done, err := vm.Step()
	if err != nil {
		t.Fatalf("final step failed %v", err)
	}
	if !done {
		t.Fatalf("final step isn't done!")
	}

	err = vm.CheckErrorCondition(false)
	if err != nil {
		t.Errorf("unexpected error %v on final check", err)
	}
}

// TestInvalidFlagCombinations ensures the script engine returns the expected
// error when disallowed flag combinations are specified.
func TestInvalidFlagCombinations(t *testing.T) {
	t.Parallel()

	tests := []ScriptFlags{
		ScriptVerifyCleanStack,
	}

	// tx with almost empty scripts.
	tx := &wire.MsgTx{
		Version: 1,
		TxIn: []*wire.TxIn{
			{
				PreviousOutPoint: wire.OutPoint{
					Hash: chainhash.Hash([32]byte{
						0xc9, 0x97, 0xa5, 0xe5,
						0x6e, 0x10, 0x41, 0x02,
						0xfa, 0x20, 0x9c, 0x6a,
						0x85, 0x2d, 0xd9, 0x06,
						0x60, 0xa2, 0x0b, 0x2d,
						0x9c, 0x35, 0x24, 0x23,
						0xed, 0xce, 0x25, 0x85,
						0x7f, 0xcd, 0x37, 0x04,
					}),
					Index: 0,
				},
				SignatureScript: []uint8{OP_NOP},
				Sequence:        4294967295,
			},
		},
		TxOut: []*wire.TxOut{
			{
				Value:    1000000000,
				PkScript: nil,
			},
		},
		LockTime: 0,
	}
	pkScript := []byte{OP_NOP}

	for i, test := range tests {
		_, err := NewEngine(pkScript, tx, 0, test, nil, nil, -1)
		if !IsErrorCode(err, ErrInvalidFlags) {
			t.Fatalf("TestInvalidFlagCombinations #%d unexpected "+
				"error: %v", i, err)
		}
	}
}

// TestCheckPubKeyEncoding ensures the internal checkPubKeyEncoding function
// works as expected.
func TestCheckPubKeyEncoding(t *testing.T) {
	t.Parallel()

	tests := []struct {
		name    string
		key     []byte
		isValid bool
	}{
		{
			name: "uncompressed ok",
			key: hexToBytes("0411db93e1dcdb8a016b49840f8c53bc1eb68" +
				"a382e97b1482ecad7b148a6909a5cb2e0eaddfb84ccf" +
				"9744464f82e160bfa9b8b64f9d4c03f999b8643f656b" +
				"412a3"),
			isValid: true,
		},
		{
			name: "compressed ok",
			key: hexToBytes("02ce0b14fb842b1ba549fdd675c98075f12e9" +
				"c510f8ef52bd021a9a1f4809d3b4d"),
			isValid: true,
		},
		{
			name: "compressed ok",
			key: hexToBytes("032689c7c2dab13309fb143e0e8fe39634252" +
				"1887e976690b6b47f5b2a4b7d448e"),
			isValid: true,
		},
		{
			name: "hybrid",
			key: hexToBytes("0679be667ef9dcbbac55a06295ce870b07029" +
				"bfcdb2dce28d959f2815b16f81798483ada7726a3c46" +
				"55da4fbfc0e1108a8fd17b448a68554199c47d08ffb1" +
				"0d4b8"),
			isValid: false,
		},
		{
			name:    "empty",
			key:     nil,
			isValid: false,
		},
	}

	vm := Engine{flags: ScriptVerifyStrictEncoding}
	for _, test := range tests {
		err := vm.checkPubKeyEncoding(test.key)
		if err != nil && test.isValid {
			t.Errorf("checkSignatureEncoding test '%s' failed "+
				"when it should have succeeded: %v", test.name,
				err)
		} else if err == nil && !test.isValid {
			t.Errorf("checkSignatureEncooding test '%s' succeeded "+
				"when it should have failed", test.name)
		}
	}

}

// TestCheckSignatureEncoding ensures the internal checkSignatureEncoding
// function works as expected.
func TestCheckSignatureEncoding(t *testing.T) {
	t.Parallel()

	tests := []struct {
		name    string
		sig     []byte
		isValid bool
	}{
		{
			name: "valid signature",
			sig: hexToBytes("304402204e45e16932b8af514961a1d3a1a25" +
				"fdf3f4f7732e9d624c6c61548ab5fb8cd41022018152" +
				"2ec8eca07de4860a4acdd12909d831cc56cbbac46220" +
				"82221a8768d1d09"),
			isValid: true,
		},
		{
			name:    "empty.",
			sig:     nil,
			isValid: false,
		},
		{
			name: "bad magic",
			sig: hexToBytes("314402204e45e16932b8af514961a1d3a1a25" +
				"fdf3f4f7732e9d624c6c61548ab5fb8cd41022018152" +
				"2ec8eca07de4860a4acdd12909d831cc56cbbac46220" +
				"82221a8768d1d09"),
			isValid: false,
		},
		{
			name: "bad 1st int marker magic",
			sig: hexToBytes("304403204e45e16932b8af514961a1d3a1a25" +
				"fdf3f4f7732e9d624c6c61548ab5fb8cd41022018152" +
				"2ec8eca07de4860a4acdd12909d831cc56cbbac46220" +
				"82221a8768d1d09"),
			isValid: false,
		},
		{
			name: "bad 2nd int marker",
			sig: hexToBytes("304402204e45e16932b8af514961a1d3a1a25" +
				"fdf3f4f7732e9d624c6c61548ab5fb8cd41032018152" +
				"2ec8eca07de4860a4acdd12909d831cc56cbbac46220" +
				"82221a8768d1d09"),
			isValid: false,
		},
		{
			name: "short len",
			sig: hexToBytes("304302204e45e16932b8af514961a1d3a1a25" +
				"fdf3f4f7732e9d624c6c61548ab5fb8cd41022018152" +
				"2ec8eca07de4860a4acdd12909d831cc56cbbac46220" +
				"82221a8768d1d09"),
			isValid: false,
		},
		{
			name: "long len",
			sig: hexToBytes("304502204e45e16932b8af514961a1d3a1a25" +
				"fdf3f4f7732e9d624c6c61548ab5fb8cd41022018152" +
				"2ec8eca07de4860a4acdd12909d831cc56cbbac46220" +
				"82221a8768d1d09"),
			isValid: false,
		},
		{
			name: "long X",
			sig: hexToBytes("304402424e45e16932b8af514961a1d3a1a25" +
				"fdf3f4f7732e9d624c6c61548ab5fb8cd41022018152" +
				"2ec8eca07de4860a4acdd12909d831cc56cbbac46220" +
				"82221a8768d1d09"),
			isValid: false,
		},
		{
			name: "long Y",
			sig: hexToBytes("304402204e45e16932b8af514961a1d3a1a25" +
				"fdf3f4f7732e9d624c6c61548ab5fb8cd41022118152" +
				"2ec8eca07de4860a4acdd12909d831cc56cbbac46220" +
				"82221a8768d1d09"),
			isValid: false,
		},
		{
			name: "short Y",
			sig: hexToBytes("304402204e45e16932b8af514961a1d3a1a25" +
				"fdf3f4f7732e9d624c6c61548ab5fb8cd41021918152" +
				"2ec8eca07de4860a4acdd12909d831cc56cbbac46220" +
				"82221a8768d1d09"),
			isValid: false,
		},
		{
			name: "trailing crap",
			sig: hexToBytes("304402204e45e16932b8af514961a1d3a1a25" +
				"fdf3f4f7732e9d624c6c61548ab5fb8cd41022018152" +
				"2ec8eca07de4860a4acdd12909d831cc56cbbac46220" +
				"82221a8768d1d0901"),
			isValid: false,
		},
		{
			name: "X == N ",
			sig: hexToBytes("30440220fffffffffffffffffffffffffffff" +
				"ffebaaedce6af48a03bbfd25e8cd0364141022018152" +
				"2ec8eca07de4860a4acdd12909d831cc56cbbac46220" +
				"82221a8768d1d09"),
			isValid: false,
		},
		{
			name: "X == N ",
			sig: hexToBytes("30440220fffffffffffffffffffffffffffff" +
				"ffebaaedce6af48a03bbfd25e8cd0364142022018152" +
				"2ec8eca07de4860a4acdd12909d831cc56cbbac46220" +
				"82221a8768d1d09"),
			isValid: false,
		},
		{
			name: "Y == N",
			sig: hexToBytes("304402204e45e16932b8af514961a1d3a1a25" +
				"fdf3f4f7732e9d624c6c61548ab5fb8cd410220fffff" +
				"ffffffffffffffffffffffffffebaaedce6af48a03bb" +
				"fd25e8cd0364141"),
			isValid: false,
		},
		{
			name: "Y > N",
			sig: hexToBytes("304402204e45e16932b8af514961a1d3a1a25" +
				"fdf3f4f7732e9d624c6c61548ab5fb8cd410220fffff" +
				"ffffffffffffffffffffffffffebaaedce6af48a03bb" +
				"fd25e8cd0364142"),
			isValid: false,
		},
		{
			name: "0 len X",
			sig: hexToBytes("302402000220181522ec8eca07de4860a4acd" +
				"d12909d831cc56cbbac4622082221a8768d1d09"),
			isValid: false,
		},
		{
			name: "0 len Y",
			sig: hexToBytes("302402204e45e16932b8af514961a1d3a1a25" +
				"fdf3f4f7732e9d624c6c61548ab5fb8cd410200"),
			isValid: false,
		},
		{
			name: "extra R padding",
			sig: hexToBytes("30450221004e45e16932b8af514961a1d3a1a" +
				"25fdf3f4f7732e9d624c6c61548ab5fb8cd410220181" +
				"522ec8eca07de4860a4acdd12909d831cc56cbbac462" +
				"2082221a8768d1d09"),
			isValid: false,
		},
		{
			name: "extra S padding",
			sig: hexToBytes("304502204e45e16932b8af514961a1d3a1a25" +
				"fdf3f4f7732e9d624c6c61548ab5fb8cd41022100181" +
				"522ec8eca07de4860a4acdd12909d831cc56cbbac462" +
				"2082221a8768d1d09"),
			isValid: false,
		},
	}

	vm := Engine{flags: ScriptVerifyStrictEncoding}
	for _, test := range tests {
		err := vm.checkSignatureEncoding(test.sig)
		if err != nil && test.isValid {
			t.Errorf("checkSignatureEncoding test '%s' failed "+
				"when it should have succeeded: %v", test.name,
				err)
		} else if err == nil && !test.isValid {
			t.Errorf("checkSignatureEncooding test '%s' succeeded "+
				"when it should have failed", test.name)
		}
	}
}<|MERGE_RESOLUTION|>--- conflicted
+++ resolved
@@ -7,13 +7,8 @@
 import (
 	"testing"
 
-<<<<<<< HEAD
-	"github.com/ppcsuite/ppcd/txscript"
+	"github.com/ppcsuite/ppcd/chaincfg/chainhash"
 	"github.com/ppcsuite/ppcd/wire"
-=======
-	"github.com/btcsuite/btcd/chaincfg/chainhash"
-	"github.com/btcsuite/btcd/wire"
->>>>>>> 16327141
 )
 
 // TestBadPC sets the pc to a deliberately bad result then confirms that Step()
