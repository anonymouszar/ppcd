--- conflicted
+++ resolved
@@ -10,14 +10,8 @@
 	"fmt"
 	"time"
 
-<<<<<<< HEAD
 	"github.com/ppcsuite/btcutil"
-	"github.com/ppcsuite/ppcd/btcec"
 	"github.com/ppcsuite/ppcd/wire"
-=======
-	"github.com/btcsuite/btcd/wire"
-	"github.com/btcsuite/btcutil"
->>>>>>> d8a4423b
 )
 
 const (
