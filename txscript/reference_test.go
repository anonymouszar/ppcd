// Copyright (c) 2013-2017 The btcsuite developers
// Use of this source code is governed by an ISC
// license that can be found in the LICENSE file.

package txscript

import (
	"bytes"
	"encoding/hex"
	"encoding/json"
	"errors"
	"fmt"
	"io/ioutil"
	"strconv"
	"strings"
	"testing"

<<<<<<< HEAD
	"github.com/ppcsuite/btcutil"
	. "github.com/ppcsuite/ppcd/txscript"
	"github.com/ppcsuite/ppcd/wire"
=======
	"github.com/btcsuite/btcd/chaincfg/chainhash"
	"github.com/btcsuite/btcd/wire"
	"github.com/btcsuite/btcutil"
>>>>>>> 16327141
)

// scriptTestName returns a descriptive test name for the given reference script
// test data.
func scriptTestName(test []interface{}) (string, error) {
	// Account for any optional leading witness data.
	var witnessOffset int
	if _, ok := test[0].([]interface{}); ok {
		witnessOffset++
	}

	// In addition to the optional leading witness data, the test must
	// consist of at least a signature script, public key script, flags,
	// and expected error.  Finally, it may optionally contain a comment.
	if len(test) < witnessOffset+4 || len(test) > witnessOffset+5 {
		return "", fmt.Errorf("invalid test length %d", len(test))
	}

	// Use the comment for the test name if one is specified, otherwise,
	// construct the name based on the signature script, public key script,
	// and flags.
	var name string
	if len(test) == witnessOffset+5 {
		name = fmt.Sprintf("test (%s)", test[witnessOffset+4])
	} else {
		name = fmt.Sprintf("test ([%s, %s, %s])", test[witnessOffset],
			test[witnessOffset+1], test[witnessOffset+2])
	}
	return name, nil
}

// parse hex string into a []byte.
func parseHex(tok string) ([]byte, error) {
	if !strings.HasPrefix(tok, "0x") {
		return nil, errors.New("not a hex number")
	}
	return hex.DecodeString(tok[2:])
}

// parseWitnessStack parses a json array of witness items encoded as hex into a
// slice of witness elements.
func parseWitnessStack(elements []interface{}) ([][]byte, error) {
	witness := make([][]byte, len(elements))
	for i, e := range elements {
		witElement, err := hex.DecodeString(e.(string))
		if err != nil {
			return nil, err
		}

		witness[i] = witElement
	}

	return witness, nil
}

// shortFormOps holds a map of opcode names to values for use in short form
// parsing.  It is declared here so it only needs to be created once.
var shortFormOps map[string]byte

// parseShortForm parses a string as as used in the Bitcoin Core reference tests
// into the script it came from.
//
// The format used for these tests is pretty simple if ad-hoc:
//   - Opcodes other than the push opcodes and unknown are present as
//     either OP_NAME or just NAME
//   - Plain numbers are made into push operations
//   - Numbers beginning with 0x are inserted into the []byte as-is (so
//     0x14 is OP_DATA_20)
//   - Single quoted strings are pushed as data
//   - Anything else is an error
func parseShortForm(script string) ([]byte, error) {
	// Only create the short form opcode map once.
	if shortFormOps == nil {
		ops := make(map[string]byte)
		for opcodeName, opcodeValue := range OpcodeByName {
			if strings.Contains(opcodeName, "OP_UNKNOWN") {
				continue
			}
			ops[opcodeName] = opcodeValue

			// The opcodes named OP_# can't have the OP_ prefix
			// stripped or they would conflict with the plain
			// numbers.  Also, since OP_FALSE and OP_TRUE are
			// aliases for the OP_0, and OP_1, respectively, they
			// have the same value, so detect those by name and
			// allow them.
			if (opcodeName == "OP_FALSE" || opcodeName == "OP_TRUE") ||
				(opcodeValue != OP_0 && (opcodeValue < OP_1 ||
					opcodeValue > OP_16)) {

				ops[strings.TrimPrefix(opcodeName, "OP_")] = opcodeValue
			}
		}
		shortFormOps = ops
	}

	// Split only does one separator so convert all \n and tab into  space.
	script = strings.Replace(script, "\n", " ", -1)
	script = strings.Replace(script, "\t", " ", -1)
	tokens := strings.Split(script, " ")
	builder := NewScriptBuilder()

	for _, tok := range tokens {
		if len(tok) == 0 {
			continue
		}
		// if parses as a plain number
		if num, err := strconv.ParseInt(tok, 10, 64); err == nil {
			builder.AddInt64(num)
			continue
		} else if bts, err := parseHex(tok); err == nil {
			// Concatenate the bytes manually since the test code
			// intentionally creates scripts that are too large and
			// would cause the builder to error otherwise.
			if builder.err == nil {
				builder.script = append(builder.script, bts...)
			}
		} else if len(tok) >= 2 &&
			tok[0] == '\'' && tok[len(tok)-1] == '\'' {
			builder.AddFullData([]byte(tok[1 : len(tok)-1]))
		} else if opcode, ok := shortFormOps[tok]; ok {
			builder.AddOp(opcode)
		} else {
			return nil, fmt.Errorf("bad token %q", tok)
		}

	}
	return builder.Script()
}

// parseScriptFlags parses the provided flags string from the format used in the
// reference tests into ScriptFlags suitable for use in the script engine.
func parseScriptFlags(flagStr string) (ScriptFlags, error) {
	var flags ScriptFlags

	sFlags := strings.Split(flagStr, ",")
	for _, flag := range sFlags {
		switch flag {
		case "":
			// Nothing.
		case "CHECKLOCKTIMEVERIFY":
			flags |= ScriptVerifyCheckLockTimeVerify
		case "CHECKSEQUENCEVERIFY":
			flags |= ScriptVerifyCheckSequenceVerify
		case "CLEANSTACK":
			flags |= ScriptVerifyCleanStack
		case "DERSIG":
			flags |= ScriptVerifyDERSignatures
		case "DISCOURAGE_UPGRADABLE_NOPS":
			flags |= ScriptDiscourageUpgradableNops
		case "LOW_S":
			flags |= ScriptVerifyLowS
		case "MINIMALDATA":
			flags |= ScriptVerifyMinimalData
		case "NONE":
			// Nothing.
		case "NULLDUMMY":
			flags |= ScriptStrictMultiSig
		case "NULLFAIL":
			flags |= ScriptVerifyNullFail
		case "P2SH":
			flags |= ScriptBip16
		case "SIGPUSHONLY":
			flags |= ScriptVerifySigPushOnly
		case "STRICTENC":
			flags |= ScriptVerifyStrictEncoding
		case "WITNESS":
			flags |= ScriptVerifyWitness
		case "DISCOURAGE_UPGRADABLE_WITNESS_PROGRAM":
			flags |= ScriptVerifyDiscourageUpgradeableWitnessProgram
		case "MINIMALIF":
			flags |= ScriptVerifyMinimalIf
		case "WITNESS_PUBKEYTYPE":
			flags |= ScriptVerifyWitnessPubKeyType
		default:
			return flags, fmt.Errorf("invalid flag: %s", flag)
		}
	}
	return flags, nil
}

// parseExpectedResult parses the provided expected result string into allowed
// script error codes.  An error is returned if the expected result string is
// not supported.
func parseExpectedResult(expected string) ([]ErrorCode, error) {
	switch expected {
	case "OK":
		return nil, nil
	case "UNKNOWN_ERROR":
		return []ErrorCode{ErrNumberTooBig, ErrMinimalData}, nil
	case "PUBKEYTYPE":
		return []ErrorCode{ErrPubKeyType}, nil
	case "SIG_DER":
		return []ErrorCode{ErrSigTooShort, ErrSigTooLong,
			ErrSigInvalidSeqID, ErrSigInvalidDataLen, ErrSigMissingSTypeID,
			ErrSigMissingSLen, ErrSigInvalidSLen,
			ErrSigInvalidRIntID, ErrSigZeroRLen, ErrSigNegativeR,
			ErrSigTooMuchRPadding, ErrSigInvalidSIntID,
			ErrSigZeroSLen, ErrSigNegativeS, ErrSigTooMuchSPadding,
			ErrInvalidSigHashType}, nil
	case "EVAL_FALSE":
		return []ErrorCode{ErrEvalFalse, ErrEmptyStack}, nil
	case "EQUALVERIFY":
		return []ErrorCode{ErrEqualVerify}, nil
	case "NULLFAIL":
		return []ErrorCode{ErrNullFail}, nil
	case "SIG_HIGH_S":
		return []ErrorCode{ErrSigHighS}, nil
	case "SIG_HASHTYPE":
		return []ErrorCode{ErrInvalidSigHashType}, nil
	case "SIG_NULLDUMMY":
		return []ErrorCode{ErrSigNullDummy}, nil
	case "SIG_PUSHONLY":
		return []ErrorCode{ErrNotPushOnly}, nil
	case "CLEANSTACK":
		return []ErrorCode{ErrCleanStack}, nil
	case "BAD_OPCODE":
		return []ErrorCode{ErrReservedOpcode, ErrMalformedPush}, nil
	case "UNBALANCED_CONDITIONAL":
		return []ErrorCode{ErrUnbalancedConditional,
			ErrInvalidStackOperation}, nil
	case "OP_RETURN":
		return []ErrorCode{ErrEarlyReturn}, nil
	case "VERIFY":
		return []ErrorCode{ErrVerify}, nil
	case "INVALID_STACK_OPERATION", "INVALID_ALTSTACK_OPERATION":
		return []ErrorCode{ErrInvalidStackOperation}, nil
	case "DISABLED_OPCODE":
		return []ErrorCode{ErrDisabledOpcode}, nil
	case "DISCOURAGE_UPGRADABLE_NOPS":
		return []ErrorCode{ErrDiscourageUpgradableNOPs}, nil
	case "PUSH_SIZE":
		return []ErrorCode{ErrElementTooBig}, nil
	case "OP_COUNT":
		return []ErrorCode{ErrTooManyOperations}, nil
	case "STACK_SIZE":
		return []ErrorCode{ErrStackOverflow}, nil
	case "SCRIPT_SIZE":
		return []ErrorCode{ErrScriptTooBig}, nil
	case "PUBKEY_COUNT":
		return []ErrorCode{ErrInvalidPubKeyCount}, nil
	case "SIG_COUNT":
		return []ErrorCode{ErrInvalidSignatureCount}, nil
	case "MINIMALDATA":
		return []ErrorCode{ErrMinimalData}, nil
	case "NEGATIVE_LOCKTIME":
		return []ErrorCode{ErrNegativeLockTime}, nil
	case "UNSATISFIED_LOCKTIME":
		return []ErrorCode{ErrUnsatisfiedLockTime}, nil
	case "MINIMALIF":
		return []ErrorCode{ErrMinimalIf}, nil
	case "DISCOURAGE_UPGRADABLE_WITNESS_PROGRAM":
		return []ErrorCode{ErrDiscourageUpgradableWitnessProgram}, nil
	case "WITNESS_PROGRAM_WRONG_LENGTH":
		return []ErrorCode{ErrWitnessProgramWrongLength}, nil
	case "WITNESS_PROGRAM_WITNESS_EMPTY":
		return []ErrorCode{ErrWitnessProgramEmpty}, nil
	case "WITNESS_PROGRAM_MISMATCH":
		return []ErrorCode{ErrWitnessProgramMismatch}, nil
	case "WITNESS_MALLEATED":
		return []ErrorCode{ErrWitnessMalleated}, nil
	case "WITNESS_MALLEATED_P2SH":
		return []ErrorCode{ErrWitnessMalleatedP2SH}, nil
	case "WITNESS_UNEXPECTED":
		return []ErrorCode{ErrWitnessUnexpected}, nil
	case "WITNESS_PUBKEYTYPE":
		return []ErrorCode{ErrWitnessPubKeyType}, nil
	}

	return nil, fmt.Errorf("unrecognized expected result in test data: %v",
		expected)
}

// createSpendTx generates a basic spending transaction given the passed
// signature, witness and public key scripts.
func createSpendingTx(witness [][]byte, sigScript, pkScript []byte,
	outputValue int64) *wire.MsgTx {

	coinbaseTx := wire.NewMsgTx(wire.TxVersion)

	outPoint := wire.NewOutPoint(&chainhash.Hash{}, ^uint32(0))
	txIn := wire.NewTxIn(outPoint, []byte{OP_0, OP_0}, nil)
	txOut := wire.NewTxOut(outputValue, pkScript)
	coinbaseTx.AddTxIn(txIn)
	coinbaseTx.AddTxOut(txOut)

	spendingTx := wire.NewMsgTx(wire.TxVersion)
	coinbaseTxSha := coinbaseTx.TxHash()
	outPoint = wire.NewOutPoint(&coinbaseTxSha, 0)
	txIn = wire.NewTxIn(outPoint, sigScript, witness)
	txOut = wire.NewTxOut(outputValue, nil)

	spendingTx.AddTxIn(txIn)
	spendingTx.AddTxOut(txOut)

	return spendingTx
}

// scriptWithInputVal wraps a target pkScript with the value of the output in
// which it is contained. The inputVal is necessary in order to properly
// validate inputs which spend nested, or native witness programs.
type scriptWithInputVal struct {
	inputVal int64
	pkScript []byte
}

// testScripts ensures all of the passed script tests execute with the expected
// results with or without using a signature cache, as specified by the
// parameter.
func testScripts(t *testing.T, tests [][]interface{}, useSigCache bool) {
	// Create a signature cache to use only if requested.
	var sigCache *SigCache
	if useSigCache {
		sigCache = NewSigCache(10)
	}

	for i, test := range tests {
		// "Format is: [[wit..., amount]?, scriptSig, scriptPubKey,
		//    flags, expected_scripterror, ... comments]"

		// Skip single line comments.
		if len(test) == 1 {
			continue
		}

		// Construct a name for the test based on the comment and test
		// data.
		name, err := scriptTestName(test)
		if err != nil {
			t.Errorf("TestScripts: invalid test #%d: %v", i, err)
			continue
		}

		var (
			witness  wire.TxWitness
			inputAmt btcutil.Amount
		)

		// When the first field of the test data is a slice it contains
		// witness data and everything else is offset by 1 as a result.
		witnessOffset := 0
		if witnessData, ok := test[0].([]interface{}); ok {
			witnessOffset++

			// If this is a witness test, then the final element
			// within the slice is the input amount, so we ignore
			// all but the last element in order to parse the
			// witness stack.
			strWitnesses := witnessData[:len(witnessData)-1]
			witness, err = parseWitnessStack(strWitnesses)
			if err != nil {
				t.Errorf("%s: can't parse witness; %v", name, err)
				continue
			}

			inputAmt, err = btcutil.NewAmount(witnessData[len(witnessData)-1].(float64))
			if err != nil {
				t.Errorf("%s: can't parse input amt: %v",
					name, err)
				continue
			}

		}

		// Extract and parse the signature script from the test fields.
		scriptSigStr, ok := test[witnessOffset].(string)
		if !ok {
			t.Errorf("%s: signature script is not a string", name)
			continue
		}
		scriptSig, err := parseShortForm(scriptSigStr)
		if err != nil {
			t.Errorf("%s: can't parse signature script: %v", name,
				err)
			continue
		}

		// Extract and parse the public key script from the test fields.
		scriptPubKeyStr, ok := test[witnessOffset+1].(string)
		if !ok {
			t.Errorf("%s: public key script is not a string", name)
			continue
		}
		scriptPubKey, err := parseShortForm(scriptPubKeyStr)
		if err != nil {
			t.Errorf("%s: can't parse public key script: %v", name,
				err)
			continue
		}

		// Extract and parse the script flags from the test fields.
		flagsStr, ok := test[witnessOffset+2].(string)
		if !ok {
			t.Errorf("%s: flags field is not a string", name)
			continue
		}
		flags, err := parseScriptFlags(flagsStr)
		if err != nil {
			t.Errorf("%s: %v", name, err)
			continue
		}

		// Extract and parse the expected result from the test fields.
		//
		// Convert the expected result string into the allowed script
		// error codes.  This is necessary because txscript is more
		// fine grained with its errors than the reference test data, so
		// some of the reference test data errors map to more than one
		// possibility.
		resultStr, ok := test[witnessOffset+3].(string)
		if !ok {
			t.Errorf("%s: result field is not a string", name)
			continue
		}
		allowedErrorCodes, err := parseExpectedResult(resultStr)
		if err != nil {
			t.Errorf("%s: %v", name, err)
			continue
		}

		// Generate a transaction pair such that one spends from the
		// other and the provided signature and public key scripts are
		// used, then create a new engine to execute the scripts.
		tx := createSpendingTx(witness, scriptSig, scriptPubKey,
			int64(inputAmt))
		vm, err := NewEngine(scriptPubKey, tx, 0, flags, sigCache, nil,
			int64(inputAmt))
		if err == nil {
			err = vm.Execute()
		}

		// Ensure there were no errors when the expected result is OK.
		if resultStr == "OK" {
			if err != nil {
				t.Errorf("%s failed to execute: %v", name, err)
			}
			continue
		}

		// At this point an error was expected so ensure the result of
		// the execution matches it.
		success := false
		for _, code := range allowedErrorCodes {
			if IsErrorCode(err, code) {
				success = true
				break
			}
		}
		if !success {
			if serr, ok := err.(Error); ok {
				t.Errorf("%s: want error codes %v, got %v", name,
					allowedErrorCodes, serr.ErrorCode)
				continue
			}
			t.Errorf("%s: want error codes %v, got err: %v (%T)",
				name, allowedErrorCodes, err, err)
			continue
		}
	}
}

// TestScripts ensures all of the tests in script_tests.json execute with the
// expected results as defined in the test data.
func TestScripts(t *testing.T) {
	file, err := ioutil.ReadFile("data/script_tests.json")
	if err != nil {
		t.Fatalf("TestScripts: %v\n", err)
	}

	var tests [][]interface{}
	err = json.Unmarshal(file, &tests)
	if err != nil {
		t.Fatalf("TestScripts couldn't Unmarshal: %v", err)
	}

	// Run all script tests with and without the signature cache.
	testScripts(t, tests, true)
	testScripts(t, tests, false)
}

// testVecF64ToUint32 properly handles conversion of float64s read from the JSON
// test data to unsigned 32-bit integers.  This is necessary because some of the
// test data uses -1 as a shortcut to mean max uint32 and direct conversion of a
// negative float to an unsigned int is implementation dependent and therefore
// doesn't result in the expected value on all platforms.  This function woks
// around that limitation by converting to a 32-bit signed integer first and
// then to a 32-bit unsigned integer which results in the expected behavior on
// all platforms.
func testVecF64ToUint32(f float64) uint32 {
	return uint32(int32(f))
}

// TestTxInvalidTests ensures all of the tests in tx_invalid.json fail as
// expected.
func TestTxInvalidTests(t *testing.T) {
	file, err := ioutil.ReadFile("data/tx_invalid.json")
	if err != nil {
		t.Fatalf("TestTxInvalidTests: %v\n", err)
	}

	var tests [][]interface{}
	err = json.Unmarshal(file, &tests)
	if err != nil {
		t.Fatalf("TestTxInvalidTests couldn't Unmarshal: %v\n", err)
	}

	// form is either:
	//   ["this is a comment "]
	// or:
	//   [[[previous hash, previous index, previous scriptPubKey]...,]
	//	serializedTransaction, verifyFlags]
testloop:
	for i, test := range tests {
		inputs, ok := test[0].([]interface{})
		if !ok {
			continue
		}

		if len(test) != 3 {
			t.Errorf("bad test (bad length) %d: %v", i, test)
			continue

		}
		serializedhex, ok := test[1].(string)
		if !ok {
			t.Errorf("bad test (arg 2 not string) %d: %v", i, test)
			continue
		}
		serializedTx, err := hex.DecodeString(serializedhex)
		if err != nil {
			t.Errorf("bad test (arg 2 not hex %v) %d: %v", err, i,
				test)
			continue
		}

		tx, err := btcutil.NewTxFromBytes(serializedTx)
		if err != nil {
			t.Errorf("bad test (arg 2 not msgtx %v) %d: %v", err,
				i, test)
			continue
		}

		verifyFlags, ok := test[2].(string)
		if !ok {
			t.Errorf("bad test (arg 3 not string) %d: %v", i, test)
			continue
		}

		flags, err := parseScriptFlags(verifyFlags)
		if err != nil {
			t.Errorf("bad test %d: %v", i, err)
			continue
		}

		prevOuts := make(map[wire.OutPoint]scriptWithInputVal)
		for j, iinput := range inputs {
			input, ok := iinput.([]interface{})
			if !ok {
				t.Errorf("bad test (%dth input not array)"+
					"%d: %v", j, i, test)
				continue testloop
			}

			if len(input) < 3 || len(input) > 4 {
				t.Errorf("bad test (%dth input wrong length)"+
					"%d: %v", j, i, test)
				continue testloop
			}

			previoustx, ok := input[0].(string)
			if !ok {
				t.Errorf("bad test (%dth input hash not string)"+
					"%d: %v", j, i, test)
				continue testloop
			}

			prevhash, err := chainhash.NewHashFromStr(previoustx)
			if err != nil {
				t.Errorf("bad test (%dth input hash not hash %v)"+
					"%d: %v", j, err, i, test)
				continue testloop
			}

			idxf, ok := input[1].(float64)
			if !ok {
				t.Errorf("bad test (%dth input idx not number)"+
					"%d: %v", j, i, test)
				continue testloop
			}
			idx := testVecF64ToUint32(idxf)

			oscript, ok := input[2].(string)
			if !ok {
				t.Errorf("bad test (%dth input script not "+
					"string) %d: %v", j, i, test)
				continue testloop
			}

			script, err := parseShortForm(oscript)
			if err != nil {
				t.Errorf("bad test (%dth input script doesn't "+
					"parse %v) %d: %v", j, err, i, test)
				continue testloop
			}

			var inputValue float64
			if len(input) == 4 {
				inputValue, ok = input[3].(float64)
				if !ok {
					t.Errorf("bad test (%dth input value not int) "+
						"%d: %v", j, i, test)
					continue
				}
			}

			v := scriptWithInputVal{
				inputVal: int64(inputValue),
				pkScript: script,
			}
			prevOuts[*wire.NewOutPoint(prevhash, idx)] = v
		}

		for k, txin := range tx.MsgTx().TxIn {
			prevOut, ok := prevOuts[txin.PreviousOutPoint]
			if !ok {
				t.Errorf("bad test (missing %dth input) %d:%v",
					k, i, test)
				continue testloop
			}
			// These are meant to fail, so as soon as the first
			// input fails the transaction has failed. (some of the
			// test txns have good inputs, too..
			vm, err := NewEngine(prevOut.pkScript, tx.MsgTx(), k,
				flags, nil, nil, prevOut.inputVal)
			if err != nil {
				continue testloop
			}

			err = vm.Execute()
			if err != nil {
				continue testloop
			}

		}
		t.Errorf("test (%d:%v) succeeded when should fail",
			i, test)
	}
}

// TestTxValidTests ensures all of the tests in tx_valid.json pass as expected.
func TestTxValidTests(t *testing.T) {
	file, err := ioutil.ReadFile("data/tx_valid.json")
	if err != nil {
<<<<<<< HEAD
		t.Errorf("TestBitcoindValidTests: %v\n", err)
		return
=======
		t.Fatalf("TestTxValidTests: %v\n", err)
>>>>>>> 16327141
	}

	var tests [][]interface{}
	err = json.Unmarshal(file, &tests)
	if err != nil {
<<<<<<< HEAD
		t.Errorf("TestBitcoindValidTests couldn't Unmarshal: %v\n",
			err)
		return
=======
		t.Fatalf("TestTxValidTests couldn't Unmarshal: %v\n", err)
>>>>>>> 16327141
	}

	// form is either:
	//   ["this is a comment "]
	// or:
	//   [[[previous hash, previous index, previous scriptPubKey, input value]...,]
	//	serializedTransaction, verifyFlags]
testloop:
	for i, test := range tests {
		inputs, ok := test[0].([]interface{})
		if !ok {
			continue
		}

		if len(test) != 3 {
			t.Errorf("bad test (bad length) %d: %v", i, test)
			continue
		}
		serializedhex, ok := test[1].(string)
		if !ok {
			t.Errorf("bad test (arg 2 not string) %d: %v", i, test)
			continue
		}
		serializedTx, err := hex.DecodeString(serializedhex)
		if err != nil {
			t.Errorf("bad test (arg 2 not hex %v) %d: %v", err, i,
				test)
			continue
		}

		tx, err := btcutil.NewTxFromBytes(serializedTx)
		if err != nil {
			t.Errorf("bad test (arg 2 not msgtx %v) %d: %v", err,
				i, test)
			continue
		}

		verifyFlags, ok := test[2].(string)
		if !ok {
			t.Errorf("bad test (arg 3 not string) %d: %v", i, test)
			continue
		}

		flags, err := parseScriptFlags(verifyFlags)
		if err != nil {
			t.Errorf("bad test %d: %v", i, err)
			continue
		}

		prevOuts := make(map[wire.OutPoint]scriptWithInputVal)
		for j, iinput := range inputs {
			input, ok := iinput.([]interface{})
			if !ok {
				t.Errorf("bad test (%dth input not array)"+
					"%d: %v", j, i, test)
				continue
			}

			if len(input) < 3 || len(input) > 4 {
				t.Errorf("bad test (%dth input wrong length)"+
					"%d: %v", j, i, test)
				continue
			}

			previoustx, ok := input[0].(string)
			if !ok {
				t.Errorf("bad test (%dth input hash not string)"+
					"%d: %v", j, i, test)
				continue
			}

			prevhash, err := chainhash.NewHashFromStr(previoustx)
			if err != nil {
				t.Errorf("bad test (%dth input hash not hash %v)"+
					"%d: %v", j, err, i, test)
				continue
			}

			idxf, ok := input[1].(float64)
			if !ok {
				t.Errorf("bad test (%dth input idx not number)"+
					"%d: %v", j, i, test)
				continue
			}
			idx := testVecF64ToUint32(idxf)

			oscript, ok := input[2].(string)
			if !ok {
				t.Errorf("bad test (%dth input script not "+
					"string) %d: %v", j, i, test)
				continue
			}

			script, err := parseShortForm(oscript)
			if err != nil {
				t.Errorf("bad test (%dth input script doesn't "+
					"parse %v) %d: %v", j, err, i, test)
				continue
			}

			var inputValue float64
			if len(input) == 4 {
				inputValue, ok = input[3].(float64)
				if !ok {
					t.Errorf("bad test (%dth input value not int) "+
						"%d: %v", j, i, test)
					continue
				}
			}

			v := scriptWithInputVal{
				inputVal: int64(inputValue),
				pkScript: script,
			}
			prevOuts[*wire.NewOutPoint(prevhash, idx)] = v
		}

		for k, txin := range tx.MsgTx().TxIn {
			prevOut, ok := prevOuts[txin.PreviousOutPoint]
			if !ok {
				t.Errorf("bad test (missing %dth input) %d:%v",
					k, i, test)
				continue testloop
			}
			vm, err := NewEngine(prevOut.pkScript, tx.MsgTx(), k,
				flags, nil, nil, prevOut.inputVal)
			if err != nil {
				t.Errorf("test (%d:%v:%d) failed to create "+
					"script: %v", i, test, k, err)
				continue
			}

			err = vm.Execute()
			if err != nil {
				t.Errorf("test (%d:%v:%d) failed to execute: "+
					"%v", i, test, k, err)
				continue
			}
		}
	}
}

// TestCalcSignatureHash runs the Bitcoin Core signature hash calculation tests
// in sighash.json.
// https://github.com/bitcoin/bitcoin/blob/master/src/test/data/sighash.json
func TestCalcSignatureHash(t *testing.T) {
	file, err := ioutil.ReadFile("data/sighash.json")
	if err != nil {
		t.Fatalf("TestCalcSignatureHash: %v\n", err)
	}

	var tests [][]interface{}
	err = json.Unmarshal(file, &tests)
	if err != nil {
		t.Fatalf("TestCalcSignatureHash couldn't Unmarshal: %v\n",
			err)
	}

	for i, test := range tests {
		if i == 0 {
			// Skip first line -- contains comments only.
			continue
		}
		if len(test) != 5 {
			t.Fatalf("TestCalcSignatureHash: Test #%d has "+
				"wrong length.", i)
		}
		var tx wire.MsgTx
		rawTx, _ := hex.DecodeString(test[0].(string))
		err := tx.Deserialize(bytes.NewReader(rawTx))
		if err != nil {
			t.Errorf("TestCalcSignatureHash failed test #%d: "+
				"Failed to parse transaction: %v", i, err)
			continue
		}

		subScript, _ := hex.DecodeString(test[1].(string))
		parsedScript, err := parseScript(subScript)
		if err != nil {
			t.Errorf("TestCalcSignatureHash failed test #%d: "+
				"Failed to parse sub-script: %v", i, err)
			continue
		}

		hashType := SigHashType(testVecF64ToUint32(test[3].(float64)))
		hash := calcSignatureHash(parsedScript, hashType, &tx,
			int(test[2].(float64)))

		expectedHash, _ := chainhash.NewHashFromStr(test[4].(string))
		if !bytes.Equal(hash, expectedHash[:]) {
			t.Errorf("TestCalcSignatureHash failed test #%d: "+
				"Signature hash mismatch.", i)
		}
	}
}<|MERGE_RESOLUTION|>--- conflicted
+++ resolved
@@ -15,15 +15,9 @@
 	"strings"
 	"testing"
 
-<<<<<<< HEAD
-	"github.com/ppcsuite/btcutil"
-	. "github.com/ppcsuite/ppcd/txscript"
+	"github.com/btcsuite/btcutil"
+	"github.com/ppcsuite/ppcd/chaincfg/chainhash"
 	"github.com/ppcsuite/ppcd/wire"
-=======
-	"github.com/btcsuite/btcd/chaincfg/chainhash"
-	"github.com/btcsuite/btcd/wire"
-	"github.com/btcsuite/btcutil"
->>>>>>> 16327141
 )
 
 // scriptTestName returns a descriptive test name for the given reference script
@@ -677,24 +671,13 @@
 func TestTxValidTests(t *testing.T) {
 	file, err := ioutil.ReadFile("data/tx_valid.json")
 	if err != nil {
-<<<<<<< HEAD
-		t.Errorf("TestBitcoindValidTests: %v\n", err)
-		return
-=======
 		t.Fatalf("TestTxValidTests: %v\n", err)
->>>>>>> 16327141
 	}
 
 	var tests [][]interface{}
 	err = json.Unmarshal(file, &tests)
 	if err != nil {
-<<<<<<< HEAD
-		t.Errorf("TestBitcoindValidTests couldn't Unmarshal: %v\n",
-			err)
-		return
-=======
 		t.Fatalf("TestTxValidTests couldn't Unmarshal: %v\n", err)
->>>>>>> 16327141
 	}
 
 	// form is either:
