// Copyright (c) 2013-2015 Conformal Systems LLC.
// Use of this source code is governed by an ISC
// license that can be found in the LICENSE file.

package txscript_test

import (
	"bytes"
	"errors"
	"fmt"
	"testing"

<<<<<<< HEAD
	"github.com/btcsuite/btcec"
	"github.com/ppcsuite/ppcd/chaincfg"
	"github.com/ppcsuite/btcutil"
	"github.com/ppcsuite/ppcd/txscript"
	"github.com/ppcsuite/ppcd/wire")
=======
	"github.com/btcsuite/btcd/chaincfg"
	"github.com/btcsuite/btcd/txscript"
	"github.com/btcsuite/btcd/wire"
	"github.com/btcsuite/btcec"
	"github.com/btcsuite/btcutil"
)
>>>>>>> c6bc8ac1

// builderScript is a convenience function which is used in the tests.  It
// allows access to the script from a known good script built with the builder.
// Any errors are converted to a panic since it is only, and must only, be used
// with hard coded, and therefore, known good, scripts.
func builderScript(builder *txscript.ScriptBuilder) []byte {
	script, err := builder.Script()
	if err != nil {
		panic(err)
	}
	return script
}

func TestPushedData(t *testing.T) {
	t.Parallel()

	var tests = []struct {
		in    []byte
		out   [][]byte
		valid bool
	}{
		{
			[]byte{txscript.OP_0, txscript.OP_IF, txscript.OP_0, txscript.OP_ELSE, txscript.OP_2, txscript.OP_ENDIF},
			[][]byte{{}, {}},
			true,
		},
		{
			builderScript(txscript.NewScriptBuilder().AddInt64(16777216).AddInt64(10000000)),
			[][]byte{
				{0x00, 0x00, 0x00, 0x01}, // 16777216
				{0x80, 0x96, 0x98, 0x00}, // 10000000
			},
			true,
		},
		{
			builderScript(txscript.NewScriptBuilder().AddOp(txscript.OP_DUP).AddOp(txscript.OP_HASH160).
				AddData([]byte("17VZNX1SN5NtKa8UQFxwQbFeFc3iqRYhem")).AddOp(txscript.OP_EQUALVERIFY).
				AddOp(txscript.OP_CHECKSIG)),
			[][]byte{
				// 17VZNX1SN5NtKa8UQFxwQbFeFc3iqRYhem
				{
					0x31, 0x37, 0x56, 0x5a, 0x4e, 0x58, 0x31, 0x53, 0x4e, 0x35,
					0x4e, 0x74, 0x4b, 0x61, 0x38, 0x55, 0x51, 0x46, 0x78, 0x77,
					0x51, 0x62, 0x46, 0x65, 0x46, 0x63, 0x33, 0x69, 0x71, 0x52,
					0x59, 0x68, 0x65, 0x6d,
				},
			},
			true,
		},
		{
			builderScript(txscript.NewScriptBuilder().AddOp(txscript.OP_PUSHDATA4).AddInt64(1000).
				AddOp(txscript.OP_EQUAL)),
			[][]byte{},
			false,
		},
	}

	for x, test := range tests {
		pushedData, err := txscript.PushedData(test.in)
		if test.valid && err != nil {
			t.Errorf("TestPushedData failed test #%d: %v\n", x, err)
			continue
		} else if !test.valid && err == nil {
			t.Errorf("TestPushedData failed test #%d: test should be invalid\n", x)
			continue
		}
		for x, data := range pushedData {
			if !bytes.Equal(data, test.out[x]) {
				t.Errorf("TestPushedData failed test #%d: want: %x got: %x\n",
					x, test.out[x], data)
			}
		}
	}
}

func TestStandardPushes(t *testing.T) {
	t.Parallel()

	for i := 0; i < 65535; i++ {
		builder := txscript.NewScriptBuilder()
		builder.AddInt64(int64(i))
		script, err := builder.Script()
		if err != nil {
			t.Errorf("StandardPushesTests test #%d unexpected error: %v\n", i, err)
			continue
		}
		if result := txscript.IsPushOnlyScript(script); !result {
			t.Errorf("StandardPushesTests IsPushOnlyScript test #%d failed: %x\n", i, script)
			continue
		}
		if result := txscript.HasCanonicalPushes(script); !result {
			t.Errorf("StandardPushesTests HasCanonicalPushes test #%d failed: %x\n", i, script)
			continue
		}
	}
	for i := 0; i <= txscript.MaxScriptElementSize; i++ {
		builder := txscript.NewScriptBuilder()
		builder.AddData(bytes.Repeat([]byte{0x49}, i))
		script, err := builder.Script()
		if err != nil {
			t.Errorf("StandardPushesTests test #%d unexpected error: %v\n", i, err)
			continue
		}
		if result := txscript.IsPushOnlyScript(script); !result {
			t.Errorf("StandardPushesTests IsPushOnlyScript test #%d failed: %x\n", i, script)
			continue
		}
		if result := txscript.HasCanonicalPushes(script); !result {
			t.Errorf("StandardPushesTests HasCanonicalPushes test #%d failed: %x\n", i, script)
			continue
		}
	}
}

type txTest struct {
	name          string
	tx            *wire.MsgTx
	pkScript      []byte              // output script of previous tx
	idx           int                 // tx idx to be run.
	bip16         bool                // is bip16 active?
	canonicalSigs bool                // should signatures be validated as canonical?
	parseErr      error               // failure of NewScript
	err           error               // Failure of Executre
	shouldFail    bool                // Execute should fail with nonspecified error.
	nSigOps       int                 // result of GetPreciseSigOpsCount
	scriptInfo    txscript.ScriptInfo // result of ScriptInfo
	scriptInfoErr error               // error return of ScriptInfo
}

var txTests = []txTest{
	// tx 0437cd7f8525ceed2324359c2d0ba26006d92d85. the first tx in the
	// blockchain that verifies signatures.
	// ppc: modified for peercoin
	{
		name: "CheckSig",
		tx: &wire.MsgTx{
			Version: 1,
			TxIn: []*wire.TxIn{
				{
					PreviousOutPoint: wire.OutPoint{
						Hash: wire.ShaHash([32]byte{
							0xc9, 0x97, 0xa5, 0xe5,
							0x6e, 0x10, 0x41, 0x02,
							0xfa, 0x20, 0x9c, 0x6a,
							0x85, 0x2d, 0xd9, 0x06,
							0x60, 0xa2, 0x0b, 0x2d,
							0x9c, 0x35, 0x24, 0x23,
							0xed, 0xce, 0x25, 0x85,
							0x7f, 0xcd, 0x37, 0x04,
						}),
						Index: 0,
					},
					SignatureScript: []uint8{
						txscript.OP_DATA_71,
						0x30, 0x44, 0x02, 0x20, 0x16,
						0x14, 0x57, 0xb5, 0x6a, 0x3c,
						0x96, 0xf8, 0x65, 0x68, 0x53,
						0x71, 0x79, 0xc2, 0x7e, 0x24,
						0xca, 0x5e, 0xe6, 0x2c, 0x82,
						0xdc, 0xba, 0x63, 0x22, 0x3f,
						0x8b, 0x58, 0x94, 0xaf, 0xa0,
						0xf5, 0x02, 0x20, 0x02, 0xf3,
						0x54, 0xa2, 0x8f, 0x53, 0x57,
						0x93, 0x23, 0x36, 0xae, 0xa6,
						0x95, 0xa6, 0x05, 0x8f, 0x87,
						0x7c, 0xf4, 0xf7, 0x90, 0x4c,
						0xd5, 0xe7, 0xa2, 0x8e, 0x64,
						0x0d, 0x67, 0x3d, 0x68, 0xe1,
						0x01,
					},

					Sequence: 4294967295,
				},
			},
			TxOut: []*wire.TxOut{
				{
					Value: 1000000000,
					PkScript: []byte{
						txscript.OP_DATA_65,
						0x04, 0x2D, 0x02, 0xA0, 0x53, 0x5A, 0xE8, 0xC5,
						0x8C, 0xD2, 0x1E, 0xEA, 0xA3, 0xCB, 0xDD, 0xDF,
						0xF5, 0x70, 0x6C, 0x08, 0x77, 0xB4, 0xFF, 0xFC,
						0x4D, 0xCA, 0x31, 0x86, 0x3E, 0x86, 0x26, 0x20,
						0xB9, 0x37, 0xC6, 0x08, 0x95, 0x1F, 0x0F, 0xAB,
						0x7E, 0xC0, 0x09, 0x7F, 0x29, 0xF8, 0xC9, 0xA9,
						0xAC, 0x26, 0x1E, 0xED, 0x41, 0x95, 0xCA, 0x84,
						0x88, 0x0C, 0xCF, 0x95, 0x96, 0xB8, 0x8B, 0x0D,
						0xC0,
						txscript.OP_CHECKSIG,
					},
				},
				{
					Value: 4000000000,
					PkScript: []byte{
						txscript.OP_DATA_65,
						0x04, 0x2D, 0x02, 0xA0, 0x53, 0x5A, 0xE8, 0xC5,
						0x8C, 0xD2, 0x1E, 0xEA, 0xA3, 0xCB, 0xDD, 0xDF,
						0xF5, 0x70, 0x6C, 0x08, 0x77, 0xB4, 0xFF, 0xFC,
						0x4D, 0xCA, 0x31, 0x86, 0x3E, 0x86, 0x26, 0x20,
						0xB9, 0x37, 0xC6, 0x08, 0x95, 0x1F, 0x0F, 0xAB,
						0x7E, 0xC0, 0x09, 0x7F, 0x29, 0xF8, 0xC9, 0xA9,
						0xAC, 0x26, 0x1E, 0xED, 0x41, 0x95, 0xCA, 0x84,
						0x88, 0x0C, 0xCF, 0x95, 0x96, 0xB8, 0x8B, 0x0D,
						0xC0,
						txscript.OP_CHECKSIG,
					},
				},
			},
			LockTime: 0,
		},
		pkScript: []byte{
			txscript.OP_DATA_65,
			0x04, 0x2D, 0x02, 0xA0, 0x53, 0x5A, 0xE8, 0xC5,
			0x8C, 0xD2, 0x1E, 0xEA, 0xA3, 0xCB, 0xDD, 0xDF,
			0xF5, 0x70, 0x6C, 0x08, 0x77, 0xB4, 0xFF, 0xFC,
			0x4D, 0xCA, 0x31, 0x86, 0x3E, 0x86, 0x26, 0x20,
			0xB9, 0x37, 0xC6, 0x08, 0x95, 0x1F, 0x0F, 0xAB,
			0x7E, 0xC0, 0x09, 0x7F, 0x29, 0xF8, 0xC9, 0xA9,
			0xAC, 0x26, 0x1E, 0xED, 0x41, 0x95, 0xCA, 0x84,
			0x88, 0x0C, 0xCF, 0x95, 0x96, 0xB8, 0x8B, 0x0D,
			0xC0,
			txscript.OP_CHECKSIG,
		},
		idx:     0,
		nSigOps: 1,
		scriptInfo: txscript.ScriptInfo{
			PkScriptClass:  txscript.PubKeyTy,
			NumInputs:      1,
			ExpectedInputs: 1,
			SigOps:         1,
		},
	},
	// Previous test with the value of one output changed.
	{
		name: "CheckSig Failure",
		tx: &wire.MsgTx{
			Version: 1,
			TxIn: []*wire.TxIn{
				{
					PreviousOutPoint: wire.OutPoint{
						Hash: wire.ShaHash([32]byte{
							0xc9, 0x97, 0xa5, 0xe5,
							0x6e, 0x10, 0x41, 0x02,
							0xfa, 0x20, 0x9c, 0x6a,
							0x85, 0x2d, 0xd9, 0x06,
							0x60, 0xa2, 0x0b, 0x2d,
							0x9c, 0x35, 0x24, 0x23,
							0xed, 0xce, 0x25, 0x85,
							0x7f, 0xcd, 0x37, 0x04,
						}),
						Index: 0,
					},
					SignatureScript: []uint8{
						txscript.OP_DATA_71,
						0x30, 0x44, 0x02, 0x20, 0x4e,
						0x45, 0xe1, 0x69, 0x32, 0xb8,
						0xaf, 0x51, 0x49, 0x61, 0xa1,
						0xd3, 0xa1, 0xa2, 0x5f, 0xdf,
						0x3f, 0x4f, 0x77, 0x32, 0xe9,
						0xd6, 0x24, 0xc6, 0xc6, 0x15,
						0x48, 0xab, 0x5f, 0xb8, 0xcd,
						0x41, 0x02, 0x20, 0x18, 0x15,
						0x22, 0xec, 0x8e, 0xca, 0x07,
						0xde, 0x48, 0x60, 0xa4, 0xac,
						0xdd, 0x12, 0x90, 0x9d, 0x83,
						0x1c, 0xc5, 0x6c, 0xbb, 0xac,
						0x46, 0x22, 0x08, 0x22, 0x21,
						0xa8, 0x76, 0x8d, 0x1d, 0x09,
						0x01,
					},

					Sequence: 4294967295,
				},
			},
			TxOut: []*wire.TxOut{
				{
					Value: 1000000000,
					PkScript: []byte{
						txscript.OP_DATA_65,
						0x04, 0xae, 0x1a, 0x62, 0xfe,
						0x09, 0xc5, 0xf5, 0x1b, 0x13,
						0x90, 0x5f, 0x07, 0xf0, 0x6b,
						0x99, 0xa2, 0xf7, 0x15, 0x9b,
						0x22, 0x25, 0xf3, 0x74, 0xcd,
						0x37, 0x8d, 0x71, 0x30, 0x2f,
						0xa2, 0x84, 0x14, 0xe7, 0xaa,
						0xb3, 0x73, 0x97, 0xf5, 0x54,
						0xa7, 0xdf, 0x5f, 0x14, 0x2c,
						0x21, 0xc1, 0xb7, 0x30, 0x3b,
						0x8a, 0x06, 0x26, 0xf1, 0xba,
						0xde, 0xd5, 0xc7, 0x2a, 0x70,
						0x4f, 0x7e, 0x6c, 0xd8, 0x4c,
						txscript.OP_CHECKSIG,
					},
				},
				{
					Value: 5000000000,
					PkScript: []byte{
						txscript.OP_DATA_65,
						0x04, 0x11, 0xdb, 0x93, 0xe1,
						0xdc, 0xdb, 0x8a, 0x01, 0x6b,
						0x49, 0x84, 0x0f, 0x8c, 0x53,
						0xbc, 0x1e, 0xb6, 0x8a, 0x38,
						0x2e, 0x97, 0xb1, 0x48, 0x2e,
						0xca, 0xd7, 0xb1, 0x48, 0xa6,
						0x90, 0x9a, 0x5c, 0xb2, 0xe0,
						0xea, 0xdd, 0xfb, 0x84, 0xcc,
						0xf9, 0x74, 0x44, 0x64, 0xf8,
						0x2e, 0x16, 0x0b, 0xfa, 0x9b,
						0x8b, 0x64, 0xf9, 0xd4, 0xc0,
						0x3f, 0x99, 0x9b, 0x86, 0x43,
						0xf6, 0x56, 0xb4, 0x12, 0xa3,
						txscript.OP_CHECKSIG,
					},
				},
			},
			LockTime: 0,
		},
		pkScript: []byte{
			txscript.OP_DATA_65,
			0x04, 0x11, 0xdb, 0x93, 0xe1, 0xdc, 0xdb, 0x8a, 0x01,
			0x6b, 0x49, 0x84, 0x0f, 0x8c, 0x53, 0xbc, 0x1e, 0xb6,
			0x8a, 0x38, 0x2e, 0x97, 0xb1, 0x48, 0x2e, 0xca, 0xd7,
			0xb1, 0x48, 0xa6, 0x90, 0x9a, 0x5c, 0xb2, 0xe0, 0xea,
			0xdd, 0xfb, 0x84, 0xcc, 0xf9, 0x74, 0x44, 0x64, 0xf8,
			0x2e, 0x16, 0x0b, 0xfa, 0x9b, 0x8b, 0x64, 0xf9, 0xd4,
			0xc0, 0x3f, 0x99, 0x9b, 0x86, 0x43, 0xf6, 0x56, 0xb4,
			0x12, 0xa3, txscript.OP_CHECKSIG,
		},
		idx:     0,
		err:     txscript.ErrStackScriptFailed,
		nSigOps: 1,
		scriptInfo: txscript.ScriptInfo{
			PkScriptClass:  txscript.PubKeyTy,
			NumInputs:      1,
			ExpectedInputs: 1,
			SigOps:         1,
		},
	},
	{
		name: "CheckSig invalid signature",
		tx: &wire.MsgTx{
			Version: 1,
			TxIn: []*wire.TxIn{
				{
					PreviousOutPoint: wire.OutPoint{
						Hash: wire.ShaHash([32]byte{
							0xc9, 0x97, 0xa5, 0xe5,
							0x6e, 0x10, 0x41, 0x02,
							0xfa, 0x20, 0x9c, 0x6a,
							0x85, 0x2d, 0xd9, 0x06,
							0x60, 0xa2, 0x0b, 0x2d,
							0x9c, 0x35, 0x24, 0x23,
							0xed, 0xce, 0x25, 0x85,
							0x7f, 0xcd, 0x37, 0x04,
						}),
						Index: 0,
					},
					// Signature has length fiddled to
					// fail parsing.
					SignatureScript: []uint8{
						txscript.OP_DATA_71,
						0x30, 0x45, 0x02, 0x20, 0x4e,
						0x45, 0xe1, 0x69, 0x32, 0xb8,
						0xaf, 0x51, 0x49, 0x61, 0xa1,
						0xd3, 0xa1, 0xa2, 0x5f, 0xdf,
						0x3f, 0x4f, 0x77, 0x32, 0xe9,
						0xd6, 0x24, 0xc6, 0xc6, 0x15,
						0x48, 0xab, 0x5f, 0xb8, 0xcd,
						0x41, 0x02, 0x20, 0x18, 0x15,
						0x22, 0xec, 0x8e, 0xca, 0x07,
						0xde, 0x48, 0x60, 0xa4, 0xac,
						0xdd, 0x12, 0x90, 0x9d, 0x83,
						0x1c, 0xc5, 0x6c, 0xbb, 0xac,
						0x46, 0x22, 0x08, 0x22, 0x21,
						0xa8, 0x76, 0x8d, 0x1d, 0x09,
						0x01,
					},

					Sequence: 4294967295,
				},
			},
			TxOut: []*wire.TxOut{
				{
					Value: 1000000000,
					PkScript: []byte{
						txscript.OP_DATA_65,
						0x04, 0xae, 0x1a, 0x62, 0xfe,
						0x09, 0xc5, 0xf5, 0x1b, 0x13,
						0x90, 0x5f, 0x07, 0xf0, 0x6b,
						0x99, 0xa2, 0xf7, 0x15, 0x9b,
						0x22, 0x25, 0xf3, 0x74, 0xcd,
						0x37, 0x8d, 0x71, 0x30, 0x2f,
						0xa2, 0x84, 0x14, 0xe7, 0xaa,
						0xb3, 0x73, 0x97, 0xf5, 0x54,
						0xa7, 0xdf, 0x5f, 0x14, 0x2c,
						0x21, 0xc1, 0xb7, 0x30, 0x3b,
						0x8a, 0x06, 0x26, 0xf1, 0xba,
						0xde, 0xd5, 0xc7, 0x2a, 0x70,
						0x4f, 0x7e, 0x6c, 0xd8, 0x4c,
						txscript.OP_CHECKSIG,
					},
				},
				{
					Value: 4000000000,
					PkScript: []byte{
						txscript.OP_DATA_65,
						0x04, 0x11, 0xdb, 0x93, 0xe1,
						0xdc, 0xdb, 0x8a, 0x01, 0x6b,
						0x49, 0x84, 0x0f, 0x8c, 0x53,
						0xbc, 0x1e, 0xb6, 0x8a, 0x38,
						0x2e, 0x97, 0xb1, 0x48, 0x2e,
						0xca, 0xd7, 0xb1, 0x48, 0xa6,
						0x90, 0x9a, 0x5c, 0xb2, 0xe0,
						0xea, 0xdd, 0xfb, 0x84, 0xcc,
						0xf9, 0x74, 0x44, 0x64, 0xf8,
						0x2e, 0x16, 0x0b, 0xfa, 0x9b,
						0x8b, 0x64, 0xf9, 0xd4, 0xc0,
						0x3f, 0x99, 0x9b, 0x86, 0x43,
						0xf6, 0x56, 0xb4, 0x12, 0xa3,
						txscript.OP_CHECKSIG,
					},
				},
			},
			LockTime: 0,
		},
		pkScript: []byte{
			txscript.OP_DATA_65,
			0x04, 0x11, 0xdb, 0x93, 0xe1, 0xdc, 0xdb, 0x8a, 0x01,
			0x6b, 0x49, 0x84, 0x0f, 0x8c, 0x53, 0xbc, 0x1e, 0xb6,
			0x8a, 0x38, 0x2e, 0x97, 0xb1, 0x48, 0x2e, 0xca, 0xd7,
			0xb1, 0x48, 0xa6, 0x90, 0x9a, 0x5c, 0xb2, 0xe0, 0xea,
			0xdd, 0xfb, 0x84, 0xcc, 0xf9, 0x74, 0x44, 0x64, 0xf8,
			0x2e, 0x16, 0x0b, 0xfa, 0x9b, 0x8b, 0x64, 0xf9, 0xd4,
			0xc0, 0x3f, 0x99, 0x9b, 0x86, 0x43, 0xf6, 0x56, 0xb4,
			0x12, 0xa3, txscript.OP_CHECKSIG,
		},
		idx:        0,
		shouldFail: true,
		nSigOps:    1,
		scriptInfo: txscript.ScriptInfo{
			PkScriptClass:  txscript.PubKeyTy,
			NumInputs:      1,
			ExpectedInputs: 1,
			SigOps:         1,
		},
	},
	{
		name: "CheckSig invalid pubkey",
		tx: &wire.MsgTx{
			Version: 1,
			TxIn: []*wire.TxIn{
				{
					PreviousOutPoint: wire.OutPoint{
						Hash: wire.ShaHash([32]byte{
							0xc9, 0x97, 0xa5, 0xe5,
							0x6e, 0x10, 0x41, 0x02,
							0xfa, 0x20, 0x9c, 0x6a,
							0x85, 0x2d, 0xd9, 0x06,
							0x60, 0xa2, 0x0b, 0x2d,
							0x9c, 0x35, 0x24, 0x23,
							0xed, 0xce, 0x25, 0x85,
							0x7f, 0xcd, 0x37, 0x04,
						}),
						Index: 0,
					},
					SignatureScript: []uint8{
						txscript.OP_DATA_71,
						0x30, 0x44, 0x02, 0x20, 0x4e,
						0x45, 0xe1, 0x69, 0x32, 0xb8,
						0xaf, 0x51, 0x49, 0x61, 0xa1,
						0xd3, 0xa1, 0xa2, 0x5f, 0xdf,
						0x3f, 0x4f, 0x77, 0x32, 0xe9,
						0xd6, 0x24, 0xc6, 0xc6, 0x15,
						0x48, 0xab, 0x5f, 0xb8, 0xcd,
						0x41, 0x02, 0x20, 0x18, 0x15,
						0x22, 0xec, 0x8e, 0xca, 0x07,
						0xde, 0x48, 0x60, 0xa4, 0xac,
						0xdd, 0x12, 0x90, 0x9d, 0x83,
						0x1c, 0xc5, 0x6c, 0xbb, 0xac,
						0x46, 0x22, 0x08, 0x22, 0x21,
						0xa8, 0x76, 0x8d, 0x1d, 0x09,
						0x01,
					},

					Sequence: 4294967295,
				},
			},
			TxOut: []*wire.TxOut{
				{
					Value: 1000000000,
					PkScript: []byte{
						txscript.OP_DATA_65,
						0x04, 0xae, 0x1a, 0x62, 0xfe,
						0x09, 0xc5, 0xf5, 0x1b, 0x13,
						0x90, 0x5f, 0x07, 0xf0, 0x6b,
						0x99, 0xa2, 0xf7, 0x15, 0x9b,
						0x22, 0x25, 0xf3, 0x74, 0xcd,
						0x37, 0x8d, 0x71, 0x30, 0x2f,
						0xa2, 0x84, 0x14, 0xe7, 0xaa,
						0xb3, 0x73, 0x97, 0xf5, 0x54,
						0xa7, 0xdf, 0x5f, 0x14, 0x2c,
						0x21, 0xc1, 0xb7, 0x30, 0x3b,
						0x8a, 0x06, 0x26, 0xf1, 0xba,
						0xde, 0xd5, 0xc7, 0x2a, 0x70,
						0x4f, 0x7e, 0x6c, 0xd8, 0x4c,
						txscript.OP_CHECKSIG,
					},
				},
				{
					Value: 4000000000,
					PkScript: []byte{
						txscript.OP_DATA_65,
						0x04, 0x11, 0xdb, 0x93, 0xe1,
						0xdc, 0xdb, 0x8a, 0x01, 0x6b,
						0x49, 0x84, 0x0f, 0x8c, 0x53,
						0xbc, 0x1e, 0xb6, 0x8a, 0x38,
						0x2e, 0x97, 0xb1, 0x48, 0x2e,
						0xca, 0xd7, 0xb1, 0x48, 0xa6,
						0x90, 0x9a, 0x5c, 0xb2, 0xe0,
						0xea, 0xdd, 0xfb, 0x84, 0xcc,
						0xf9, 0x74, 0x44, 0x64, 0xf8,
						0x2e, 0x16, 0x0b, 0xfa, 0x9b,
						0x8b, 0x64, 0xf9, 0xd4, 0xc0,
						0x3f, 0x99, 0x9b, 0x86, 0x43,
						0xf6, 0x56, 0xb4, 0x12, 0xa3,
						txscript.OP_CHECKSIG,
					},
				},
			},
			LockTime: 0,
		},
		// pubkey header magic byte has been changed to parse wrong.
		pkScript: []byte{
			txscript.OP_DATA_65,
			0x02, 0x11, 0xdb, 0x93, 0xe1, 0xdc, 0xdb, 0x8a, 0x01,
			0x6b, 0x49, 0x84, 0x0f, 0x8c, 0x53, 0xbc, 0x1e, 0xb6,
			0x8a, 0x38, 0x2e, 0x97, 0xb1, 0x48, 0x2e, 0xca, 0xd7,
			0xb1, 0x48, 0xa6, 0x90, 0x9a, 0x5c, 0xb2, 0xe0, 0xea,
			0xdd, 0xfb, 0x84, 0xcc, 0xf9, 0x74, 0x44, 0x64, 0xf8,
			0x2e, 0x16, 0x0b, 0xfa, 0x9b, 0x8b, 0x64, 0xf9, 0xd4,
			0xc0, 0x3f, 0x99, 0x9b, 0x86, 0x43, 0xf6, 0x56, 0xb4,
			0x12, 0xa3, txscript.OP_CHECKSIG,
		},
		idx:        0,
		shouldFail: true,
		nSigOps:    1,
		scriptInfo: txscript.ScriptInfo{
			PkScriptClass:  txscript.PubKeyTy,
			NumInputs:      1,
			ExpectedInputs: 1,
			SigOps:         1,
		},
	},
	// tx 599e47a8114fe098103663029548811d2651991b62397e057f0c863c2bc9f9ea
	// uses checksig with SigHashNone.
	// ppc: modified for peercoin
	{
		name: "CheckSigHashNone",
		tx: &wire.MsgTx{
			Version: 1,
			TxIn: []*wire.TxIn{
				{
					PreviousOutPoint: wire.OutPoint{
						Hash: wire.ShaHash([32]byte{
							0x5f, 0x38, 0x6c, 0x8a,
							0x38, 0x42, 0xc9, 0xa9,
							0xdc, 0xfa, 0x9b, 0x78,
							0xbe, 0x78, 0x5a, 0x40,
							0xa7, 0xbd, 0xa0, 0x8b,
							0x64, 0x64, 0x6b, 0xe3,
							0x65, 0x43, 0x01, 0xea,
							0xcc, 0xfc, 0x8d, 0x5e,
						}),
						Index: 1,
					},
					SignatureScript: []byte{
						txscript.OP_DATA_72,
						0x30, 0x45, 0x02, 0x21, 0x00,
						0xcb, 0x84, 0xeb, 0x34, 0x1b,
						0x2c, 0xb7, 0x10, 0x06, 0x05,
						0xed, 0x4e, 0x16, 0x13, 0x38,
						0x82, 0x23, 0x0e, 0x69, 0xe5,
						0xe9, 0x1a, 0xf2, 0x31, 0x2b,
						0x45, 0x4b, 0x65, 0x80, 0x3e,
						0x56, 0x9f, 0x02, 0x20, 0x7b,
						0x91, 0x6d, 0xb0, 0x53, 0xdd,
						0xf3, 0xab, 0x6d, 0xeb, 0xff,
						0x89, 0x40, 0x9a, 0xbc, 0xb8,
						0xc7, 0xf2, 0x0d, 0xb5, 0x30,
						0x27, 0x5c, 0xac, 0x55, 0x1f,
						0xc6, 0x98, 0xac, 0x90, 0x89,
						0x1d, 0x02,
						txscript.OP_DATA_65,
						0x04, 0x2D, 0x02, 0xA0, 0x53,
						0x5A, 0xE8, 0xC5, 0x8C, 0xD2,
						0x1E, 0xEA, 0xA3, 0xCB, 0xDD,
						0xDF, 0xF5, 0x70, 0x6C, 0x08,
						0x77, 0xB4, 0xFF, 0xFC, 0x4D,
						0xCA, 0x31, 0x86, 0x3E, 0x86,
						0x26, 0x20, 0xB9, 0x37, 0xC6,
						0x08, 0x95, 0x1F, 0x0F, 0xAB,
						0x7E, 0xC0, 0x09, 0x7F, 0x29,
						0xF8, 0xC9, 0xA9, 0xAC, 0x26,
						0x1E, 0xED, 0x41, 0x95, 0xCA,
						0x84, 0x88, 0x0C, 0xCF, 0x95,
						0x96, 0xB8, 0x8B, 0x0D, 0xC0,
					},
					Sequence: 4294967295,
				},
			},
			TxOut: []*wire.TxOut{
				{
					Value: 1000000,
					PkScript: []byte{
						txscript.OP_DUP,
						txscript.OP_HASH160,
						txscript.OP_DATA_20,
						0x41, 0xba, 0xc5, 0x5b, 0x76,
						0xc9, 0x9a, 0x60, 0x84, 0x7a,
						0xdc, 0x47, 0x00, 0xc8, 0xf4,
						0x21, 0x44, 0x49, 0xa2, 0xb3,
						txscript.OP_EQUALVERIFY,
						txscript.OP_CHECKSIG,
					},
				},
				{
					Value: 29913632,
					PkScript: []byte{
						txscript.OP_DUP,
						txscript.OP_HASH160,
						txscript.OP_DATA_20,
						0x41, 0xba, 0xc5, 0x5b, 0x76,
						0xc9, 0x9a, 0x60, 0x84, 0x7a,
						0xdc, 0x47, 0x00, 0xc8, 0xf4,
						0x21, 0x44, 0x49, 0xa2, 0xb3,
						txscript.OP_EQUALVERIFY,
						txscript.OP_CHECKSIG,
					},
				},
			},
			LockTime: 0,
		},
		pkScript: []byte{
			txscript.OP_DUP,
			txscript.OP_HASH160,
			txscript.OP_DATA_20,
			0x41, 0xba, 0xc5, 0x5b, 0x76,
			0xc9, 0x9a, 0x60, 0x84, 0x7a,
			0xdc, 0x47, 0x00, 0xc8, 0xf4,
			0x21, 0x44, 0x49, 0xa2, 0xb3,
			txscript.OP_EQUALVERIFY,
			txscript.OP_CHECKSIG,
		},
		idx:     0,
		bip16:   true, // after threshold
		nSigOps: 1,
		scriptInfo: txscript.ScriptInfo{
			PkScriptClass:  txscript.PubKeyHashTy,
			NumInputs:      2,
			ExpectedInputs: 2,
			SigOps:         1,
		},
	},
	{
		name: "Non-canonical signature: R value negative",
		tx: &wire.MsgTx{
			Version: 1,
			TxIn: []*wire.TxIn{
				{
					PreviousOutPoint: wire.OutPoint{
						Hash: wire.ShaHash([32]byte{
							0xfe, 0x15, 0x62, 0xc4,
							0x8b, 0x3a, 0xa6, 0x37,
							0x3f, 0x42, 0xe9, 0x61,
							0x51, 0x89, 0xcf, 0x73,
							0x32, 0xd7, 0x33, 0x5c,
							0xbe, 0xa7, 0x80, 0xbe,
							0x69, 0x6a, 0xc6, 0xc6,
							0x50, 0xfd, 0xda, 0x4a,
						}),
						Index: 1,
					},
					SignatureScript: []byte{
						txscript.OP_DATA_71,
						0x30, 0x44, 0x02, 0x20, 0xa0,
						0x42, 0xde, 0xe5, 0x52, 0x6b,
						0xf2, 0x29, 0x4d, 0x3f, 0x3e,
						0xb9, 0x5a, 0xa7, 0x73, 0x19,
						0xd3, 0xff, 0x56, 0x7b, 0xcf,
						0x36, 0x46, 0x07, 0x0c, 0x81,
						0x12, 0x33, 0x01, 0xca, 0xce,
						0xa9, 0x02, 0x20, 0xea, 0x48,
						0xae, 0x58, 0xf5, 0x54, 0x10,
						0x96, 0x3f, 0xa7, 0x03, 0xdb,
						0x56, 0xf0, 0xba, 0xb2, 0x70,
						0xb1, 0x08, 0x22, 0xc5, 0x1c,
						0x68, 0x02, 0x6a, 0x97, 0x5c,
						0x7d, 0xae, 0x11, 0x2e, 0x4f,
						0x01,
						txscript.OP_DATA_65,
						0x04, 0x49, 0x45, 0x33, 0x18,
						0xbd, 0x5e, 0xcf, 0xea, 0x5f,
						0x86, 0x32, 0x8c, 0x6d, 0x8e,
						0xd4, 0x12, 0xb4, 0xde, 0x2c,
						0xab, 0xd7, 0xb8, 0x56, 0x51,
						0x2f, 0x8c, 0xb7, 0xfd, 0x25,
						0xf6, 0x03, 0xb0, 0x55, 0xc5,
						0xdf, 0xe6, 0x22, 0x4b, 0xc4,
						0xfd, 0xbb, 0x6a, 0x7a, 0xa0,
						0x58, 0xd7, 0x5d, 0xad, 0x92,
						0x99, 0x45, 0x4f, 0x62, 0x1a,
						0x95, 0xb4, 0xb0, 0x21, 0x0e,
						0xc4, 0x09, 0x2b, 0xe5, 0x27,
					},
					Sequence: 4294967295,
				},
				{
					PreviousOutPoint: wire.OutPoint{
						Hash: wire.ShaHash([32]byte{
							0x2a, 0xc7, 0xee, 0xf8,
							0xa9, 0x62, 0x2d, 0xda,
							0xec, 0x18, 0x3b, 0xba,
							0xa9, 0x92, 0xb0, 0x7a,
							0x70, 0x3b, 0x48, 0x86,
							0x27, 0x9c, 0x46, 0xac,
							0x25, 0xeb, 0x91, 0xec,
							0x4c, 0x86, 0xd2, 0x9c,
						}),
						Index: 1,
					},
					SignatureScript: []byte{
						txscript.OP_DATA_71,
						0x30, 0x44, 0x02, 0x20, 0xc3,
						0x02, 0x3b, 0xed, 0x85, 0x0d,
						0x94, 0x27, 0x8e, 0x06, 0xd2,
						0x37, 0x92, 0x21, 0x55, 0x28,
						0xdd, 0xdb, 0x63, 0xa4, 0xb6,
						0x88, 0x33, 0x92, 0x06, 0xdd,
						0xf9, 0xee, 0x72, 0x97, 0xa3,
						0x08, 0x02, 0x20, 0x25, 0x00,
						0x42, 0x8b, 0x26, 0x36, 0x45,
						0x54, 0xcb, 0x11, 0xd3, 0x3e,
						0x85, 0x35, 0x23, 0x49, 0x65,
						0x82, 0x8e, 0x33, 0x6e, 0x1a,
						0x4a, 0x72, 0x73, 0xeb, 0x5b,
						0x8d, 0x1d, 0xd7, 0x02, 0xcc,
						0x01,
						txscript.OP_DATA_65,
						0x04, 0x49, 0x5c, 0x8f, 0x66,
						0x90, 0x0d, 0xb7, 0x62, 0x69,
						0x0b, 0x54, 0x49, 0xa1, 0xf4,
						0xe7, 0xc2, 0xed, 0x1f, 0x4b,
						0x34, 0x70, 0xfd, 0x42, 0x79,
						0x68, 0xa1, 0x31, 0x76, 0x0c,
						0x25, 0xf9, 0x12, 0x63, 0xad,
						0x51, 0x73, 0x8e, 0x19, 0xb6,
						0x07, 0xf5, 0xcf, 0x5f, 0x94,
						0x27, 0x4a, 0x8b, 0xbc, 0x74,
						0xba, 0x4b, 0x56, 0x0c, 0xe0,
						0xb3, 0x08, 0x8f, 0x7f, 0x5c,
						0x5f, 0xcf, 0xd6, 0xa0, 0x4b,
					},
					Sequence: 4294967295,
				},
			},
			TxOut: []*wire.TxOut{
				{
					Value: 630320000,
					PkScript: []byte{
						txscript.OP_DUP,
						txscript.OP_HASH160,
						txscript.OP_DATA_20,
						0x43, 0xdc, 0x32, 0x1b, 0x66,
						0x00, 0x51, 0x1f, 0xe0, 0xa9,
						0x6a, 0x97, 0xc2, 0x59, 0x3a,
						0x90, 0x54, 0x29, 0x74, 0xd6,
						txscript.OP_EQUALVERIFY,
						txscript.OP_CHECKSIG,
					},
				},
				{
					Value: 100000181,
					PkScript: []byte{
						txscript.OP_DUP,
						txscript.OP_HASH160,
						txscript.OP_DATA_20,
						0xa4, 0x05, 0xea, 0x18, 0x09,
						0x14, 0xa9, 0x11, 0xd0, 0xb8,
						0x07, 0x99, 0x19, 0x2b, 0x0b,
						0x84, 0xae, 0x80, 0x1e, 0xbd,
						txscript.OP_EQUALVERIFY,
						txscript.OP_CHECKSIG,
					},
				},
				{
					Value: 596516343,
					PkScript: []byte{
						txscript.OP_DUP,
						txscript.OP_HASH160,
						txscript.OP_DATA_20,
						0x24, 0x56, 0x76, 0x45, 0x4f,
						0x6f, 0xff, 0x28, 0x88, 0x39,
						0x47, 0xea, 0x70, 0x23, 0x86,
						0x9b, 0x8a, 0x71, 0xa3, 0x05,
						txscript.OP_EQUALVERIFY,
						txscript.OP_CHECKSIG,
					},
				},
			},
			LockTime: 0,
		},
		// Test input 0
		pkScript: []byte{
			txscript.OP_DUP,
			txscript.OP_HASH160,
			txscript.OP_DATA_20,
			0xfd, 0xf6, 0xea, 0xe7, 0x10,
			0xa0, 0xc4, 0x49, 0x7a, 0x8d,
			0x0f, 0xd2, 0x9a, 0xf6, 0x6b,
			0xac, 0x94, 0xaf, 0x6c, 0x98,
			txscript.OP_EQUALVERIFY,
			txscript.OP_CHECKSIG,
		},
		idx:           0,
		canonicalSigs: true,
		shouldFail:    true,
		nSigOps:       1,
		scriptInfo: txscript.ScriptInfo{
			PkScriptClass:  txscript.PubKeyHashTy,
			NumInputs:      2,
			ExpectedInputs: 2,
			SigOps:         1,
		},
	},

	// tx 51bf528ecf3c161e7c021224197dbe84f9a8564212f6207baa014c01a1668e1e
	// first instance of an AnyoneCanPay signature in the blockchain
	// ppc: modified for peercoin
	{
		name: "CheckSigHashAnyoneCanPay",
		tx: &wire.MsgTx{
			Version: 1,
			TxIn: []*wire.TxIn{
				{
					PreviousOutPoint: wire.OutPoint{
						Hash: wire.ShaHash([32]byte{
							0xf6, 0x04, 0x4c, 0x0a,
							0xd4, 0x85, 0xf6, 0x33,
							0xb4, 0x1f, 0x97, 0xd0,
							0xd7, 0x93, 0xeb, 0x28,
							0x37, 0xae, 0x40, 0xf7,
							0x38, 0xff, 0x6d, 0x5f,
							0x50, 0xfd, 0xfd, 0x10,
							0x52, 0x8c, 0x1d, 0x76,
						}),
						Index: 1,
					},
					SignatureScript: []byte{
						txscript.OP_DATA_71,
						0x30, 0x44, 0x02, 0x20, 0x51,
						0x42, 0xf6, 0x4c, 0x96, 0x8c,
						0x75, 0x5e, 0xfa, 0x9e, 0xe1,
						0x10, 0xd0, 0x8d, 0x7c, 0x7e,
						0x7f, 0x52, 0xf5, 0xbe, 0x18,
						0x62, 0xdb, 0xad, 0x83, 0x75,
						0xd4, 0x01, 0x7b, 0xff, 0xdf,
						0xae, 0x02, 0x20, 0x6c, 0x3b,
						0x90, 0x6a, 0xc5, 0xf1, 0xd8,
						0x26, 0x3e, 0xd6, 0x48, 0x51,
						0x90, 0x62, 0x1a, 0xbf, 0x0e,
						0x1f, 0xda, 0x60, 0x5e, 0xe0,
						0x88, 0xd5, 0x51, 0x70, 0x5e,
						0xd8, 0xdf, 0x15, 0x99, 0x62,
						0x80,
						txscript.OP_DATA_33,
						0x02, 0x2d, 0x02, 0xa0, 0x53,
						0x5a, 0xe8, 0xc5, 0x8c, 0xd2,
						0x1e, 0xea, 0xa3, 0xcb, 0xdd,
						0xdf, 0xf5, 0x70, 0x6c, 0x08,
						0x77, 0xb4, 0xff, 0xfc, 0x4d,
						0xca, 0x31, 0x86, 0x3e, 0x86,
						0x26, 0x20, 0xb9,
					},
					Sequence: 4294967295,
				},
				{
					PreviousOutPoint: wire.OutPoint{
						Hash: wire.ShaHash([32]byte{
							0x9c, 0x6a, 0xf0, 0xdf,
							0x66, 0x69, 0xbc, 0xde,
							0xd1, 0x9e, 0x31, 0x7e,
							0x25, 0xbe, 0xbc, 0x8c,
							0x78, 0xe4, 0x8d, 0xf8,
							0xae, 0x1f, 0xe0, 0x2a,
							0x7f, 0x03, 0x08, 0x18,
							0xe7, 0x1e, 0xcd, 0x40,
						}),
						Index: 1,
					},
					SignatureScript: []byte{
						txscript.OP_DATA_71,
						0x30, 0x44, 0x02, 0x20, 0x64,
						0x1b, 0xe4, 0xb3, 0xcf, 0xe4,
						0xf3, 0x62, 0xc6, 0x28, 0xa5,
						0xb5, 0x16, 0x23, 0x32, 0x04,
						0xeb, 0x22, 0xa8, 0x30, 0x2c,
						0x16, 0x23, 0x74, 0x5b, 0x15,
						0x24, 0x6f, 0x76, 0x03, 0xa5,
						0x45, 0x02, 0x20, 0x7c, 0xca,
						0x3d, 0x0c, 0x0e, 0x93, 0x66,
						0x00, 0xa2, 0x51, 0x49, 0xe1,
						0x9d, 0x01, 0x66, 0x45, 0x28,
						0xf1, 0x90, 0x75, 0x39, 0xb3,
						0x20, 0xa9, 0xb7, 0x90, 0xf2,
						0xee, 0x07, 0xd7, 0xf5, 0x0c,
						0x80,
						txscript.OP_DATA_33,
						0x02, 0x2d, 0x02, 0xa0, 0x53,
						0x5a, 0xe8, 0xc5, 0x8c, 0xd2,
						0x1e, 0xea, 0xa3, 0xcb, 0xdd,
						0xdf, 0xf5, 0x70, 0x6c, 0x08,
						0x77, 0xb4, 0xff, 0xfc, 0x4d,
						0xca, 0x31, 0x86, 0x3e, 0x86,
						0x26, 0x20, 0xb9,
					},
					Sequence: 4294967295,
				},
			},
			TxOut: []*wire.TxOut{
				{
					Value: 300000,
					PkScript: []byte{
						txscript.OP_DUP,
						txscript.OP_HASH160,
						txscript.OP_DATA_20,
						0x5c, 0x11, 0xf9, 0x17, 0x88,
						0x3b, 0x92, 0x7e, 0xef, 0x77,
						0xdc, 0x57, 0x70, 0x7a, 0xeb,
						0x85, 0x3f, 0x6d, 0x38, 0x94,
						txscript.OP_EQUALVERIFY,
						txscript.OP_CHECKSIG,
					},
				},
			},
			LockTime: 0,
		},
		pkScript: []byte{
			txscript.OP_DUP,
			txscript.OP_HASH160,
			txscript.OP_DATA_20,
			0x2e, 0x86, 0xfc, 0x9f, 0x33,
			0xf8, 0x5c, 0x60, 0x80, 0x47,
			0x5a, 0xb9, 0x21, 0x51, 0x7c,
			0x59, 0x80, 0x1d, 0x4c, 0x09,
			txscript.OP_EQUALVERIFY,
			txscript.OP_CHECKSIG,
		},
		idx:     0,
		bip16:   true, // after threshold
		nSigOps: 1,
		scriptInfo: txscript.ScriptInfo{
			PkScriptClass:  txscript.PubKeyHashTy,
			NumInputs:      2,
			ExpectedInputs: 2,
			SigOps:         1,
		},
	},
	// tx 6d36bc17e947ce00bb6f12f8e7a56a1585c5a36188ffa2b05e10b4743273a74b
	// Uses OP_CODESEPARATOR and OP_CHECKMULTISIG
	// ppc: modified for peercoin
	{
		name: "CheckMultiSig",
		tx: &wire.MsgTx{
			Version: 1,
			TxIn: []*wire.TxIn{
				{
					PreviousOutPoint: wire.OutPoint{
						Hash: wire.ShaHash([32]byte{
							0x37, 0xb1, 0x7d, 0x76,
							0x38, 0x51, 0xcd, 0x1a,
							0xb0, 0x4a, 0x42, 0x44,
							0x63, 0xd4, 0x13, 0xc4,
							0xee, 0x5c, 0xf6, 0x13,
							0x04, 0xc7, 0xfd, 0x76,
							0x97, 0x7b, 0xea, 0x7f,
							0xce, 0x07, 0x57, 0x05,
						}),
						Index: 0,
					},
					SignatureScript: []byte{
						txscript.OP_DATA_71,
						0x30, 0x44, 0x02, 0x20, 0x02,
						0xdb, 0xe4, 0xb5, 0xa2, 0xfb,
						0xb5, 0x21, 0xe4, 0xdc, 0x5f,
						0xbe, 0xc7, 0x5f, 0xd9, 0x60,
						0x65, 0x1a, 0x27, 0x54, 0xb0,
						0x3d, 0x08, 0x71, 0xb8, 0xc9,
						0x65, 0x46, 0x9b, 0xe5, 0x0f,
						0xa7, 0x02, 0x20, 0x6d, 0x97,
						0x42, 0x1f, 0xb7, 0xea, 0x93,
						0x59, 0xb6, 0x3e, 0x48, 0xc2,
						0x10, 0x82, 0x23, 0x28, 0x4b,
						0x9a, 0x71, 0x56, 0x0b, 0xd8,
						0x18, 0x24, 0x69, 0xb9, 0x03,
						0x92, 0x28, 0xd7, 0xb3, 0xd7,
						0x01, 0x21, 0x02, 0x95, 0xbf,
						0x72, 0x71, 0x11, 0xac, 0xde,
						0xab, 0x87, 0x78, 0x28, 0x4f,
						0x02, 0xb7, 0x68, 0xd1, 0xe2,
						0x1a, 0xcb, 0xcb, 0xae, 0x42,
					},
					Sequence: 4294967295,
				},
				{
					PreviousOutPoint: wire.OutPoint{
						Hash: wire.ShaHash([32]byte{
							0x37, 0xb1, 0x7d, 0x76,
							0x38, 0x51, 0xcd, 0x1a,
							0xb0, 0x4a, 0x42, 0x44,
							0x63, 0xd4, 0x13, 0xc4,
							0xee, 0x5c, 0xf6, 0x13,
							0x04, 0xc7, 0xfd, 0x76,
							0x97, 0x7b, 0xea, 0x7f,
							0xce, 0x07, 0x57, 0x05,
						}),
						Index: 1,
					},
					SignatureScript: []uint8{
						txscript.OP_FALSE,
						txscript.OP_DATA_71,
						0x30, 0x44, 0x02, 0x20, 0x52,
						0xc3, 0x11, 0x64, 0x46, 0x8b,
						0xb3, 0xcf, 0x58, 0xc0, 0xa3,
						0x0a, 0x17, 0x65, 0x65, 0x2f,
						0xec, 0x08, 0x17, 0x2f, 0x7e,
						0x57, 0x01, 0x3e, 0x8e, 0x13,
						0x60, 0xc0, 0xd8, 0xfd, 0x46,
						0x1a, 0x02, 0x20, 0x2e, 0x9c,
						0xab, 0x03, 0xa2, 0x9c, 0xf9,
						0x83, 0x53, 0x86, 0x47, 0x0b,
						0x1e, 0x5b, 0x97, 0x50, 0x6f,
						0x6b, 0x64, 0x3b, 0x74, 0xbd,
						0x2b, 0x2c, 0x12, 0x84, 0x02,
						0x15, 0x56, 0xc0, 0xac, 0x81,
						0x01,
						txscript.OP_CODESEPARATOR,
						txscript.OP_TRUE,
						txscript.OP_DATA_33,
						0x02, 0x2d, 0x02, 0xa0, 0x53,
						0x5a, 0xe8, 0xc5, 0x8c, 0xd2,
						0x1e, 0xea, 0xa3, 0xcb, 0xdd,
						0xdf, 0xf5, 0x70, 0x6c, 0x08,
						0x77, 0xb4, 0xff, 0xfc, 0x4d,
						0xca, 0x31, 0x86, 0x3e, 0x86,
						0x26, 0x20, 0xb9,
						txscript.OP_TRUE,
						txscript.OP_CHECKMULTISIG,
					},
					Sequence: 4294967295,
				},
			},
			TxOut: []*wire.TxOut{
				{
					Value: 4800000,
					PkScript: []byte{
						txscript.OP_DUP,
						txscript.OP_HASH160,
						txscript.OP_DATA_20,
						0x0d, 0x77, 0x13, 0x64, 0x9f,
						0x9a, 0x06, 0x78, 0xf4, 0xe8,
						0x80, 0xb4, 0x0f, 0x86, 0xb9,
						0x32, 0x89, 0xd1, 0xbb, 0x27,
						txscript.OP_EQUALVERIFY,
						txscript.OP_CHECKSIG,
					},
				},
			},
			LockTime: 0,
		},
		// This is a very weird script...
		pkScript: []byte{
			txscript.OP_DATA_20,
			0x2a, 0x9b, 0xc5, 0x44, 0x7d, 0x66, 0x4c, 0x1d, 0x01,
			0x41, 0x39, 0x2a, 0x84, 0x2d, 0x23, 0xdb, 0xa4, 0x5c,
			0x4f, 0x13,
			txscript.OP_NOP2, txscript.OP_DROP,
		},
		idx:           1,
		bip16:         false,
		nSigOps:       0, // multisig is in the pkScript!
		scriptInfoErr: txscript.ErrStackNonPushOnly,
	},
	// same as previous but with one byte changed to make signature fail
	{
		name: "CheckMultiSig fail",
		tx: &wire.MsgTx{
			Version: 1,
			TxIn: []*wire.TxIn{
				{
					PreviousOutPoint: wire.OutPoint{
						Hash: wire.ShaHash([32]byte{
							0x37, 0xb1, 0x7d, 0x76,
							0x38, 0x51, 0xcd, 0x1a,
							0xb0, 0x4a, 0x42, 0x44,
							0x63, 0xd4, 0x13, 0xc4,
							0xee, 0x5c, 0xf6, 0x13,
							0x04, 0xc7, 0xfd, 0x76,
							0x97, 0x7b, 0xea, 0x7f,
							0xce, 0x07, 0x57, 0x05,
						}),
						Index: 0,
					},
					SignatureScript: []byte{
						txscript.OP_DATA_71,
						0x30, 0x44, 0x02, 0x20, 0x02,
						0xdb, 0xe4, 0xb5, 0xa2, 0xfb,
						0xb5, 0x21, 0xe4, 0xdc, 0x5f,
						0xbe, 0xc7, 0x5f, 0xd9, 0x60,
						0x65, 0x1a, 0x27, 0x54, 0xb0,
						0x3d, 0x08, 0x71, 0xb8, 0xc9,
						0x65, 0x46, 0x9b, 0xe5, 0x0f,
						0xa7, 0x02, 0x20, 0x6d, 0x97,
						0x42, 0x1f, 0xb7, 0xea, 0x93,
						0x59, 0xb6, 0x3e, 0x48, 0xc2,
						0x10, 0x82, 0x23, 0x28, 0x4b,
						0x9a, 0x71, 0x56, 0x0b, 0xd8,
						0x18, 0x24, 0x69, 0xb9, 0x03,
						0x92, 0x28, 0xd7, 0xb3, 0xd7,
						0x01, 0x21, 0x02, 0x95, 0xbf,
						0x72, 0x71, 0x11, 0xac, 0xde,
						0xab, 0x87, 0x78, 0x28, 0x4f,
						0x02, 0xb7, 0x68, 0xd1, 0xe2,
						0x1a, 0xcb, 0xcb, 0xae, 0x42,
					},
					Sequence: 4294967295,
				},
				{
					PreviousOutPoint: wire.OutPoint{
						Hash: wire.ShaHash([32]byte{
							0x37, 0xb1, 0x7d, 0x76,
							0x38, 0x51, 0xcd, 0x1a,
							0xb0, 0x4a, 0x42, 0x44,
							0x63, 0xd4, 0x13, 0xc4,
							0xee, 0x5c, 0xf6, 0x13,
							0x04, 0xc7, 0xfd, 0x76,
							0x97, 0x7b, 0xea, 0x7f,
							0xce, 0x07, 0x57, 0x05,
						}),
						Index: 1,
					},
					SignatureScript: []uint8{
						txscript.OP_FALSE,
						txscript.OP_DATA_72,
						0x30, 0x45, 0x02, 0x20, 0x10,
						0x6a, 0x3e, 0x4e, 0xf0, 0xb5,
						0x1b, 0x76, 0x4a, 0x28, 0x87,
						0x22, 0x62, 0xff, 0xef, 0x55,
						0x84, 0x65, 0x14, 0xda, 0xcb,
						0xdc, 0xbb, 0xdd, 0x65, 0x2c,
						0x84, 0x9d, 0x39, 0x5b, 0x43,
						0x84, 0x02, 0x21, 0x00, 0xe0,
						0x3a, 0xe5, 0x54, 0xc3, 0xcb,
						0xb4, 0x06, 0x00, 0xd3, 0x1d,
						0xd4, 0x6f, 0xc3, 0x3f, 0x25,
						0xe4, 0x7b, 0xf8, 0x52, 0x5b,
						0x1f, 0xe0, 0x72, 0x82, 0xe3,
						0xb6, 0xec, 0xb5, 0xf3, 0xbb,
						0x28, 0x01,
						txscript.OP_CODESEPARATOR,
						txscript.OP_TRUE,
						txscript.OP_DATA_33,
						0x02, 0x32, 0xab, 0xdc, 0x89,
						0x3e, 0x7f, 0x06, 0x31, 0x36,
						0x4d, 0x7f, 0xd0, 0x1c, 0xb3,
						0x3d, 0x24, 0xda, 0x45, 0x32,
						0x9a, 0x00, 0x35, 0x7b, 0x3a,
						0x78, 0x86, 0x21, 0x1a, 0xb4,
						0x14, 0xd5, 0x5a,
						txscript.OP_TRUE,
						txscript.OP_CHECKMULTISIG,
					},
					Sequence: 4294967295,
				},
			},
			TxOut: []*wire.TxOut{
				{
					Value: 5800000,
					PkScript: []byte{
						txscript.OP_DUP,
						txscript.OP_HASH160,
						txscript.OP_DATA_20,
						0x0d, 0x77, 0x13, 0x64, 0x9f,
						0x9a, 0x06, 0x78, 0xf4, 0xe8,
						0x80, 0xb4, 0x0f, 0x86, 0xb9,
						0x32, 0x89, 0xd1, 0xbb, 0x27,
						txscript.OP_EQUALVERIFY,
						txscript.OP_CHECKSIG,
					},
				},
			},
			LockTime: 0,
		},
		// This is a very weird script...
		pkScript: []byte{
			txscript.OP_DATA_20,
			0x2a, 0x9b, 0xc5, 0x44, 0x7d, 0x66, 0x4c, 0x1d, 0x01,
			0x41, 0x39, 0x2a, 0x84, 0x2d, 0x23, 0xdb, 0xa4, 0x5c,
			0x4f, 0x13,
			txscript.OP_NOP2, txscript.OP_DROP,
		},
		idx:           1,
		bip16:         false,
		err:           txscript.ErrStackScriptFailed,
		nSigOps:       0, // multisig is in the pkScript!
		scriptInfoErr: txscript.ErrStackNonPushOnly,
	},
	// taken from tx b2d93dfd0b2c1a380e55e76a8d9cb3075dec9f4474e9485be008c337fd62c1f7
	// on testnet
	// multisig with zero required signatures
	{
		name: "CheckMultiSig zero required signatures",
		tx: &wire.MsgTx{
			Version: 1,
			TxIn: []*wire.TxIn{
				{
					PreviousOutPoint: wire.OutPoint{
						Hash: wire.ShaHash([32]byte{
							0x37, 0xb1, 0x7d, 0x76,
							0x38, 0x51, 0xcd, 0x1a,
							0xb0, 0x4a, 0x42, 0x44,
							0x63, 0xd4, 0x13, 0xc4,
							0xee, 0x5c, 0xf6, 0x13,
							0x04, 0xc7, 0xfd, 0x76,
							0x97, 0x7b, 0xea, 0x7f,
							0xce, 0x07, 0x57, 0x05,
						}),
						Index: 0,
					},
					SignatureScript: []byte{
						txscript.OP_0,
						txscript.OP_DATA_37,
						txscript.OP_0,
						txscript.OP_DATA_33,
						0x02, 0x4a, 0xb3, 0x3c, 0x3a,
						0x54, 0x7a, 0x37, 0x29, 0x3e,
						0xb8, 0x75, 0xb4, 0xbb, 0xdb,
						0xd4, 0x73, 0xe9, 0xd4, 0xba,
						0xfd, 0xf3, 0x56, 0x87, 0xe7,
						0x97, 0x44, 0xdc, 0xd7, 0x0f,
						0x6e, 0x4d, 0xe2,
						txscript.OP_1,
						txscript.OP_CHECKMULTISIG,
					},
					Sequence: 4294967295,
				},
			},
			TxOut:    []*wire.TxOut{},
			LockTime: 0,
		},
		pkScript: []byte{
			txscript.OP_HASH160,
			txscript.OP_DATA_20,
			0x2c, 0x6b, 0x10, 0x7f, 0xdf, 0x10, 0x6f, 0x22, 0x6f,
			0x3f, 0xa3, 0x27, 0xba, 0x36, 0xd6, 0xe3, 0xca, 0xc7,
			0x3d, 0xf0,
			txscript.OP_EQUAL,
		},
		idx:     0,
		bip16:   true,
		nSigOps: 1,
		scriptInfo: txscript.ScriptInfo{
			PkScriptClass:  txscript.ScriptHashTy,
			NumInputs:      2,
			ExpectedInputs: 2,
			SigOps:         1,
		},
	},
	// tx e5779b9e78f9650debc2893fd9636d827b26b4ddfa6a8172fe8708c924f5c39d
	// First P2SH transaction in the blockchain
	{
		name: "P2SH",
		tx: &wire.MsgTx{
			Version: 1,
			TxIn: []*wire.TxIn{
				{
					PreviousOutPoint: wire.OutPoint{
						Hash: wire.ShaHash([32]byte{
							0x6d, 0x58, 0xf8, 0xa3,
							0xaa, 0x43, 0x0b, 0x84,
							0x78, 0x52, 0x3a, 0x65,
							0xc2, 0x03, 0xa2, 0x7b,
							0xb8, 0x81, 0x17, 0x8c,
							0xb1, 0x23, 0x13, 0xaf,
							0xde, 0x29, 0xf9, 0x2e,
							0xd7, 0x56, 0xaa, 0x7e,
						}),
						Index: 0,
					},
					SignatureScript: []byte{
						txscript.OP_DATA_2,
						// OP_3 OP_7
						0x53, 0x57,
					},
					Sequence: 4294967295,
				},
			},
			TxOut: []*wire.TxOut{
				{
					Value: 1000000,
					PkScript: []byte{
						txscript.OP_DUP,
						txscript.OP_HASH160,
						txscript.OP_DATA_20,
						0x5b, 0x69, 0xd8, 0xb9, 0xdf,
						0xa6, 0xe4, 0x12, 0x26, 0x47,
						0xe1, 0x79, 0x4e, 0xaa, 0x3b,
						0xfc, 0x11, 0x1f, 0x70, 0xef,
						txscript.OP_EQUALVERIFY,
						txscript.OP_CHECKSIG,
					},
				},
			},
			LockTime: 0,
		},
		pkScript: []byte{
			txscript.OP_HASH160,
			txscript.OP_DATA_20,
			0x43, 0x3e, 0xc2, 0xac, 0x1f, 0xfa, 0x1b, 0x7b, 0x7d,
			0x02, 0x7f, 0x56, 0x45, 0x29, 0xc5, 0x71, 0x97, 0xf9,
			0xae, 0x88,
			txscript.OP_EQUAL,
		},
		idx:     0,
		bip16:   true,
		nSigOps: 0, // no signature ops in the pushed script.
		scriptInfo: txscript.ScriptInfo{
			PkScriptClass:  txscript.ScriptHashTy,
			NumInputs:      1,
			ExpectedInputs: -1, // p2sh script is non standard
			SigOps:         0,
		},
	},
	// next few tests are modified versions of previous to hit p2sh error
	// cases.
	{
		// sigscript changed so that pkscript hash will not match.
		name: "P2SH - bad hash",
		tx: &wire.MsgTx{
			Version: 1,
			TxIn: []*wire.TxIn{
				{
					PreviousOutPoint: wire.OutPoint{
						Hash: wire.ShaHash([32]byte{
							0x6d, 0x58, 0xf8, 0xa3,
							0xaa, 0x43, 0x0b, 0x84,
							0x78, 0x52, 0x3a, 0x65,
							0xc2, 0x03, 0xa2, 0x7b,
							0xb8, 0x81, 0x17, 0x8c,
							0xb1, 0x23, 0x13, 0xaf,
							0xde, 0x29, 0xf9, 0x2e,
							0xd7, 0x56, 0xaa, 0x7e,
						}),
						Index: 0,
					},
					SignatureScript: []byte{
						txscript.OP_DATA_2,
						// OP_3 OP_8
						0x53, 0x58,
					},
					Sequence: 4294967295,
				},
			},
			TxOut: []*wire.TxOut{
				{
					Value: 1000000,
					PkScript: []byte{
						txscript.OP_DUP,
						txscript.OP_HASH160,
						txscript.OP_DATA_20,
						0x5b, 0x69, 0xd8, 0xb9, 0xdf,
						0xa6, 0xe4, 0x12, 0x26, 0x47,
						0xe1, 0x79, 0x4e, 0xaa, 0x3b,
						0xfc, 0x11, 0x1f, 0x70, 0xef,
						txscript.OP_EQUALVERIFY,
						txscript.OP_CHECKSIG,
					},
				},
			},
			LockTime: 0,
		},
		pkScript: []byte{
			txscript.OP_HASH160,
			txscript.OP_DATA_20,
			0x43, 0x3e, 0xc2, 0xac, 0x1f, 0xfa, 0x1b, 0x7b, 0x7d,
			0x02, 0x7f, 0x56, 0x45, 0x29, 0xc5, 0x71, 0x97, 0xf9,
			0xae, 0x88,
			txscript.OP_EQUAL,
		},
		idx:     0,
		err:     txscript.ErrStackScriptFailed,
		bip16:   true,
		nSigOps: 0, // no signature ops in the pushed script.
		scriptInfo: txscript.ScriptInfo{
			PkScriptClass:  txscript.ScriptHashTy,
			NumInputs:      1,
			ExpectedInputs: -1, // p2sh script is non standard
			SigOps:         0,
		},
	},
	{
		// sigscript changed so that pkscript hash will not match.
		name: "P2SH - doesn't parse",
		tx: &wire.MsgTx{
			Version: 1,
			TxIn: []*wire.TxIn{
				{
					PreviousOutPoint: wire.OutPoint{
						Hash: wire.ShaHash([32]byte{
							0x6d, 0x58, 0xf8, 0xa3,
							0xaa, 0x43, 0x0b, 0x84,
							0x78, 0x52, 0x3a, 0x65,
							0xc2, 0x03, 0xa2, 0x7b,
							0xb8, 0x81, 0x17, 0x8c,
							0xb1, 0x23, 0x13, 0xaf,
							0xde, 0x29, 0xf9, 0x2e,
							0xd7, 0x56, 0xaa, 0x7e,
						}),
						Index: 0,
					},
					SignatureScript: []byte{
						txscript.OP_DATA_2,
						// pushed script.
						txscript.OP_DATA_2, 0x1,
					},
					Sequence: 4294967295,
				},
			},
			TxOut: []*wire.TxOut{
				{
					Value: 1000000,
					PkScript: []byte{
						txscript.OP_DUP,
						txscript.OP_HASH160,
						txscript.OP_DATA_20,
						0x5b, 0x69, 0xd8, 0xb9, 0xdf,
						0xa6, 0xe4, 0x12, 0x26, 0x47,
						0xe1, 0x79, 0x4e, 0xaa, 0x3b,
						0xfc, 0x11, 0x1f, 0x70, 0xef,
						txscript.OP_EQUALVERIFY,
						txscript.OP_CHECKSIG,
					},
				},
			},
			LockTime: 0,
		},
		pkScript: []byte{
			txscript.OP_HASH160,
			txscript.OP_DATA_20,
			0xd4, 0x8c, 0xe8, 0x6c, 0x69, 0x8f, 0x24, 0x68, 0x29,
			0x92, 0x1b, 0xa9, 0xfb, 0x2a, 0x84, 0x4a, 0xe2, 0xad,
			0xba, 0x67,
			txscript.OP_EQUAL,
		},
		idx:           0,
		err:           txscript.ErrStackShortScript,
		bip16:         true,
		scriptInfoErr: txscript.ErrStackShortScript,
	},
	{
		// sigscript changed so to be non pushonly.
		name: "P2SH - non pushonly",
		tx: &wire.MsgTx{
			Version: 1,
			TxIn: []*wire.TxIn{
				{
					PreviousOutPoint: wire.OutPoint{
						Hash: wire.ShaHash([32]byte{
							0x6d, 0x58, 0xf8, 0xa3,
							0xaa, 0x43, 0x0b, 0x84,
							0x78, 0x52, 0x3a, 0x65,
							0xc2, 0x03, 0xa2, 0x7b,
							0xb8, 0x81, 0x17, 0x8c,
							0xb1, 0x23, 0x13, 0xaf,
							0xde, 0x29, 0xf9, 0x2e,
							0xd7, 0x56, 0xaa, 0x7e,
						}),
						Index: 0,
					},
					// doesn't have to match signature.
					// will never run.
					SignatureScript: []byte{

						txscript.OP_DATA_2,
						// pushed script.
						txscript.OP_DATA_1, 0x1,
						txscript.OP_DUP,
					},
					Sequence: 4294967295,
				},
			},
			TxOut: []*wire.TxOut{
				{
					Value: 1000000,
					PkScript: []byte{
						txscript.OP_DUP,
						txscript.OP_HASH160,
						txscript.OP_DATA_20,
						0x5b, 0x69, 0xd8, 0xb9, 0xdf,
						0xa6, 0xe4, 0x12, 0x26, 0x47,
						0xe1, 0x79, 0x4e, 0xaa, 0x3b,
						0xfc, 0x11, 0x1f, 0x70, 0xef,
						txscript.OP_EQUALVERIFY,
						txscript.OP_CHECKSIG,
					},
				},
			},
			LockTime: 0,
		},
		pkScript: []byte{
			txscript.OP_HASH160,
			txscript.OP_DATA_20,
			0x43, 0x3e, 0xc2, 0xac, 0x1f, 0xfa, 0x1b, 0x7b, 0x7d,
			0x02, 0x7f, 0x56, 0x45, 0x29, 0xc5, 0x71, 0x97, 0xf9,
			0xae, 0x88,
			txscript.OP_EQUAL,
		},
		idx:           0,
		parseErr:      txscript.ErrStackP2SHNonPushOnly,
		bip16:         true,
		nSigOps:       0, // no signature ops in the pushed script.
		scriptInfoErr: txscript.ErrStackNonPushOnly,
	},
	{
		// sigscript changed so to be non pushonly.
		name: "empty pkScript",
		tx: &wire.MsgTx{
			Version: 1,
			TxIn: []*wire.TxIn{
				{
					PreviousOutPoint: wire.OutPoint{
						Hash: wire.ShaHash([32]byte{
							0x6d, 0x58, 0xf8, 0xa3,
							0xaa, 0x43, 0x0b, 0x84,
							0x78, 0x52, 0x3a, 0x65,
							0xc2, 0x03, 0xa2, 0x7b,
							0xb8, 0x81, 0x17, 0x8c,
							0xb1, 0x23, 0x13, 0xaf,
							0xde, 0x29, 0xf9, 0x2e,
							0xd7, 0x56, 0xaa, 0x7e,
						}),
						Index: 0,
					},
					// doesn't have to match signature.
					// will never run.
					SignatureScript: []byte{
						txscript.OP_TRUE,
					},
					Sequence: 4294967295,
				},
			},
			TxOut: []*wire.TxOut{
				{
					Value: 1000000,
					PkScript: []byte{
						txscript.OP_DUP,
						txscript.OP_HASH160,
						txscript.OP_DATA_20,
						0x5b, 0x69, 0xd8, 0xb9, 0xdf,
						0xa6, 0xe4, 0x12, 0x26, 0x47,
						0xe1, 0x79, 0x4e, 0xaa, 0x3b,
						0xfc, 0x11, 0x1f, 0x70, 0xef,
						txscript.OP_EQUALVERIFY,
						txscript.OP_CHECKSIG,
					},
				},
			},
			LockTime: 0,
		},
		pkScript: []byte{},
		idx:      0,
		bip16:    true,
		nSigOps:  0, // no signature ops in the pushed script.
		scriptInfo: txscript.ScriptInfo{
			PkScriptClass:  txscript.NonStandardTy,
			NumInputs:      1,
			ExpectedInputs: -1,
			SigOps:         0,
		},
	},
}

// Test a number of tx from the blockchain to test otherwise difficult to test
// opcodes (i.e. those that involve signatures). Being from the blockchain,
// these transactions are known good.
// TODO(oga) For signatures we currently do not test SigHashSingle because
// nothing in the blockchain that we have yet seen uses them, making it hard
// to confirm we implemented the spec correctly.
func testTx(t *testing.T, test txTest) {
	var flags txscript.ScriptFlags
	if test.bip16 {
		flags |= txscript.ScriptBip16
	}
	if test.canonicalSigs {
		flags |= txscript.ScriptCanonicalSignatures
	}
	engine, err := txscript.NewScript(
		test.tx.TxIn[test.idx].SignatureScript, test.pkScript,
		test.idx, test.tx, flags)
	if err != nil {
		if err != test.parseErr {
			t.Errorf("Failed to parse %s: got \"%v\" expected "+
				"\"%v\"", test.name, err, test.parseErr)
		}
		return
	}
	if test.parseErr != nil {
		t.Errorf("%s: parse succeeded when expecting \"%v\"", test.name,
			test.parseErr)
	}

	err = engine.Execute()
	if err != nil {
		// failed means no specified error
		if test.shouldFail == true {
			return
		}
		if err != test.err {
			t.Errorf("Failed to validate %s tx: %v expected %v",
				test.name, err, test.err)
		}
		return
	}
	if test.err != nil || test.shouldFail == true {
		t.Errorf("%s: expected failure: %v, succeeded", test.name,
			test.err)
	}
}

func TestTX(t *testing.T) {
	t.Parallel()

	for i := range txTests {
		testTx(t, txTests[i])
	}
}

func TestGetPreciseSignOps(t *testing.T) {
	t.Parallel()

	// First we go over the range of tests in testTx and count the sigops in
	// them.
	for _, test := range txTests {
		count := txscript.GetPreciseSigOpCount(
			test.tx.TxIn[test.idx].SignatureScript, test.pkScript,
			test.bip16)
		if count != test.nSigOps {
			t.Errorf("%s: expected count of %d, got %d", test.name,
				test.nSigOps, count)

		}
	}

	// Now we go over a number of tests to hit the more awkward error
	// conditions in the P2SH cases..

	type psocTest struct {
		name      string
		scriptSig []byte
		nSigOps   int
		err       error
	}
	psocTests := []psocTest{
		{
			name:      "scriptSig doesn't parse",
			scriptSig: []byte{txscript.OP_PUSHDATA1, 2},
			err:       txscript.ErrStackShortScript,
		},
		{
			name:      "scriptSig isn't push only",
			scriptSig: []byte{txscript.OP_1, txscript.OP_DUP},
			nSigOps:   0,
		},
		{
			name:      "scriptSig length 0",
			scriptSig: []byte{},
			nSigOps:   0,
		},
		{
			name: "No script at the end",
			// No script at end but still push only.
			scriptSig: []byte{txscript.OP_1, txscript.OP_1},
			nSigOps:   0,
		},
		// pushed script doesn't parse.
		{
			name: "pushed script doesn't parse",
			scriptSig: []byte{txscript.OP_DATA_2,
				txscript.OP_PUSHDATA1, 2},
			err: txscript.ErrStackShortScript,
		},
	}
	// The signature in the p2sh script is nonsensical for the tests since
	// this script will never be executed. What matters is that it matches
	// the right pattern.
	pkScript := []byte{
		txscript.OP_HASH160,
		txscript.OP_DATA_20,
		0x43, 0x3e, 0xc2, 0xac, 0x1f, 0xfa, 0x1b, 0x7b, 0x7d,
		0x02, 0x7f, 0x56, 0x45, 0x29, 0xc5, 0x71, 0x97, 0xf9,
		0xae, 0x88,
		txscript.OP_EQUAL,
	}
	for _, test := range psocTests {
		count := txscript.GetPreciseSigOpCount(
			test.scriptSig, pkScript, true)
		if count != test.nSigOps {
			t.Errorf("%s: expected count of %d, got %d", test.name,
				test.nSigOps, count)

		}
	}
}

type scriptInfoTest struct {
	name          string
	sigScript     []byte
	pkScript      []byte
	bip16         bool
	scriptInfo    txscript.ScriptInfo
	scriptInfoErr error
}

func TestScriptInfo(t *testing.T) {
	t.Parallel()

	for _, test := range txTests {
		si, err := txscript.CalcScriptInfo(
			test.tx.TxIn[test.idx].SignatureScript,
			test.pkScript, test.bip16)
		if err != nil {
			if err != test.scriptInfoErr {
				t.Errorf("scriptinfo test \"%s\": got \"%v\""+
					"expected \"%v\"", test.name, err,
					test.scriptInfoErr)
			}
			continue
		}
		if test.scriptInfoErr != nil {
			t.Errorf("%s: succeeded when expecting \"%v\"",
				test.name, test.scriptInfoErr)
			continue
		}
		if *si != test.scriptInfo {
			t.Errorf("%s: scriptinfo doesn't match expected. "+
				"got: \"%v\" expected \"%v\"", test.name,
				*si, test.scriptInfo)
			continue
		}
	}

	extraTests := []scriptInfoTest{
		{
			// Invented scripts, the hashes do not match
			name: "pkscript doesn't parse",
			sigScript: []byte{txscript.OP_TRUE,
				txscript.OP_DATA_1, 81,
				txscript.OP_DATA_8,
				txscript.OP_2DUP, txscript.OP_EQUAL,
				txscript.OP_NOT, txscript.OP_VERIFY,
				txscript.OP_ABS, txscript.OP_SWAP,
				txscript.OP_ABS, txscript.OP_EQUAL,
			},
			// truncated version of test below:
			pkScript: []byte{txscript.OP_HASH160,
				txscript.OP_DATA_20,
				0xfe, 0x44, 0x10, 0x65, 0xb6, 0x53, 0x22, 0x31,
				0xde, 0x2f, 0xac, 0x56, 0x31, 0x52, 0x20, 0x5e,
				0xc4, 0xf5, 0x9c,
			},
			bip16:         true,
			scriptInfoErr: txscript.ErrStackShortScript,
		},
		{
			name: "sigScript doesn't parse",
			// Truncated version of p2sh script below.
			sigScript: []byte{txscript.OP_TRUE,
				txscript.OP_DATA_1, 81,
				txscript.OP_DATA_8,
				txscript.OP_2DUP, txscript.OP_EQUAL,
				txscript.OP_NOT, txscript.OP_VERIFY,
				txscript.OP_ABS, txscript.OP_SWAP,
				txscript.OP_ABS,
			},
			pkScript: []byte{txscript.OP_HASH160,
				txscript.OP_DATA_20,
				0xfe, 0x44, 0x10, 0x65, 0xb6, 0x53, 0x22, 0x31,
				0xde, 0x2f, 0xac, 0x56, 0x31, 0x52, 0x20, 0x5e,
				0xc4, 0xf5, 0x9c, 0x74, txscript.OP_EQUAL,
			},
			bip16:         true,
			scriptInfoErr: txscript.ErrStackShortScript,
		},
		{
			// Invented scripts, the hashes do not match
			name: "p2sh standard script",
			sigScript: []byte{txscript.OP_TRUE,
				txscript.OP_DATA_1, 81,
				txscript.OP_DATA_25,
				txscript.OP_DUP, txscript.OP_HASH160,
				txscript.OP_DATA_20, 0x1, 0x2, 0x3, 0x4, 0x5,
				0x6, 0x7, 0x8, 0x9, 0xa, 0xb, 0xc, 0xd, 0xe,
				0xf, 0x10, 0x11, 0x12, 0x13, 0x14,
				txscript.OP_EQUALVERIFY, txscript.OP_CHECKSIG,
			},
			pkScript: []byte{txscript.OP_HASH160,
				txscript.OP_DATA_20,
				0xfe, 0x44, 0x10, 0x65, 0xb6, 0x53, 0x22, 0x31,
				0xde, 0x2f, 0xac, 0x56, 0x31, 0x52, 0x20, 0x5e,
				0xc4, 0xf5, 0x9c, 0x74, txscript.OP_EQUAL,
			},
			bip16: true,
			scriptInfo: txscript.ScriptInfo{
				PkScriptClass:  txscript.ScriptHashTy,
				NumInputs:      3,
				ExpectedInputs: 3, // nonstandard p2sh.
				SigOps:         1,
			},
		},
		{
			// from 567a53d1ce19ce3d07711885168484439965501536d0d0294c5d46d46c10e53b
			// from the blockchain.
			name: "p2sh nonstandard script",
			sigScript: []byte{txscript.OP_TRUE,
				txscript.OP_DATA_1, 81,
				txscript.OP_DATA_8,
				txscript.OP_2DUP, txscript.OP_EQUAL,
				txscript.OP_NOT, txscript.OP_VERIFY,
				txscript.OP_ABS, txscript.OP_SWAP,
				txscript.OP_ABS, txscript.OP_EQUAL,
			},
			pkScript: []byte{txscript.OP_HASH160,
				txscript.OP_DATA_20,
				0xfe, 0x44, 0x10, 0x65, 0xb6, 0x53, 0x22, 0x31,
				0xde, 0x2f, 0xac, 0x56, 0x31, 0x52, 0x20, 0x5e,
				0xc4, 0xf5, 0x9c, 0x74, txscript.OP_EQUAL,
			},
			bip16: true,
			scriptInfo: txscript.ScriptInfo{
				PkScriptClass:  txscript.ScriptHashTy,
				NumInputs:      3,
				ExpectedInputs: -1, // nonstandard p2sh.
				SigOps:         0,
			},
		},
		{
			// Script is invented, numbers all fake.
			name: "multisig script",
			sigScript: []byte{txscript.OP_TRUE,
				txscript.OP_TRUE, txscript.OP_TRUE,
				txscript.OP_0, // Extra arg for OP_CHECKMULTISIG bug
			},
			pkScript: []byte{
				txscript.OP_3, txscript.OP_DATA_33,
				0x1, 0x2, 0x3, 0x4, 0x5, 0x6, 0x7, 0x8, 0x9,
				0xa, 0xb, 0xc, 0xd, 0xe, 0xf, 0x10, 0x11, 0x12,
				0x13, 0x14, 0x15, 0x16, 0x17, 0x18, 0x19, 0x1a,
				0x1b, 0x1c, 0x1d, 0x1e, 0x1f, 0x20, 0x21,
				txscript.OP_DATA_33,
				0x1, 0x2, 0x3, 0x4, 0x5, 0x6, 0x7, 0x8, 0x9,
				0xa, 0xb, 0xc, 0xd, 0xe, 0xf, 0x10, 0x11, 0x12,
				0x13, 0x14, 0x15, 0x16, 0x17, 0x18, 0x19, 0x1a,
				0x1b, 0x1c, 0x1d, 0x1e, 0x1f, 0x20, 0x21,
				txscript.OP_DATA_33,
				0x1, 0x2, 0x3, 0x4, 0x5, 0x6, 0x7, 0x8, 0x9,
				0xa, 0xb, 0xc, 0xd, 0xe, 0xf, 0x10, 0x11, 0x12,
				0x13, 0x14, 0x15, 0x16, 0x17, 0x18, 0x19, 0x1a,
				0x1b, 0x1c, 0x1d, 0x1e, 0x1f, 0x20, 0x21,
				txscript.OP_3, txscript.OP_CHECKMULTISIG,
			},
			bip16: true,
			scriptInfo: txscript.ScriptInfo{
				PkScriptClass:  txscript.MultiSigTy,
				NumInputs:      4,
				ExpectedInputs: 4,
				SigOps:         3,
			},
		},
	}

	for _, test := range extraTests {
		si, err := txscript.CalcScriptInfo(test.sigScript,
			test.pkScript, test.bip16)
		if err != nil {
			if err != test.scriptInfoErr {
				t.Errorf("scriptinfo test \"%s\": got \"%v\""+
					"expected \"%v\"", test.name, err,
					test.scriptInfoErr)
			}
			continue
		}
		if test.scriptInfoErr != nil {
			t.Errorf("%s: succeeded when expecting \"%v\"",
				test.name, test.scriptInfoErr)
			continue
		}
		if *si != test.scriptInfo {
			t.Errorf("%s: scriptinfo doesn't match expected. "+
				"got: \"%v\" expected \"%v\"", test.name,
				*si, test.scriptInfo)
			continue
		}
	}

}

type removeOpcodeTest struct {
	name   string
	before []byte
	remove byte
	err    error
	after  []byte
}

var removeOpcodeTests = []removeOpcodeTest{
	// Nothing to remove.
	{
		name:   "nothing to remove",
		before: []byte{txscript.OP_NOP},
		remove: txscript.OP_CODESEPARATOR,
		after:  []byte{txscript.OP_NOP},
	},
	// Test basic opcode removal
	{
		name: "codeseparator 1",
		before: []byte{txscript.OP_NOP, txscript.OP_CODESEPARATOR,
			txscript.OP_TRUE},
		remove: txscript.OP_CODESEPARATOR,
		after:  []byte{txscript.OP_NOP, txscript.OP_TRUE},
	},
	// The opcode in question is actually part of the data in a previous
	// opcode
	{
		name: "codeseparator by coincidence",
		before: []byte{txscript.OP_NOP, txscript.OP_DATA_1, txscript.OP_CODESEPARATOR,
			txscript.OP_TRUE},
		remove: txscript.OP_CODESEPARATOR,
		after: []byte{txscript.OP_NOP, txscript.OP_DATA_1, txscript.OP_CODESEPARATOR,
			txscript.OP_TRUE},
	},
	{
		name:   "invalid opcode",
		before: []byte{txscript.OP_UNKNOWN186},
		remove: txscript.OP_CODESEPARATOR,
		after:  []byte{txscript.OP_UNKNOWN186},
	},
	{
		name:   "invalid length (insruction)",
		before: []byte{txscript.OP_PUSHDATA1},
		remove: txscript.OP_CODESEPARATOR,
		err:    txscript.ErrStackShortScript,
	},
	{
		name:   "invalid length (data)",
		before: []byte{txscript.OP_PUSHDATA1, 255, 254},
		remove: txscript.OP_CODESEPARATOR,
		err:    txscript.ErrStackShortScript,
	},
}

func testRemoveOpcode(t *testing.T, test *removeOpcodeTest) {
	result, err := txscript.TstRemoveOpcode(test.before, test.remove)
	if test.err != nil {
		if err != test.err {
			t.Errorf("%s: got unexpected error. exp: \"%v\" "+
				"got: \"%v\"", test.name, test.err, err)
		}
		return
	}
	if err != nil {
		t.Errorf("%s: unexpected failure: \"%v\"", test.name, err)
		return
	}
	if !bytes.Equal(test.after, result) {
		t.Errorf("%s: value does not equal expected: exp: \"%v\""+
			" got: \"%v\"", test.name, test.after, result)
	}
}

func TestRemoveOpcodes(t *testing.T) {
	t.Parallel()

	for i := range removeOpcodeTests {
		testRemoveOpcode(t, &removeOpcodeTests[i])
	}
}

type removeOpcodeByDataTest struct {
	name   string
	before []byte
	remove []byte
	err    error
	after  []byte
}

var removeOpcodeByDataTests = []removeOpcodeByDataTest{
	{
		name:   "nothing to do",
		before: []byte{txscript.OP_NOP},
		remove: []byte{1, 2, 3, 4},
		after:  []byte{txscript.OP_NOP},
	},
	{
		name:   "simple case",
		before: []byte{txscript.OP_DATA_4, 1, 2, 3, 4},
		remove: []byte{1, 2, 3, 4},
		after:  []byte{},
	},
	{
		name:   "simple case (miss)",
		before: []byte{txscript.OP_DATA_4, 1, 2, 3, 4},
		remove: []byte{1, 2, 3, 5},
		after:  []byte{txscript.OP_DATA_4, 1, 2, 3, 4},
	},
	{
		// padded to keep it canonical.
		name: "simple case (pushdata1)",
		before: append(append([]byte{txscript.OP_PUSHDATA1, 76},
			bytes.Repeat([]byte{0}, 72)...), []byte{1, 2, 3, 4}...),
		remove: []byte{1, 2, 3, 4},
		after:  []byte{},
	},
	{
		name: "simple case (pushdata1 miss)",
		before: append(append([]byte{txscript.OP_PUSHDATA1, 76},
			bytes.Repeat([]byte{0}, 72)...), []byte{1, 2, 3, 4}...),
		remove: []byte{1, 2, 3, 5},
		after: append(append([]byte{txscript.OP_PUSHDATA1, 76},
			bytes.Repeat([]byte{0}, 72)...), []byte{1, 2, 3, 4}...),
	},
	{
		name:   "simple case (pushdata1 miss noncanonical)",
		before: []byte{txscript.OP_PUSHDATA1, 4, 1, 2, 3, 4},
		remove: []byte{1, 2, 3, 4},
		after:  []byte{txscript.OP_PUSHDATA1, 4, 1, 2, 3, 4},
	},
	{
		name: "simple case (pushdata2)",
		before: append(append([]byte{txscript.OP_PUSHDATA2, 0, 1},
			bytes.Repeat([]byte{0}, 252)...), []byte{1, 2, 3, 4}...),
		remove: []byte{1, 2, 3, 4},
		after:  []byte{},
	},
	{
		name: "simple case (pushdata2 miss)",
		before: append(append([]byte{txscript.OP_PUSHDATA2, 0, 1},
			bytes.Repeat([]byte{0}, 252)...), []byte{1, 2, 3, 4}...),
		remove: []byte{1, 2, 3, 4, 5},
		after: append(append([]byte{txscript.OP_PUSHDATA2, 0, 1},
			bytes.Repeat([]byte{0}, 252)...), []byte{1, 2, 3, 4}...),
	},
	{
		name:   "simple case (pushdata2 miss noncanonical)",
		before: []byte{txscript.OP_PUSHDATA2, 4, 0, 1, 2, 3, 4},
		remove: []byte{1, 2, 3, 4},
		after:  []byte{txscript.OP_PUSHDATA2, 4, 0, 1, 2, 3, 4},
	},
	{
		// This is padded to make the push canonical.
		name: "simple case (pushdata4)",
		before: append(append([]byte{txscript.OP_PUSHDATA4, 0, 0, 1, 0},
			bytes.Repeat([]byte{0}, 65532)...), []byte{1, 2, 3, 4}...),
		remove: []byte{1, 2, 3, 4},
		after:  []byte{},
	},
	{
		name:   "simple case (pushdata4 miss noncanonical)",
		before: []byte{txscript.OP_PUSHDATA4, 4, 0, 0, 0, 1, 2, 3, 4},
		remove: []byte{1, 2, 3, 4},
		after:  []byte{txscript.OP_PUSHDATA4, 4, 0, 0, 0, 1, 2, 3, 4},
	},
	{
		// This is padded to make the push canonical.
		name: "simple case (pushdata4 miss)",
		before: append(append([]byte{txscript.OP_PUSHDATA4, 0, 0, 1, 0},
			bytes.Repeat([]byte{0}, 65532)...), []byte{1, 2, 3, 4}...),
		remove: []byte{1, 2, 3, 4, 5},
		after: append(append([]byte{txscript.OP_PUSHDATA4, 0, 0, 1, 0},
			bytes.Repeat([]byte{0}, 65532)...), []byte{1, 2, 3, 4}...),
	},
	{
		name:   "invalid opcode ",
		before: []byte{txscript.OP_UNKNOWN187},
		remove: []byte{1, 2, 3, 4},
		after:  []byte{txscript.OP_UNKNOWN187},
	},
	{
		name:   "invalid length (instruction)",
		before: []byte{txscript.OP_PUSHDATA1},
		remove: []byte{1, 2, 3, 4},
		err:    txscript.ErrStackShortScript,
	},
	{
		name:   "invalid length (data)",
		before: []byte{txscript.OP_PUSHDATA1, 255, 254},
		remove: []byte{1, 2, 3, 4},
		err:    txscript.ErrStackShortScript,
	},
}

func testRemoveOpcodeByData(t *testing.T, test *removeOpcodeByDataTest) {
	result, err := txscript.TstRemoveOpcodeByData(test.before,
		test.remove)
	if test.err != nil {
		if err != test.err {
			t.Errorf("%s: got unexpected error. exp: \"%v\" "+
				"got: \"%v\"", test.name, test.err, err)
		}
		return
	}
	if err != nil {
		t.Errorf("%s: unexpected failure: \"%v\"", test.name, err)
		return
	}
	if !bytes.Equal(test.after, result) {
		t.Errorf("%s: value does not equal expected: exp: \"%v\""+
			" got: \"%v\"", test.name, test.after, result)
	}
}
func TestRemoveOpcodeByDatas(t *testing.T) {
	t.Parallel()

	for i := range removeOpcodeByDataTests {
		testRemoveOpcodeByData(t, &removeOpcodeByDataTests[i])
	}
}

// Tests for the script type logic

type scriptTypeTest struct {
	name       string
	script     []byte
	scripttype txscript.ScriptClass
}

var scriptTypeTests = []scriptTypeTest{
	// tx 0437cd7f8525ceed2324359c2d0ba26006d92d85.
	{
		name: "Pay Pubkey",
		script: []byte{
			txscript.OP_DATA_65,
			0x04, 0x11, 0xdb, 0x93, 0xe1, 0xdc, 0xdb, 0x8a, 0x01,
			0x6b, 0x49, 0x84, 0x0f, 0x8c, 0x53, 0xbc, 0x1e, 0xb6,
			0x8a, 0x38, 0x2e, 0x97, 0xb1, 0x48, 0x2e, 0xca, 0xd7,
			0xb1, 0x48, 0xa6, 0x90, 0x9a, 0x5c, 0xb2, 0xe0, 0xea,
			0xdd, 0xfb, 0x84, 0xcc, 0xf9, 0x74, 0x44, 0x64, 0xf8,
			0x2e, 0x16, 0x0b, 0xfa, 0x9b, 0x8b, 0x64, 0xf9, 0xd4,
			0xc0, 0x3f, 0x99, 0x9b, 0x86, 0x43, 0xf6, 0x56, 0xb4,
			0x12, 0xa3,
			txscript.OP_CHECKSIG,
		},
		scripttype: txscript.PubKeyTy,
	},
	// tx 599e47a8114fe098103663029548811d2651991b62397e057f0c863c2bc9f9ea
	{
		name: "Pay PubkeyHash",
		script: []byte{
			txscript.OP_DUP,
			txscript.OP_HASH160,
			txscript.OP_DATA_20,
			0x66, 0x0d, 0x4e, 0xf3, 0xa7, 0x43, 0xe3, 0xe6, 0x96,
			0xad, 0x99, 0x03, 0x64, 0xe5, 0x55, 0xc2, 0x71, 0xad,
			0x50, 0x4b,
			txscript.OP_EQUALVERIFY,
			txscript.OP_CHECKSIG,
		},
		scripttype: txscript.PubKeyHashTy,
	},
	// part of tx 6d36bc17e947ce00bb6f12f8e7a56a1585c5a36188ffa2b05e10b4743273a74b
	// codeseparator parts have been elided. (bitcoind's checks for multisig
	// type doesn't have codesep etc either.
	{
		name: "multisig",
		script: []byte{
			txscript.OP_TRUE,
			txscript.OP_DATA_33,
			0x02, 0x32, 0xab, 0xdc, 0x89, 0x3e, 0x7f, 0x06, 0x31,
			0x36, 0x4d, 0x7f, 0xd0, 0x1c, 0xb3, 0x3d, 0x24, 0xda,
			0x45, 0x32, 0x9a, 0x00, 0x35, 0x7b, 0x3a, 0x78, 0x86,
			0x21, 0x1a, 0xb4, 0x14, 0xd5, 0x5a,
			txscript.OP_TRUE,
			txscript.OP_CHECKMULTISIG,
		},
		scripttype: txscript.MultiSigTy,
	},
	// tx e5779b9e78f9650debc2893fd9636d827b26b4ddfa6a8172fe8708c924f5c39d
	// P2SH
	{
		name: "P2SH",
		script: []byte{
			txscript.OP_HASH160,
			txscript.OP_DATA_20,
			0x43, 0x3e, 0xc2, 0xac, 0x1f, 0xfa, 0x1b, 0x7b, 0x7d,
			0x02, 0x7f, 0x56, 0x45, 0x29, 0xc5, 0x71, 0x97, 0xf9,
			0xae, 0x88,
			txscript.OP_EQUAL,
		},
		scripttype: txscript.ScriptHashTy,
	},
	// Nulldata with no data at all.
	{
		name: "nulldata",
		script: []byte{
			txscript.OP_RETURN,
		},
		scripttype: txscript.NullDataTy,
	},
	// Nulldata with small data.
	{
		name: "nulldata2",
		script: []byte{
			txscript.OP_RETURN,
			txscript.OP_DATA_8,
			0x04, 0x67, 0x08, 0xaf, 0xdb, 0x0f, 0xe5, 0x54,
		},
		scripttype: txscript.NullDataTy,
	},
	// Nulldata with max allowed data.
	{
		name: "nulldata3",
		script: []byte{
			txscript.OP_RETURN,
			txscript.OP_PUSHDATA1,
			0x28, // 40
			0x04, 0x67, 0x08, 0xaf, 0xdb, 0x0f, 0xe5, 0x54,
			0x82, 0x71, 0x96, 0x7f, 0x1a, 0x67, 0x13, 0x0b,
			0x71, 0x05, 0xcd, 0x6a, 0x82, 0x8e, 0x03, 0x90,
			0x9a, 0x67, 0x96, 0x2e, 0x0e, 0xa1, 0xf6, 0x1d,
			0xeb, 0x64, 0x9f, 0x6b, 0xc3, 0xf4, 0xce, 0xf3,
		},
		scripttype: txscript.NullDataTy,
	},
	// Nulldata with more than max allowed data (so therefore nonstandard)
	{
		name: "nulldata4",
		script: []byte{
			txscript.OP_RETURN,
			txscript.OP_PUSHDATA1,
			0x29, // 41
			0x04, 0x67, 0x08, 0xaf, 0xdb, 0x0f, 0xe5, 0x54,
			0x82, 0x71, 0x96, 0x7f, 0x1a, 0x67, 0x13, 0x0b,
			0x71, 0x05, 0xcd, 0x6a, 0x82, 0x8e, 0x03, 0x90,
			0x9a, 0x67, 0x96, 0x2e, 0x0e, 0xa1, 0xf6, 0x1d,
			0xeb, 0x64, 0x9f, 0x6b, 0xc3, 0xf4, 0xce, 0xf3,
			0x08,
		},
		scripttype: txscript.NonStandardTy,
	},
	// Almost nulldata, but add an additional opcode after the data to make
	// it nonstandard.
	{
		name: "nulldata5",
		script: []byte{
			txscript.OP_RETURN,
			txscript.OP_DATA_1,
			0x04,
			txscript.OP_TRUE,
		},
		scripttype: txscript.NonStandardTy,
	}, // The next few are almost multisig (it is the more complex script type)
	// but with various changes to make it fail.
	{
		// multisig but funny nsigs..
		name: "strange 1",
		script: []byte{
			txscript.OP_DUP,
			txscript.OP_DATA_33,
			0x02, 0x32, 0xab, 0xdc, 0x89, 0x3e, 0x7f, 0x06, 0x31,
			0x36, 0x4d, 0x7f, 0xd0, 0x1c, 0xb3, 0x3d, 0x24, 0xda,
			0x45, 0x32, 0x9a, 0x00, 0x35, 0x7b, 0x3a, 0x78, 0x86,
			0x21, 0x1a, 0xb4, 0x14, 0xd5, 0x5a,
			txscript.OP_TRUE,
			txscript.OP_CHECKMULTISIG,
		},
		scripttype: txscript.NonStandardTy,
	},
	{
		name: "strange 2",
		// multisig but funny pubkey.
		script: []byte{
			txscript.OP_TRUE,
			txscript.OP_TRUE,
			txscript.OP_TRUE,
			txscript.OP_CHECKMULTISIG,
		},
		scripttype: txscript.NonStandardTy,
	},
	{
		name: "strange 3",
		// multisig but no matching npubkeys opcode.
		script: []byte{
			txscript.OP_TRUE,
			txscript.OP_DATA_33,
			0x02, 0x32, 0xab, 0xdc, 0x89, 0x3e, 0x7f, 0x06, 0x31,
			0x36, 0x4d, 0x7f, 0xd0, 0x1c, 0xb3, 0x3d, 0x24, 0xda,
			0x45, 0x32, 0x9a, 0x00, 0x35, 0x7b, 0x3a, 0x78, 0x86,
			0x21, 0x1a, 0xb4, 0x14, 0xd5, 0x5a,
			txscript.OP_DATA_33,
			0x02, 0x32, 0xab, 0xdc, 0x89, 0x3e, 0x7f, 0x06, 0x31,
			0x36, 0x4d, 0x7f, 0xd0, 0x1c, 0xb3, 0x3d, 0x24, 0xda,
			0x45, 0x32, 0x9a, 0x00, 0x35, 0x7b, 0x3a, 0x78, 0x86,
			0x21, 0x1a, 0xb4, 0x14, 0xd5, 0x5a,
			// No number.
			txscript.OP_CHECKMULTISIG,
		},
		scripttype: txscript.NonStandardTy,
	},
	{
		name: "strange 4",
		// multisig but with multisigverify
		script: []byte{
			txscript.OP_TRUE,
			txscript.OP_DATA_33,
			0x02, 0x32, 0xab, 0xdc, 0x89, 0x3e, 0x7f, 0x06, 0x31,
			0x36, 0x4d, 0x7f, 0xd0, 0x1c, 0xb3, 0x3d, 0x24, 0xda,
			0x45, 0x32, 0x9a, 0x00, 0x35, 0x7b, 0x3a, 0x78, 0x86,
			0x21, 0x1a, 0xb4, 0x14, 0xd5, 0x5a,
			txscript.OP_TRUE,
			txscript.OP_CHECKMULTISIGVERIFY,
		},
		scripttype: txscript.NonStandardTy,
	},
	{
		name: "strange 5",
		// multisig but wrong length.
		script: []byte{
			txscript.OP_TRUE,
			txscript.OP_CHECKMULTISIG,
		},
		scripttype: txscript.NonStandardTy,
	},
	{
		name: "doesn't parse",
		script: []byte{
			txscript.OP_DATA_5, 0x1, 0x2, 0x3, 0x4,
		},
		scripttype: txscript.NonStandardTy,
	},
}

func testScriptType(t *testing.T, test *scriptTypeTest) {
	scripttype := txscript.GetScriptClass(test.script)
	if scripttype != test.scripttype {
		t.Errorf("%s: expected %s got %s", test.name, test.scripttype,
			scripttype)
	}
}

func TestScriptTypes(t *testing.T) {
	t.Parallel()

	for i := range scriptTypeTests {
		testScriptType(t, &scriptTypeTests[i])
	}
}

func TestIsPayToScriptHash(t *testing.T) {
	t.Parallel()

	for _, test := range scriptTypeTests {
		shouldBe := (test.scripttype == txscript.ScriptHashTy)
		p2sh := txscript.IsPayToScriptHash(test.script)
		if p2sh != shouldBe {
			t.Errorf("%s: epxected p2sh %v, got %v", test.name,
				shouldBe, p2sh)
		}
	}
}

// This test sets the pc to a deliberately bad result then confirms that Step()
//  and Disasm fail correctly.
func TestBadPC(t *testing.T) {
	t.Parallel()

	type pcTest struct {
		script, off int
	}
	pcTests := []pcTest{
		{
			script: 2,
			off:    0,
		},
		{
			script: 0,
			off:    2,
		},
	}
	// tx with almost empty scripts.
	tx := &wire.MsgTx{
		Version: 1,
		TxIn: []*wire.TxIn{
			{
				PreviousOutPoint: wire.OutPoint{
					Hash: wire.ShaHash([32]byte{
						0xc9, 0x97, 0xa5, 0xe5,
						0x6e, 0x10, 0x41, 0x02,
						0xfa, 0x20, 0x9c, 0x6a,
						0x85, 0x2d, 0xd9, 0x06,
						0x60, 0xa2, 0x0b, 0x2d,
						0x9c, 0x35, 0x24, 0x23,
						0xed, 0xce, 0x25, 0x85,
						0x7f, 0xcd, 0x37, 0x04,
					}),
					Index: 0,
				},
				SignatureScript: []uint8{txscript.OP_NOP},
				Sequence:        4294967295,
			},
		},
		TxOut: []*wire.TxOut{
			{
				Value:    1000000000,
				PkScript: []byte{},
			},
		},
		LockTime: 0,
	}
	pkScript := []byte{txscript.OP_NOP}

	for _, test := range pcTests {
		engine, err := txscript.NewScript(tx.TxIn[0].SignatureScript,
			pkScript, 0, tx, 0)
		if err != nil {
			t.Errorf("Failed to create script: %v", err)
		}

		// set to after all scripts
		engine.TstSetPC(test.script, test.off)

		_, err = engine.Step()
		if err == nil {
			t.Errorf("Step with invalid pc (%v) succeeds!", test)
			continue
		}

		_, err = engine.DisasmPC()
		if err == nil {
			t.Errorf("DisasmPC with invalid pc (%v) succeeds!",
				test)
		}
	}
}

// Most codepaths in CheckErrorCondition() are testd elsewhere, this tests
// the execute early test.
func TestCheckErrorCondition(t *testing.T) {
	t.Parallel()

	// tx with almost empty scripts.
	tx := &wire.MsgTx{
		Version: 1,
		TxIn: []*wire.TxIn{
			{
				PreviousOutPoint: wire.OutPoint{
					Hash: wire.ShaHash([32]byte{
						0xc9, 0x97, 0xa5, 0xe5,
						0x6e, 0x10, 0x41, 0x02,
						0xfa, 0x20, 0x9c, 0x6a,
						0x85, 0x2d, 0xd9, 0x06,
						0x60, 0xa2, 0x0b, 0x2d,
						0x9c, 0x35, 0x24, 0x23,
						0xed, 0xce, 0x25, 0x85,
						0x7f, 0xcd, 0x37, 0x04,
					}),
					Index: 0,
				},
				SignatureScript: []uint8{},
				Sequence:        4294967295,
			},
		},
		TxOut: []*wire.TxOut{
			{
				Value:    1000000000,
				PkScript: []byte{},
			},
		},
		LockTime: 0,
	}
	pkScript := []byte{
		txscript.OP_NOP,
		txscript.OP_NOP,
		txscript.OP_NOP,
		txscript.OP_NOP,
		txscript.OP_NOP,
		txscript.OP_NOP,
		txscript.OP_NOP,
		txscript.OP_NOP,
		txscript.OP_NOP,
		txscript.OP_NOP,
		txscript.OP_TRUE,
	}

	engine, err := txscript.NewScript(tx.TxIn[0].SignatureScript, pkScript,
		0, tx, 0)
	if err != nil {
		t.Errorf("failed to create script: %v", err)
	}

	for i := 0; i < len(pkScript)-1; i++ {
		done, err := engine.Step()
		if err != nil {
			t.Errorf("failed to step %dth time: %v", i, err)
			return
		}
		if done {
			t.Errorf("finshed early on %dth time", i)
			return
		}

		err = engine.CheckErrorCondition()
		if err != txscript.ErrStackScriptUnfinished {
			t.Errorf("got unexepected error %v on %dth iteration",
				err, i)
			return
		}
	}
	done, err := engine.Step()
	if err != nil {
		t.Errorf("final step failed %v", err)
		return
	}
	if !done {
		t.Errorf("final step isn't done!")
		return
	}

	err = engine.CheckErrorCondition()
	if err != nil {
		t.Errorf("unexpected error %v on final check", err)
	}
}

type TstSigScript struct {
	name               string
	inputs             []TstInput
	hashType           txscript.SigHashType
	compress           bool
	scriptAtWrongIndex bool
}

type TstInput struct {
	txout              *wire.TxOut
	sigscriptGenerates bool
	inputValidates     bool
	indexOutOfRange    bool
}

var coinbaseOutPoint = &wire.OutPoint{
	Index: (1 << 32) - 1,
}

// Pregenerated private key, with associated public key and pkScripts
// for the uncompressed and compressed hash160.
var (
	privKeyD = []byte{0x6b, 0x0f, 0xd8, 0xda, 0x54, 0x22, 0xd0, 0xb7,
		0xb4, 0xfc, 0x4e, 0x55, 0xd4, 0x88, 0x42, 0xb3, 0xa1, 0x65,
		0xac, 0x70, 0x7f, 0x3d, 0xa4, 0x39, 0x5e, 0xcb, 0x3b, 0xb0,
		0xd6, 0x0e, 0x06, 0x92}
	pubkeyX = []byte{0xb2, 0x52, 0xf0, 0x49, 0x85, 0x78, 0x03, 0x03, 0xc8,
		0x7d, 0xce, 0x51, 0x7f, 0xa8, 0x69, 0x0b, 0x91, 0x95, 0xf4,
		0xf3, 0x5c, 0x26, 0x73, 0x05, 0x05, 0xa2, 0xee, 0xbc, 0x09,
		0x38, 0x34, 0x3a}
	pubkeyY = []byte{0xb7, 0xc6, 0x7d, 0xb2, 0xe1, 0xff, 0xc8, 0x43, 0x1f,
		0x63, 0x32, 0x62, 0xaa, 0x60, 0xc6, 0x83, 0x30, 0xbd, 0x24,
		0x7e, 0xef, 0xdb, 0x6f, 0x2e, 0x8d, 0x56, 0xf0, 0x3c, 0x9f,
		0x6d, 0xb6, 0xf8}
	uncompressedPkScript = []byte{0x76, 0xa9, 0x14, 0xd1, 0x7c, 0xb5,
		0xeb, 0xa4, 0x02, 0xcb, 0x68, 0xe0, 0x69, 0x56, 0xbf, 0x32,
		0x53, 0x90, 0x0e, 0x0a, 0x86, 0xc9, 0xfa, 0x88, 0xac}
	compressedPkScript = []byte{0x76, 0xa9, 0x14, 0x27, 0x4d, 0x9f, 0x7f,
		0x61, 0x7e, 0x7c, 0x7a, 0x1c, 0x1f, 0xb2, 0x75, 0x79, 0x10,
		0x43, 0x65, 0x68, 0x27, 0x9d, 0x86, 0x88, 0xac}
	shortPkScript = []byte{0x76, 0xa9, 0x14, 0xd1, 0x7c, 0xb5,
		0xeb, 0xa4, 0x02, 0xcb, 0x68, 0xe0, 0x69, 0x56, 0xbf, 0x32,
		0x53, 0x90, 0x0e, 0x0a, 0x88, 0xac}
	uncompressedAddrStr = "1L6fd93zGmtzkK6CsZFVVoCwzZV3MUtJ4F"
	compressedAddrStr   = "14apLppt9zTq6cNw8SDfiJhk9PhkZrQtYZ"
)

// Pretend output amounts.
const coinbaseVal = 2500000000
const fee = 5000000

var SigScriptTests = []TstSigScript{
	{
		name: "one input uncompressed",
		inputs: []TstInput{
			{
				txout:              wire.NewTxOut(coinbaseVal, uncompressedPkScript),
				sigscriptGenerates: true,
				inputValidates:     true,
				indexOutOfRange:    false,
			},
		},
		hashType:           txscript.SigHashAll,
		compress:           false,
		scriptAtWrongIndex: false,
	},
	{
		name: "two inputs uncompressed",
		inputs: []TstInput{
			{
				txout:              wire.NewTxOut(coinbaseVal, uncompressedPkScript),
				sigscriptGenerates: true,
				inputValidates:     true,
				indexOutOfRange:    false,
			},
			{
				txout:              wire.NewTxOut(coinbaseVal+fee, uncompressedPkScript),
				sigscriptGenerates: true,
				inputValidates:     true,
				indexOutOfRange:    false,
			},
		},
		hashType:           txscript.SigHashAll,
		compress:           false,
		scriptAtWrongIndex: false,
	},
	{
		name: "one input compressed",
		inputs: []TstInput{
			{
				txout:              wire.NewTxOut(coinbaseVal, compressedPkScript),
				sigscriptGenerates: true,
				inputValidates:     true,
				indexOutOfRange:    false,
			},
		},
		hashType:           txscript.SigHashAll,
		compress:           true,
		scriptAtWrongIndex: false,
	},
	{
		name: "two inputs compressed",
		inputs: []TstInput{
			{
				txout:              wire.NewTxOut(coinbaseVal, compressedPkScript),
				sigscriptGenerates: true,
				inputValidates:     true,
				indexOutOfRange:    false,
			},
			{
				txout:              wire.NewTxOut(coinbaseVal+fee, compressedPkScript),
				sigscriptGenerates: true,
				inputValidates:     true,
				indexOutOfRange:    false,
			},
		},
		hashType:           txscript.SigHashAll,
		compress:           true,
		scriptAtWrongIndex: false,
	},
	{
		name: "hashType SigHashNone",
		inputs: []TstInput{
			{
				txout:              wire.NewTxOut(coinbaseVal, uncompressedPkScript),
				sigscriptGenerates: true,
				inputValidates:     true,
				indexOutOfRange:    false,
			},
		},
		hashType:           txscript.SigHashNone,
		compress:           false,
		scriptAtWrongIndex: false,
	},
	{
		name: "hashType SigHashSingle",
		inputs: []TstInput{
			{
				txout:              wire.NewTxOut(coinbaseVal, uncompressedPkScript),
				sigscriptGenerates: true,
				inputValidates:     true,
				indexOutOfRange:    false,
			},
		},
		hashType:           txscript.SigHashSingle,
		compress:           false,
		scriptAtWrongIndex: false,
	},
	{
		name: "hashType SigHashAnyoneCanPay",
		inputs: []TstInput{
			{
				txout:              wire.NewTxOut(coinbaseVal, uncompressedPkScript),
				sigscriptGenerates: true,
				inputValidates:     true,
				indexOutOfRange:    false,
			},
		},
		hashType:           txscript.SigHashAnyOneCanPay,
		compress:           false,
		scriptAtWrongIndex: false,
	},
	{
		name: "hashType non-standard",
		inputs: []TstInput{
			{
				txout:              wire.NewTxOut(coinbaseVal, uncompressedPkScript),
				sigscriptGenerates: true,
				inputValidates:     true,
				indexOutOfRange:    false,
			},
		},
		hashType:           0x04,
		compress:           false,
		scriptAtWrongIndex: false,
	},
	{
		name: "invalid compression",
		inputs: []TstInput{
			{
				txout:              wire.NewTxOut(coinbaseVal, uncompressedPkScript),
				sigscriptGenerates: true,
				inputValidates:     false,
				indexOutOfRange:    false,
			},
		},
		hashType:           txscript.SigHashAll,
		compress:           true,
		scriptAtWrongIndex: false,
	},
	{
		name: "short PkScript",
		inputs: []TstInput{
			{
				txout:              wire.NewTxOut(coinbaseVal, shortPkScript),
				sigscriptGenerates: false,
				indexOutOfRange:    false,
			},
		},
		hashType:           txscript.SigHashAll,
		compress:           false,
		scriptAtWrongIndex: false,
	},
	{
		name: "valid script at wrong index",
		inputs: []TstInput{
			{
				txout:              wire.NewTxOut(coinbaseVal, uncompressedPkScript),
				sigscriptGenerates: true,
				inputValidates:     true,
				indexOutOfRange:    false,
			},
			{
				txout:              wire.NewTxOut(coinbaseVal+fee, uncompressedPkScript),
				sigscriptGenerates: true,
				inputValidates:     true,
				indexOutOfRange:    false,
			},
		},
		hashType:           txscript.SigHashAll,
		compress:           false,
		scriptAtWrongIndex: true,
	},
	{
		name: "index out of range",
		inputs: []TstInput{
			{
				txout:              wire.NewTxOut(coinbaseVal, uncompressedPkScript),
				sigscriptGenerates: true,
				inputValidates:     true,
				indexOutOfRange:    false,
			},
			{
				txout:              wire.NewTxOut(coinbaseVal+fee, uncompressedPkScript),
				sigscriptGenerates: true,
				inputValidates:     true,
				indexOutOfRange:    false,
			},
		},
		hashType:           txscript.SigHashAll,
		compress:           false,
		scriptAtWrongIndex: true,
	},
}

// Test the sigscript generation for valid and invalid inputs, all
// hashTypes, and with and without compression.  This test creates
// sigscripts to spend fake coinbase inputs, as sigscripts cannot be
// created for the MsgTxs in txTests, since they come from the blockchain
// and we don't have the private keys.
func TestSignatureScript(t *testing.T) {
	t.Parallel()

	privKey, _ := btcec.PrivKeyFromBytes(btcec.S256(), privKeyD)

nexttest:
	for i := range SigScriptTests {
		tx := wire.NewMsgTx()

		output := wire.NewTxOut(500, []byte{txscript.OP_RETURN})
		tx.AddTxOut(output)

		for _ = range SigScriptTests[i].inputs {
			txin := wire.NewTxIn(coinbaseOutPoint, nil)
			tx.AddTxIn(txin)
		}

		var script []byte
		var err error
		for j := range tx.TxIn {
			var idx int
			if SigScriptTests[i].inputs[j].indexOutOfRange {
				t.Errorf("at test %v", SigScriptTests[i].name)
				idx = len(SigScriptTests[i].inputs)
			} else {
				idx = j
			}
			script, err = txscript.SignatureScript(tx, idx,
				SigScriptTests[i].inputs[j].txout.PkScript,
				SigScriptTests[i].hashType, privKey,
				SigScriptTests[i].compress)

			if (err == nil) != SigScriptTests[i].inputs[j].sigscriptGenerates {
				if err == nil {
					t.Errorf("passed test '%v' incorrectly",
						SigScriptTests[i].name)
				} else {
					t.Errorf("failed test '%v': %v",
						SigScriptTests[i].name, err)
				}
				continue nexttest
			}
			if !SigScriptTests[i].inputs[j].sigscriptGenerates {
				// done with this test
				continue nexttest
			}

			tx.TxIn[j].SignatureScript = script
		}

		// If testing using a correct sigscript but for an incorrect
		// index, use last input script for first input.  Requires > 0
		// inputs for test.
		if SigScriptTests[i].scriptAtWrongIndex {
			tx.TxIn[0].SignatureScript = script
			SigScriptTests[i].inputs[0].inputValidates = false
		}

		// Validate tx input scripts
		scriptFlags := txscript.ScriptBip16 | txscript.ScriptCanonicalSignatures
		for j, txin := range tx.TxIn {
			engine, err := txscript.NewScript(txin.SignatureScript,
				SigScriptTests[i].inputs[j].txout.PkScript,
				j, tx, scriptFlags)
			if err != nil {
				t.Errorf("cannot create script vm for test %v: %v",
					SigScriptTests[i].name, err)
				continue nexttest
			}
			err = engine.Execute()
			if (err == nil) != SigScriptTests[i].inputs[j].inputValidates {
				if err == nil {
					t.Errorf("passed test '%v' validation incorrectly: %v",
						SigScriptTests[i].name, err)
				} else {
					t.Errorf("failed test '%v' validation: %v",
						SigScriptTests[i].name, err)
				}
				continue nexttest
			}
		}
	}
}

func TestStringifyClass(t *testing.T) {
	t.Parallel()

	tests := []struct {
		name        string
		scriptclass txscript.ScriptClass
		stringed    string
	}{
		{
			name:        "nonstandardty",
			scriptclass: txscript.NonStandardTy,
			stringed:    "nonstandard",
		},
		{
			name:        "pubkey",
			scriptclass: txscript.PubKeyTy,
			stringed:    "pubkey",
		},
		{
			name:        "pubkeyhash",
			scriptclass: txscript.PubKeyHashTy,
			stringed:    "pubkeyhash",
		},
		{
			name:        "scripthash",
			scriptclass: txscript.ScriptHashTy,
			stringed:    "scripthash",
		},
		{
			name:        "multisigty",
			scriptclass: txscript.MultiSigTy,
			stringed:    "multisig",
		},
		{
			name:        "nulldataty",
			scriptclass: txscript.NullDataTy,
			stringed:    "nulldata",
		},
		{
			name:        "broken",
			scriptclass: txscript.ScriptClass(255),
			stringed:    "Invalid",
		},
	}

	for _, test := range tests {
		typeString := test.scriptclass.String()
		if typeString != test.stringed {
			t.Errorf("%s: got \"%s\" expected \"%s\"", test.name,
				typeString, test.stringed)
		}
	}
}

// bogusAddress implements the btcutil.Address interface so the tests can ensure
// unsupported address types are handled properly.
type bogusAddress struct{}

// EncodeAddress simply returns an empty string.  It exists to satsify the
// btcutil.Address interface.
func (b *bogusAddress) EncodeAddress() string {
	return ""
}

// ScriptAddress simply returns an empty byte slice.  It exists to satsify the
// btcutil.Address interface.
func (b *bogusAddress) ScriptAddress() []byte {
	return []byte{}
}

// IsForNet lies blatantly to satisfy the btcutil.Address interface.
<<<<<<< HEAD
func (b *bogusAddress) IsForNet(net *chaincfg.Params) bool {
=======
func (b *bogusAddress) IsForNet(chainParams *chaincfg.Params) bool {
>>>>>>> c6bc8ac1
	return true // why not?
}

// String simply returns an empty string.  It exists to satsify the
// btcutil.Address interface.
func (b *bogusAddress) String() string {
	return ""
}

func TestPayToAddrScript(t *testing.T) {
	t.Parallel()

	// 1MirQ9bwyQcGVJPwKUgapu5ouK2E2Ey4gX
	p2pkhMain, err := btcutil.NewAddressPubKeyHash([]byte{
		0xe3, 0x4c, 0xce, 0x70, 0xc8, 0x63, 0x73, 0x27, 0x3e, 0xfc,
		0xc5, 0x4c, 0xe7, 0xd2, 0xa4, 0x91, 0xbb, 0x4a, 0x0e, 0x84,
	}, &chaincfg.MainNetParams)
	if err != nil {
		t.Errorf("Unable to create public key hash address: %v", err)
		return
	}

	// Taken from transaction:
	// b0539a45de13b3e0403909b8bd1a555b8cbe45fd4e3f3fda76f3a5f52835c29d
	p2shMain, _ := btcutil.NewAddressScriptHashFromHash([]byte{
		0xe8, 0xc3, 0x00, 0xc8, 0x79, 0x86, 0xef, 0xa8, 0x4c, 0x37,
		0xc0, 0x51, 0x99, 0x29, 0x01, 0x9e, 0xf8, 0x6e, 0xb5, 0xb4,
	}, &chaincfg.MainNetParams)
	if err != nil {
		t.Errorf("Unable to create script hash address: %v", err)
		return
	}

	//  mainnet p2pk 13CG6SJ3yHUXo4Cr2RY4THLLJrNFuG3gUg
	p2pkCompressedMain, err := btcutil.NewAddressPubKey([]byte{
		0x02, 0x19, 0x2d, 0x74, 0xd0, 0xcb, 0x94, 0x34, 0x4c, 0x95,
		0x69, 0xc2, 0xe7, 0x79, 0x01, 0x57, 0x3d, 0x8d, 0x79, 0x03,
		0xc3, 0xeb, 0xec, 0x3a, 0x95, 0x77, 0x24, 0x89, 0x5d, 0xca,
		0x52, 0xc6, 0xb4}, &chaincfg.MainNetParams)
	if err != nil {
		t.Errorf("Unable to create pubkey address (compressed): %v",
			err)
		return
	}
	p2pkCompressed2Main, err := btcutil.NewAddressPubKey([]byte{
		0x03, 0xb0, 0xbd, 0x63, 0x42, 0x34, 0xab, 0xbb, 0x1b, 0xa1,
		0xe9, 0x86, 0xe8, 0x84, 0x18, 0x5c, 0x61, 0xcf, 0x43, 0xe0,
		0x01, 0xf9, 0x13, 0x7f, 0x23, 0xc2, 0xc4, 0x09, 0x27, 0x3e,
		0xb1, 0x6e, 0x65}, &chaincfg.MainNetParams)
	if err != nil {
		t.Errorf("Unable to create pubkey address (compressed 2): %v",
			err)
		return
	}

	p2pkUncompressedMain, err := btcutil.NewAddressPubKey([]byte{
		0x04, 0x11, 0xdb, 0x93, 0xe1, 0xdc, 0xdb, 0x8a, 0x01, 0x6b,
		0x49, 0x84, 0x0f, 0x8c, 0x53, 0xbc, 0x1e, 0xb6, 0x8a, 0x38,
		0x2e, 0x97, 0xb1, 0x48, 0x2e, 0xca, 0xd7, 0xb1, 0x48, 0xa6,
		0x90, 0x9a, 0x5c, 0xb2, 0xe0, 0xea, 0xdd, 0xfb, 0x84, 0xcc,
		0xf9, 0x74, 0x44, 0x64, 0xf8, 0x2e, 0x16, 0x0b, 0xfa, 0x9b,
		0x8b, 0x64, 0xf9, 0xd4, 0xc0, 0x3f, 0x99, 0x9b, 0x86, 0x43,
		0xf6, 0x56, 0xb4, 0x12, 0xa3}, &chaincfg.MainNetParams)
	if err != nil {
		t.Errorf("Unable to create pubkey address (uncompressed): %v",
			err)
		return
	}

	tests := []struct {
		in       btcutil.Address
		expected []byte
		err      error
	}{
		// pay-to-pubkey-hash address on mainnet
		{
			p2pkhMain,
			[]byte{
				0x76, 0xa9, 0x14, 0xe3, 0x4c, 0xce, 0x70, 0xc8,
				0x63, 0x73, 0x27, 0x3e, 0xfc, 0xc5, 0x4c, 0xe7,
				0xd2, 0xa4, 0x91, 0xbb, 0x4a, 0x0e, 0x84, 0x88,
				0xac,
			},
			nil,
		},
		// pay-to-script-hash address on mainnet
		{
			p2shMain,
			[]byte{
				0xa9, 0x14, 0xe8, 0xc3, 0x00, 0xc8, 0x79, 0x86,
				0xef, 0xa8, 0x4c, 0x37, 0xc0, 0x51, 0x99, 0x29,
				0x01, 0x9e, 0xf8, 0x6e, 0xb5, 0xb4, 0x87,
			},
			nil,
		},
		// pay-to-pubkey address on mainnet. compressed key.
		{
			p2pkCompressedMain,
			[]byte{
				txscript.OP_DATA_33,
				0x02, 0x19, 0x2d, 0x74, 0xd0, 0xcb, 0x94, 0x34,
				0x4c, 0x95, 0x69, 0xc2, 0xe7, 0x79, 0x01, 0x57,
				0x3d, 0x8d, 0x79, 0x03, 0xc3, 0xeb, 0xec, 0x3a,
				0x95, 0x77, 0x24, 0x89, 0x5d, 0xca, 0x52, 0xc6,
				0xb4, txscript.OP_CHECKSIG,
			},
			nil,
		},
		// pay-to-pubkey address on mainnet. compressed key (other way).
		{
			p2pkCompressed2Main,
			[]byte{
				txscript.OP_DATA_33,
				0x03, 0xb0, 0xbd, 0x63, 0x42, 0x34, 0xab, 0xbb,
				0x1b, 0xa1, 0xe9, 0x86, 0xe8, 0x84, 0x18, 0x5c,
				0x61, 0xcf, 0x43, 0xe0, 0x01, 0xf9, 0x13, 0x7f,
				0x23, 0xc2, 0xc4, 0x09, 0x27, 0x3e, 0xb1, 0x6e,
				0x65, txscript.OP_CHECKSIG,
			},
			nil,
		},
		// pay-to-pubkey address on mainnet. uncompressed key.
		{
			p2pkUncompressedMain,
			[]byte{
				txscript.OP_DATA_65,
				0x04, 0x11, 0xdb, 0x93, 0xe1, 0xdc, 0xdb, 0x8a,
				0x01, 0x6b, 0x49, 0x84, 0x0f, 0x8c, 0x53, 0xbc,
				0x1e, 0xb6, 0x8a, 0x38, 0x2e, 0x97, 0xb1, 0x48,
				0x2e, 0xca, 0xd7, 0xb1, 0x48, 0xa6, 0x90, 0x9a,
				0x5c, 0xb2, 0xe0, 0xea, 0xdd, 0xfb, 0x84, 0xcc,
				0xf9, 0x74, 0x44, 0x64, 0xf8, 0x2e, 0x16, 0x0b,
				0xfa, 0x9b, 0x8b, 0x64, 0xf9, 0xd4, 0xc0, 0x3f,
				0x99, 0x9b, 0x86, 0x43, 0xf6, 0x56, 0xb4, 0x12,
				0xa3, txscript.OP_CHECKSIG,
			},
			nil,
		},

		// Supported address types with nil pointers.
		{(*btcutil.AddressPubKeyHash)(nil), []byte{}, txscript.ErrUnsupportedAddress},
		{(*btcutil.AddressScriptHash)(nil), []byte{}, txscript.ErrUnsupportedAddress},
		{(*btcutil.AddressPubKey)(nil), []byte{}, txscript.ErrUnsupportedAddress},

		// Unsupported address type.
		{&bogusAddress{}, []byte{}, txscript.ErrUnsupportedAddress},
	}

	t.Logf("Running %d tests", len(tests))
	for i, test := range tests {
		pkScript, err := txscript.PayToAddrScript(test.in)
		if err != test.err {
			t.Errorf("PayToAddrScript #%d unexpected error - "+
				"got %v, want %v", i, err, test.err)
			continue
		}

		if !bytes.Equal(pkScript, test.expected) {
			t.Errorf("PayToAddrScript #%d got: %x\nwant: %x",
				i, pkScript, test.expected)
			continue
		}
	}
}

func TestMultiSigScript(t *testing.T) {
	t.Parallel()

	//  mainnet p2pk 13CG6SJ3yHUXo4Cr2RY4THLLJrNFuG3gUg
	p2pkCompressedMain, err := btcutil.NewAddressPubKey([]byte{
		0x02, 0x19, 0x2d, 0x74, 0xd0, 0xcb, 0x94, 0x34, 0x4c, 0x95,
		0x69, 0xc2, 0xe7, 0x79, 0x01, 0x57, 0x3d, 0x8d, 0x79, 0x03,
		0xc3, 0xeb, 0xec, 0x3a, 0x95, 0x77, 0x24, 0x89, 0x5d, 0xca,
		0x52, 0xc6, 0xb4}, &chaincfg.MainNetParams)
	if err != nil {
		t.Errorf("Unable to create pubkey address (compressed): %v",
			err)
		return
	}
	p2pkCompressed2Main, err := btcutil.NewAddressPubKey([]byte{
		0x03, 0xb0, 0xbd, 0x63, 0x42, 0x34, 0xab, 0xbb, 0x1b, 0xa1,
		0xe9, 0x86, 0xe8, 0x84, 0x18, 0x5c, 0x61, 0xcf, 0x43, 0xe0,
		0x01, 0xf9, 0x13, 0x7f, 0x23, 0xc2, 0xc4, 0x09, 0x27, 0x3e,
		0xb1, 0x6e, 0x65}, &chaincfg.MainNetParams)
	if err != nil {
		t.Errorf("Unable to create pubkey address (compressed 2): %v",
			err)
		return
	}

	p2pkUncompressedMain, err := btcutil.NewAddressPubKey([]byte{
		0x04, 0x11, 0xdb, 0x93, 0xe1, 0xdc, 0xdb, 0x8a, 0x01, 0x6b,
		0x49, 0x84, 0x0f, 0x8c, 0x53, 0xbc, 0x1e, 0xb6, 0x8a, 0x38,
		0x2e, 0x97, 0xb1, 0x48, 0x2e, 0xca, 0xd7, 0xb1, 0x48, 0xa6,
		0x90, 0x9a, 0x5c, 0xb2, 0xe0, 0xea, 0xdd, 0xfb, 0x84, 0xcc,
		0xf9, 0x74, 0x44, 0x64, 0xf8, 0x2e, 0x16, 0x0b, 0xfa, 0x9b,
		0x8b, 0x64, 0xf9, 0xd4, 0xc0, 0x3f, 0x99, 0x9b, 0x86, 0x43,
		0xf6, 0x56, 0xb4, 0x12, 0xa3}, &chaincfg.MainNetParams)
	if err != nil {
		t.Errorf("Unable to create pubkey address (uncompressed): %v",
			err)
		return
	}

	tests := []struct {
		keys      []*btcutil.AddressPubKey
		nrequired int
		expected  []byte
		err       error
	}{
		{
			[]*btcutil.AddressPubKey{
				p2pkCompressedMain,
				p2pkCompressed2Main,
			},
			1,
			[]byte{
				txscript.OP_1,
				txscript.OP_DATA_33,
				0x02, 0x19, 0x2d, 0x74, 0xd0, 0xcb, 0x94, 0x34,
				0x4c, 0x95, 0x69, 0xc2, 0xe7, 0x79, 0x01, 0x57,
				0x3d, 0x8d, 0x79, 0x03, 0xc3, 0xeb, 0xec, 0x3a,
				0x95, 0x77, 0x24, 0x89, 0x5d, 0xca, 0x52, 0xc6,
				0xb4,
				txscript.OP_DATA_33,
				0x03, 0xb0, 0xbd, 0x63, 0x42, 0x34, 0xab, 0xbb,
				0x1b, 0xa1, 0xe9, 0x86, 0xe8, 0x84, 0x18, 0x5c,
				0x61, 0xcf, 0x43, 0xe0, 0x01, 0xf9, 0x13, 0x7f,
				0x23, 0xc2, 0xc4, 0x09, 0x27, 0x3e, 0xb1, 0x6e,
				0x65,
				txscript.OP_2, txscript.OP_CHECKMULTISIG,
			},
			nil,
		},
		{
			[]*btcutil.AddressPubKey{
				p2pkCompressedMain,
				p2pkCompressed2Main,
			},
			2,
			[]byte{
				txscript.OP_2,
				txscript.OP_DATA_33,
				0x02, 0x19, 0x2d, 0x74, 0xd0, 0xcb, 0x94, 0x34,
				0x4c, 0x95, 0x69, 0xc2, 0xe7, 0x79, 0x01, 0x57,
				0x3d, 0x8d, 0x79, 0x03, 0xc3, 0xeb, 0xec, 0x3a,
				0x95, 0x77, 0x24, 0x89, 0x5d, 0xca, 0x52, 0xc6,
				0xb4,
				txscript.OP_DATA_33,
				0x03, 0xb0, 0xbd, 0x63, 0x42, 0x34, 0xab, 0xbb,
				0x1b, 0xa1, 0xe9, 0x86, 0xe8, 0x84, 0x18, 0x5c,
				0x61, 0xcf, 0x43, 0xe0, 0x01, 0xf9, 0x13, 0x7f,
				0x23, 0xc2, 0xc4, 0x09, 0x27, 0x3e, 0xb1, 0x6e,
				0x65,
				txscript.OP_2, txscript.OP_CHECKMULTISIG,
			},
			nil,
		},
		{
			[]*btcutil.AddressPubKey{
				p2pkCompressedMain,
				p2pkCompressed2Main,
			},
			3,
			[]byte{},
			txscript.ErrBadNumRequired,
		},
		{
			[]*btcutil.AddressPubKey{
				p2pkUncompressedMain,
			},
			1,
			[]byte{
				txscript.OP_1, txscript.OP_DATA_65,
				0x04, 0x11, 0xdb, 0x93, 0xe1, 0xdc, 0xdb, 0x8a,
				0x01, 0x6b, 0x49, 0x84, 0x0f, 0x8c, 0x53, 0xbc,
				0x1e, 0xb6, 0x8a, 0x38, 0x2e, 0x97, 0xb1, 0x48,
				0x2e, 0xca, 0xd7, 0xb1, 0x48, 0xa6, 0x90, 0x9a,
				0x5c, 0xb2, 0xe0, 0xea, 0xdd, 0xfb, 0x84, 0xcc,
				0xf9, 0x74, 0x44, 0x64, 0xf8, 0x2e, 0x16, 0x0b,
				0xfa, 0x9b, 0x8b, 0x64, 0xf9, 0xd4, 0xc0, 0x3f,
				0x99, 0x9b, 0x86, 0x43, 0xf6, 0x56, 0xb4, 0x12,
				0xa3,
				txscript.OP_1, txscript.OP_CHECKMULTISIG,
			},
			nil,
		},
		{
			[]*btcutil.AddressPubKey{
				p2pkUncompressedMain,
			},
			2,
			[]byte{},
			txscript.ErrBadNumRequired,
		},
	}

	t.Logf("Running %d tests", len(tests))
	for i, test := range tests {
		script, err := txscript.MultiSigScript(test.keys,
			test.nrequired)
		if err != test.err {
			t.Errorf("MultiSigScript #%d unexpected error - "+
				"got %v, want %v", i, err, test.err)
			continue
		}

		if !bytes.Equal(script, test.expected) {
			t.Errorf("MultiSigScript #%d got: %x\nwant: %x",
				i, script, test.expected)
			continue
		}
	}
}

func signAndCheck(msg string, tx *wire.MsgTx, idx int, pkScript []byte,
	hashType txscript.SigHashType, kdb txscript.KeyDB, sdb txscript.ScriptDB,
	previousScript []byte) error {

	sigScript, err := txscript.SignTxOutput(
		&chaincfg.TestNet3Params, tx, idx, pkScript, hashType,
		kdb, sdb, []byte{})
	if err != nil {
		return fmt.Errorf("failed to sign output %s: %v", msg, err)
	}

	return checkScripts(msg, tx, idx, sigScript, pkScript)
}

func checkScripts(msg string, tx *wire.MsgTx, idx int,
	sigScript, pkScript []byte) error {
	engine, err := txscript.NewScript(sigScript, pkScript, idx, tx,
		txscript.ScriptBip16|
			txscript.ScriptCanonicalSignatures)
	if err != nil {
		return fmt.Errorf("failed to make script engine for %s: %v",
			msg, err)
	}

	err = engine.Execute()
	if err != nil {
		return fmt.Errorf("invalid script signature for %s: %v", msg,
			err)
	}

	return nil
}

type addressToKey struct {
	key        *btcec.PrivateKey
	compressed bool
}

func mkGetKey(keys map[string]addressToKey) txscript.KeyDB {
	if keys == nil {
		return txscript.KeyClosure(func(addr btcutil.Address) (*btcec.PrivateKey,
			bool, error) {
			return nil, false, errors.New("nope")
		})
	}
	return txscript.KeyClosure(func(addr btcutil.Address) (*btcec.PrivateKey,
		bool, error) {
		a2k, ok := keys[addr.EncodeAddress()]
		if !ok {
			return nil, false, errors.New("nope")
		}
		return a2k.key, a2k.compressed, nil
	})
}

func mkGetScript(scripts map[string][]byte) txscript.ScriptDB {
	if scripts == nil {
		return txscript.ScriptClosure(func(addr btcutil.Address) (
			[]byte, error) {
			return nil, errors.New("nope")
		})
	}
	return txscript.ScriptClosure(func(addr btcutil.Address) ([]byte,
		error) {
		script, ok := scripts[addr.EncodeAddress()]
		if !ok {
			return nil, errors.New("nope")
		}
		return script, nil
	})
}

func TestSignTxOutput(t *testing.T) {
	t.Parallel()

	// make key
	// make script based on key.
	// sign with magic pixie dust.
	hashTypes := []txscript.SigHashType{
		txscript.SigHashOld, // no longer used but should act like all
		txscript.SigHashAll,
		txscript.SigHashNone,
		txscript.SigHashSingle,
		txscript.SigHashAll | txscript.SigHashAnyOneCanPay,
		txscript.SigHashNone | txscript.SigHashAnyOneCanPay,
		txscript.SigHashSingle | txscript.SigHashAnyOneCanPay,
	}
	tx := &wire.MsgTx{
		Version: 1,
		TxIn: []*wire.TxIn{
			&wire.TxIn{
				PreviousOutPoint: wire.OutPoint{
					Hash:  wire.ShaHash{},
					Index: 0,
				},
				Sequence: 4294967295,
			},
			&wire.TxIn{
				PreviousOutPoint: wire.OutPoint{
					Hash:  wire.ShaHash{},
					Index: 1,
				},
				Sequence: 4294967295,
			},
			&wire.TxIn{
				PreviousOutPoint: wire.OutPoint{
					Hash:  wire.ShaHash{},
					Index: 2,
				},
				Sequence: 4294967295,
			},
		},
		TxOut: []*wire.TxOut{
			&wire.TxOut{
				Value: 1,
			},
			&wire.TxOut{
				Value: 2,
			},
			&wire.TxOut{
				Value: 3,
			},
		},
		LockTime: 0,
	}

	// Pay to Pubkey Hash (uncompressed)
	for _, hashType := range hashTypes {
		for i := range tx.TxIn {
			msg := fmt.Sprintf("%d:%d", hashType, i)
			key, err := btcec.NewPrivateKey(btcec.S256())
			if err != nil {
				t.Errorf("failed to make privKey for %s: %v",
					msg, err)
				break
			}

			pk := (*btcec.PublicKey)(&key.PublicKey).
				SerializeUncompressed()
			address, err := btcutil.NewAddressPubKeyHash(
				btcutil.Hash160(pk), &chaincfg.TestNet3Params)
			if err != nil {
				t.Errorf("failed to make address for %s: %v",
					msg, err)
				break
			}

			pkScript, err := txscript.PayToAddrScript(address)
			if err != nil {
				t.Errorf("failed to make pkscript "+
					"for %s: %v", msg, err)
			}

			if err := signAndCheck(msg, tx, i, pkScript, hashType,
				mkGetKey(map[string]addressToKey{
					address.EncodeAddress(): {key, false},
				}), mkGetScript(nil), []byte{}); err != nil {
				t.Error(err)
				break
			}
		}
	}

	// Pay to Pubkey Hash (uncompressed) (merging with correct)
	for _, hashType := range hashTypes {
		for i := range tx.TxIn {
			msg := fmt.Sprintf("%d:%d", hashType, i)
			key, err := btcec.NewPrivateKey(btcec.S256())
			if err != nil {
				t.Errorf("failed to make privKey for %s: %v",
					msg, err)
				break
			}

			pk := (*btcec.PublicKey)(&key.PublicKey).
				SerializeUncompressed()
			address, err := btcutil.NewAddressPubKeyHash(
				btcutil.Hash160(pk), &chaincfg.TestNet3Params)
			if err != nil {
				t.Errorf("failed to make address for %s: %v",
					msg, err)
				break
			}

			pkScript, err := txscript.PayToAddrScript(address)
			if err != nil {
				t.Errorf("failed to make pkscript "+
					"for %s: %v", msg, err)
			}

			sigScript, err := txscript.SignTxOutput(
				&chaincfg.TestNet3Params, tx, i, pkScript,
				hashType, mkGetKey(map[string]addressToKey{
					address.EncodeAddress(): {key, false},
				}), mkGetScript(nil), []byte{})
			if err != nil {
				t.Errorf("failed to sign output %s: %v", msg,
					err)
				break
			}

			// by the above loop, this should be valid, now sign
			// again and merge.
			sigScript, err = txscript.SignTxOutput(
				&chaincfg.TestNet3Params, tx, i, pkScript,
				hashType, mkGetKey(map[string]addressToKey{
					address.EncodeAddress(): {key, false},
				}), mkGetScript(nil), sigScript)
			if err != nil {
				t.Errorf("failed to sign output %s a "+
					"second time: %v", msg, err)
				break
			}

			err = checkScripts(msg, tx, i, sigScript, pkScript)
			if err != nil {
				t.Errorf("twice signed script invalid for "+
					"%s: %v", msg, err)
				break
			}
		}
	}

	// Pay to Pubkey Hash (compressed)
	for _, hashType := range hashTypes {
		for i := range tx.TxIn {
			msg := fmt.Sprintf("%d:%d", hashType, i)

			key, err := btcec.NewPrivateKey(btcec.S256())
			if err != nil {
				t.Errorf("failed to make privKey for %s: %v",
					msg, err)
				break
			}

			pk := (*btcec.PublicKey)(&key.PublicKey).
				SerializeCompressed()
			address, err := btcutil.NewAddressPubKeyHash(
				btcutil.Hash160(pk), &chaincfg.TestNet3Params)
			if err != nil {
				t.Errorf("failed to make address for %s: %v",
					msg, err)
				break
			}

			pkScript, err := txscript.PayToAddrScript(address)
			if err != nil {
				t.Errorf("failed to make pkscript "+
					"for %s: %v", msg, err)
			}

			if err := signAndCheck(msg, tx, i, pkScript, hashType,
				mkGetKey(map[string]addressToKey{
					address.EncodeAddress(): {key, true},
				}), mkGetScript(nil), []byte{}); err != nil {
				t.Error(err)
				break
			}
		}
	}

	// Pay to Pubkey Hash (compressed) with duplicate merge
	for _, hashType := range hashTypes {
		for i := range tx.TxIn {
			msg := fmt.Sprintf("%d:%d", hashType, i)

			key, err := btcec.NewPrivateKey(btcec.S256())
			if err != nil {
				t.Errorf("failed to make privKey for %s: %v",
					msg, err)
				break
			}

			pk := (*btcec.PublicKey)(&key.PublicKey).
				SerializeCompressed()
			address, err := btcutil.NewAddressPubKeyHash(
				btcutil.Hash160(pk), &chaincfg.TestNet3Params)
			if err != nil {
				t.Errorf("failed to make address for %s: %v",
					msg, err)
				break
			}

			pkScript, err := txscript.PayToAddrScript(address)
			if err != nil {
				t.Errorf("failed to make pkscript "+
					"for %s: %v", msg, err)
			}

			sigScript, err := txscript.SignTxOutput(
				&chaincfg.TestNet3Params, tx, i, pkScript,
				hashType, mkGetKey(map[string]addressToKey{
					address.EncodeAddress(): {key, true},
				}), mkGetScript(nil), []byte{})
			if err != nil {
				t.Errorf("failed to sign output %s: %v", msg,
					err)
				break
			}

			// by the above loop, this should be valid, now sign
			// again and merge.
			sigScript, err = txscript.SignTxOutput(
				&chaincfg.TestNet3Params, tx, i, pkScript,
				hashType, mkGetKey(map[string]addressToKey{
					address.EncodeAddress(): {key, true},
				}), mkGetScript(nil), sigScript)
			if err != nil {
				t.Errorf("failed to sign output %s a "+
					"second time: %v", msg, err)
				break
			}

			err = checkScripts(msg, tx, i, sigScript, pkScript)
			if err != nil {
				t.Errorf("twice signed script invalid for "+
					"%s: %v", msg, err)
				break
			}
		}
	}

	// Pay to PubKey (uncompressed)
	for _, hashType := range hashTypes {
		for i := range tx.TxIn {
			msg := fmt.Sprintf("%d:%d", hashType, i)

			key, err := btcec.NewPrivateKey(btcec.S256())
			if err != nil {
				t.Errorf("failed to make privKey for %s: %v",
					msg, err)
				break
			}

			pk := (*btcec.PublicKey)(&key.PublicKey).
				SerializeUncompressed()
			address, err := btcutil.NewAddressPubKey(pk,
				&chaincfg.TestNet3Params)
			if err != nil {
				t.Errorf("failed to make address for %s: %v",
					msg, err)
				break
			}

			pkScript, err := txscript.PayToAddrScript(address)
			if err != nil {
				t.Errorf("failed to make pkscript "+
					"for %s: %v", msg, err)
			}

			if err := signAndCheck(msg, tx, i, pkScript, hashType,
				mkGetKey(map[string]addressToKey{
					address.EncodeAddress(): {key, false},
				}), mkGetScript(nil), []byte{}); err != nil {
				t.Error(err)
				break
			}
		}
	}

	// Pay to PubKey (uncompressed)
	for _, hashType := range hashTypes {
		for i := range tx.TxIn {
			msg := fmt.Sprintf("%d:%d", hashType, i)

			key, err := btcec.NewPrivateKey(btcec.S256())
			if err != nil {
				t.Errorf("failed to make privKey for %s: %v",
					msg, err)
				break
			}

			pk := (*btcec.PublicKey)(&key.PublicKey).
				SerializeUncompressed()
			address, err := btcutil.NewAddressPubKey(pk,
				&chaincfg.TestNet3Params)
			if err != nil {
				t.Errorf("failed to make address for %s: %v",
					msg, err)
				break
			}

			pkScript, err := txscript.PayToAddrScript(address)
			if err != nil {
				t.Errorf("failed to make pkscript "+
					"for %s: %v", msg, err)
			}

			sigScript, err := txscript.SignTxOutput(
				&chaincfg.TestNet3Params, tx, i, pkScript,
				hashType, mkGetKey(map[string]addressToKey{
					address.EncodeAddress(): {key, false},
				}), mkGetScript(nil), []byte{})
			if err != nil {
				t.Errorf("failed to sign output %s: %v", msg,
					err)
				break
			}

			// by the above loop, this should be valid, now sign
			// again and merge.
			sigScript, err = txscript.SignTxOutput(
				&chaincfg.TestNet3Params, tx, i, pkScript,
				hashType, mkGetKey(map[string]addressToKey{
					address.EncodeAddress(): {key, false},
				}), mkGetScript(nil), sigScript)
			if err != nil {
				t.Errorf("failed to sign output %s a "+
					"second time: %v", msg, err)
				break
			}

			err = checkScripts(msg, tx, i, sigScript, pkScript)
			if err != nil {
				t.Errorf("twice signed script invalid for "+
					"%s: %v", msg, err)
				break
			}
		}
	}

	// Pay to PubKey (compressed)
	for _, hashType := range hashTypes {
		for i := range tx.TxIn {
			msg := fmt.Sprintf("%d:%d", hashType, i)

			key, err := btcec.NewPrivateKey(btcec.S256())
			if err != nil {
				t.Errorf("failed to make privKey for %s: %v",
					msg, err)
				break
			}

			pk := (*btcec.PublicKey)(&key.PublicKey).
				SerializeCompressed()
			address, err := btcutil.NewAddressPubKey(pk,
				&chaincfg.TestNet3Params)
			if err != nil {
				t.Errorf("failed to make address for %s: %v",
					msg, err)
				break
			}

			pkScript, err := txscript.PayToAddrScript(address)
			if err != nil {
				t.Errorf("failed to make pkscript "+
					"for %s: %v", msg, err)
			}

			if err := signAndCheck(msg, tx, i, pkScript, hashType,
				mkGetKey(map[string]addressToKey{
					address.EncodeAddress(): {key, true},
				}), mkGetScript(nil), []byte{}); err != nil {
				t.Error(err)
				break
			}
		}
	}

	// Pay to PubKey (compressed) with duplicate merge
	for _, hashType := range hashTypes {
		for i := range tx.TxIn {
			msg := fmt.Sprintf("%d:%d", hashType, i)

			key, err := btcec.NewPrivateKey(btcec.S256())
			if err != nil {
				t.Errorf("failed to make privKey for %s: %v",
					msg, err)
				break
			}

			pk := (*btcec.PublicKey)(&key.PublicKey).
				SerializeCompressed()
			address, err := btcutil.NewAddressPubKey(pk,
				&chaincfg.TestNet3Params)
			if err != nil {
				t.Errorf("failed to make address for %s: %v",
					msg, err)
				break
			}

			pkScript, err := txscript.PayToAddrScript(address)
			if err != nil {
				t.Errorf("failed to make pkscript "+
					"for %s: %v", msg, err)
			}

			sigScript, err := txscript.SignTxOutput(
				&chaincfg.TestNet3Params, tx, i, pkScript,
				hashType, mkGetKey(map[string]addressToKey{
					address.EncodeAddress(): {key, true},
				}), mkGetScript(nil), []byte{})
			if err != nil {
				t.Errorf("failed to sign output %s: %v", msg,
					err)
				break
			}

			// by the above loop, this should be valid, now sign
			// again and merge.
			sigScript, err = txscript.SignTxOutput(
				&chaincfg.TestNet3Params, tx, i, pkScript,
				hashType, mkGetKey(map[string]addressToKey{
					address.EncodeAddress(): {key, true},
				}), mkGetScript(nil), sigScript)
			if err != nil {
				t.Errorf("failed to sign output %s a "+
					"second time: %v", msg, err)
				break
			}

			err = checkScripts(msg, tx, i, sigScript, pkScript)
			if err != nil {
				t.Errorf("twice signed script invalid for "+
					"%s: %v", msg, err)
				break
			}
		}
	}

	// As before, but with p2sh now.
	// Pay to Pubkey Hash (uncompressed)
	for _, hashType := range hashTypes {
		for i := range tx.TxIn {
			msg := fmt.Sprintf("%d:%d", hashType, i)
			key, err := btcec.NewPrivateKey(btcec.S256())
			if err != nil {
				t.Errorf("failed to make privKey for %s: %v",
					msg, err)
				break
			}

			pk := (*btcec.PublicKey)(&key.PublicKey).
				SerializeUncompressed()
			address, err := btcutil.NewAddressPubKeyHash(
				btcutil.Hash160(pk), &chaincfg.TestNet3Params)
			if err != nil {
				t.Errorf("failed to make address for %s: %v",
					msg, err)
				break
			}

			pkScript, err := txscript.PayToAddrScript(address)
			if err != nil {
				t.Errorf("failed to make pkscript "+
					"for %s: %v", msg, err)
				break
			}

			scriptAddr, err := btcutil.NewAddressScriptHash(
				pkScript, &chaincfg.TestNet3Params)
			if err != nil {
				t.Errorf("failed to make p2sh addr for %s: %v",
					msg, err)
				break
			}

			scriptPkScript, err := txscript.PayToAddrScript(
				scriptAddr)
			if err != nil {
				t.Errorf("failed to make script pkscript for "+
					"%s: %v", msg, err)
				break
			}

			if err := signAndCheck(msg, tx, i, scriptPkScript,
				hashType,
				mkGetKey(map[string]addressToKey{
					address.EncodeAddress(): {key, false},
				}), mkGetScript(map[string][]byte{
					scriptAddr.EncodeAddress(): pkScript,
				}), []byte{}); err != nil {
				t.Error(err)
				break
			}
		}
	}

	// Pay to Pubkey Hash (uncompressed) with duplicate merge
	for _, hashType := range hashTypes {
		for i := range tx.TxIn {
			msg := fmt.Sprintf("%d:%d", hashType, i)
			key, err := btcec.NewPrivateKey(btcec.S256())
			if err != nil {
				t.Errorf("failed to make privKey for %s: %v",
					msg, err)
				break
			}

			pk := (*btcec.PublicKey)(&key.PublicKey).
				SerializeUncompressed()
			address, err := btcutil.NewAddressPubKeyHash(
				btcutil.Hash160(pk), &chaincfg.TestNet3Params)
			if err != nil {
				t.Errorf("failed to make address for %s: %v",
					msg, err)
				break
			}

			pkScript, err := txscript.PayToAddrScript(address)
			if err != nil {
				t.Errorf("failed to make pkscript "+
					"for %s: %v", msg, err)
				break
			}

			scriptAddr, err := btcutil.NewAddressScriptHash(
				pkScript, &chaincfg.TestNet3Params)
			if err != nil {
				t.Errorf("failed to make p2sh addr for %s: %v",
					msg, err)
				break
			}

			scriptPkScript, err := txscript.PayToAddrScript(
				scriptAddr)
			if err != nil {
				t.Errorf("failed to make script pkscript for "+
					"%s: %v", msg, err)
				break
			}

			sigScript, err := txscript.SignTxOutput(
				&chaincfg.TestNet3Params, tx, i, scriptPkScript,
				hashType, mkGetKey(map[string]addressToKey{
					address.EncodeAddress(): {key, false},
				}), mkGetScript(map[string][]byte{
					scriptAddr.EncodeAddress(): pkScript,
				}), []byte{})
			if err != nil {
				t.Errorf("failed to sign output %s: %v", msg,
					err)
				break
			}

			// by the above loop, this should be valid, now sign
			// again and merge.
			sigScript, err = txscript.SignTxOutput(
				&chaincfg.TestNet3Params, tx, i, scriptPkScript,
				hashType, mkGetKey(map[string]addressToKey{
					address.EncodeAddress(): {key, false},
				}), mkGetScript(map[string][]byte{
					scriptAddr.EncodeAddress(): pkScript,
				}), []byte{})
			if err != nil {
				t.Errorf("failed to sign output %s a "+
					"second time: %v", msg, err)
				break
			}

			err = checkScripts(msg, tx, i, sigScript, scriptPkScript)
			if err != nil {
				t.Errorf("twice signed script invalid for "+
					"%s: %v", msg, err)
				break
			}
		}
	}

	// Pay to Pubkey Hash (compressed)
	for _, hashType := range hashTypes {
		for i := range tx.TxIn {
			msg := fmt.Sprintf("%d:%d", hashType, i)

			key, err := btcec.NewPrivateKey(btcec.S256())
			if err != nil {
				t.Errorf("failed to make privKey for %s: %v",
					msg, err)
				break
			}

			pk := (*btcec.PublicKey)(&key.PublicKey).
				SerializeCompressed()
			address, err := btcutil.NewAddressPubKeyHash(
				btcutil.Hash160(pk), &chaincfg.TestNet3Params)
			if err != nil {
				t.Errorf("failed to make address for %s: %v",
					msg, err)
				break
			}

			pkScript, err := txscript.PayToAddrScript(address)
			if err != nil {
				t.Errorf("failed to make pkscript "+
					"for %s: %v", msg, err)
			}

			scriptAddr, err := btcutil.NewAddressScriptHash(
				pkScript, &chaincfg.TestNet3Params)
			if err != nil {
				t.Errorf("failed to make p2sh addr for %s: %v",
					msg, err)
				break
			}

			scriptPkScript, err := txscript.PayToAddrScript(
				scriptAddr)
			if err != nil {
				t.Errorf("failed to make script pkscript for "+
					"%s: %v", msg, err)
				break
			}

			if err := signAndCheck(msg, tx, i, scriptPkScript,
				hashType,
				mkGetKey(map[string]addressToKey{
					address.EncodeAddress(): {key, true},
				}), mkGetScript(map[string][]byte{
					scriptAddr.EncodeAddress(): pkScript,
				}), []byte{}); err != nil {
				t.Error(err)
				break
			}
		}
	}

	// Pay to Pubkey Hash (compressed) with duplicate merge
	for _, hashType := range hashTypes {
		for i := range tx.TxIn {
			msg := fmt.Sprintf("%d:%d", hashType, i)

			key, err := btcec.NewPrivateKey(btcec.S256())
			if err != nil {
				t.Errorf("failed to make privKey for %s: %v",
					msg, err)
				break
			}

			pk := (*btcec.PublicKey)(&key.PublicKey).
				SerializeCompressed()
			address, err := btcutil.NewAddressPubKeyHash(
				btcutil.Hash160(pk), &chaincfg.TestNet3Params)
			if err != nil {
				t.Errorf("failed to make address for %s: %v",
					msg, err)
				break
			}

			pkScript, err := txscript.PayToAddrScript(address)
			if err != nil {
				t.Errorf("failed to make pkscript "+
					"for %s: %v", msg, err)
			}

			scriptAddr, err := btcutil.NewAddressScriptHash(
				pkScript, &chaincfg.TestNet3Params)
			if err != nil {
				t.Errorf("failed to make p2sh addr for %s: %v",
					msg, err)
				break
			}

			scriptPkScript, err := txscript.PayToAddrScript(
				scriptAddr)
			if err != nil {
				t.Errorf("failed to make script pkscript for "+
					"%s: %v", msg, err)
				break
			}

			sigScript, err := txscript.SignTxOutput(
				&chaincfg.TestNet3Params, tx, i, scriptPkScript,
				hashType, mkGetKey(map[string]addressToKey{
					address.EncodeAddress(): {key, true},
				}), mkGetScript(map[string][]byte{
					scriptAddr.EncodeAddress(): pkScript,
				}), []byte{})
			if err != nil {
				t.Errorf("failed to sign output %s: %v", msg,
					err)
				break
			}

			// by the above loop, this should be valid, now sign
			// again and merge.
			sigScript, err = txscript.SignTxOutput(
				&chaincfg.TestNet3Params, tx, i, scriptPkScript,
				hashType, mkGetKey(map[string]addressToKey{
					address.EncodeAddress(): {key, true},
				}), mkGetScript(map[string][]byte{
					scriptAddr.EncodeAddress(): pkScript,
				}), []byte{})
			if err != nil {
				t.Errorf("failed to sign output %s a "+
					"second time: %v", msg, err)
				break
			}

			err = checkScripts(msg, tx, i, sigScript, scriptPkScript)
			if err != nil {
				t.Errorf("twice signed script invalid for "+
					"%s: %v", msg, err)
				break
			}
		}
	}

	// Pay to PubKey (uncompressed)
	for _, hashType := range hashTypes {
		for i := range tx.TxIn {
			msg := fmt.Sprintf("%d:%d", hashType, i)

			key, err := btcec.NewPrivateKey(btcec.S256())
			if err != nil {
				t.Errorf("failed to make privKey for %s: %v",
					msg, err)
				break
			}

			pk := (*btcec.PublicKey)(&key.PublicKey).
				SerializeUncompressed()
			address, err := btcutil.NewAddressPubKey(pk,
				&chaincfg.TestNet3Params)
			if err != nil {
				t.Errorf("failed to make address for %s: %v",
					msg, err)
				break
			}

			pkScript, err := txscript.PayToAddrScript(address)
			if err != nil {
				t.Errorf("failed to make pkscript "+
					"for %s: %v", msg, err)
			}

			scriptAddr, err := btcutil.NewAddressScriptHash(
				pkScript, &chaincfg.TestNet3Params)
			if err != nil {
				t.Errorf("failed to make p2sh addr for %s: %v",
					msg, err)
				break
			}

			scriptPkScript, err := txscript.PayToAddrScript(
				scriptAddr)
			if err != nil {
				t.Errorf("failed to make script pkscript for "+
					"%s: %v", msg, err)
				break
			}

			if err := signAndCheck(msg, tx, i, scriptPkScript,
				hashType,
				mkGetKey(map[string]addressToKey{
					address.EncodeAddress(): {key, false},
				}), mkGetScript(map[string][]byte{
					scriptAddr.EncodeAddress(): pkScript,
				}), []byte{}); err != nil {
				t.Error(err)
				break
			}
		}
	}

	// Pay to PubKey (uncompressed) with duplicate merge
	for _, hashType := range hashTypes {
		for i := range tx.TxIn {
			msg := fmt.Sprintf("%d:%d", hashType, i)

			key, err := btcec.NewPrivateKey(btcec.S256())
			if err != nil {
				t.Errorf("failed to make privKey for %s: %v",
					msg, err)
				break
			}

			pk := (*btcec.PublicKey)(&key.PublicKey).
				SerializeUncompressed()
			address, err := btcutil.NewAddressPubKey(pk,
				&chaincfg.TestNet3Params)
			if err != nil {
				t.Errorf("failed to make address for %s: %v",
					msg, err)
				break
			}

			pkScript, err := txscript.PayToAddrScript(address)
			if err != nil {
				t.Errorf("failed to make pkscript "+
					"for %s: %v", msg, err)
			}

			scriptAddr, err := btcutil.NewAddressScriptHash(
				pkScript, &chaincfg.TestNet3Params)
			if err != nil {
				t.Errorf("failed to make p2sh addr for %s: %v",
					msg, err)
				break
			}

			scriptPkScript, err := txscript.PayToAddrScript(
				scriptAddr)
			if err != nil {
				t.Errorf("failed to make script pkscript for "+
					"%s: %v", msg, err)
				break
			}

			sigScript, err := txscript.SignTxOutput(
				&chaincfg.TestNet3Params, tx, i, scriptPkScript,
				hashType, mkGetKey(map[string]addressToKey{
					address.EncodeAddress(): {key, false},
				}), mkGetScript(map[string][]byte{
					scriptAddr.EncodeAddress(): pkScript,
				}), []byte{})
			if err != nil {
				t.Errorf("failed to sign output %s: %v", msg,
					err)
				break
			}

			// by the above loop, this should be valid, now sign
			// again and merge.
			sigScript, err = txscript.SignTxOutput(
				&chaincfg.TestNet3Params, tx, i, scriptPkScript,
				hashType, mkGetKey(map[string]addressToKey{
					address.EncodeAddress(): {key, false},
				}), mkGetScript(map[string][]byte{
					scriptAddr.EncodeAddress(): pkScript,
				}), []byte{})
			if err != nil {
				t.Errorf("failed to sign output %s a "+
					"second time: %v", msg, err)
				break
			}

			err = checkScripts(msg, tx, i, sigScript, scriptPkScript)
			if err != nil {
				t.Errorf("twice signed script invalid for "+
					"%s: %v", msg, err)
				break
			}
		}
	}

	// Pay to PubKey (compressed)
	for _, hashType := range hashTypes {
		for i := range tx.TxIn {
			msg := fmt.Sprintf("%d:%d", hashType, i)

			key, err := btcec.NewPrivateKey(btcec.S256())
			if err != nil {
				t.Errorf("failed to make privKey for %s: %v",
					msg, err)
				break
			}

			pk := (*btcec.PublicKey)(&key.PublicKey).
				SerializeCompressed()
			address, err := btcutil.NewAddressPubKey(pk,
				&chaincfg.TestNet3Params)
			if err != nil {
				t.Errorf("failed to make address for %s: %v",
					msg, err)
				break
			}

			pkScript, err := txscript.PayToAddrScript(address)
			if err != nil {
				t.Errorf("failed to make pkscript "+
					"for %s: %v", msg, err)
			}

			scriptAddr, err := btcutil.NewAddressScriptHash(
				pkScript, &chaincfg.TestNet3Params)
			if err != nil {
				t.Errorf("failed to make p2sh addr for %s: %v",
					msg, err)
				break
			}

			scriptPkScript, err := txscript.PayToAddrScript(
				scriptAddr)
			if err != nil {
				t.Errorf("failed to make script pkscript for "+
					"%s: %v", msg, err)
				break
			}

			if err := signAndCheck(msg, tx, i, scriptPkScript,
				hashType,
				mkGetKey(map[string]addressToKey{
					address.EncodeAddress(): {key, true},
				}), mkGetScript(map[string][]byte{
					scriptAddr.EncodeAddress(): pkScript,
				}), []byte{}); err != nil {
				t.Error(err)
				break
			}
		}
	}

	// Pay to PubKey (compressed)
	for _, hashType := range hashTypes {
		for i := range tx.TxIn {
			msg := fmt.Sprintf("%d:%d", hashType, i)

			key, err := btcec.NewPrivateKey(btcec.S256())
			if err != nil {
				t.Errorf("failed to make privKey for %s: %v",
					msg, err)
				break
			}

			pk := (*btcec.PublicKey)(&key.PublicKey).
				SerializeCompressed()
			address, err := btcutil.NewAddressPubKey(pk,
				&chaincfg.TestNet3Params)
			if err != nil {
				t.Errorf("failed to make address for %s: %v",
					msg, err)
				break
			}

			pkScript, err := txscript.PayToAddrScript(address)
			if err != nil {
				t.Errorf("failed to make pkscript "+
					"for %s: %v", msg, err)
			}

			scriptAddr, err := btcutil.NewAddressScriptHash(
				pkScript, &chaincfg.TestNet3Params)
			if err != nil {
				t.Errorf("failed to make p2sh addr for %s: %v",
					msg, err)
				break
			}

			scriptPkScript, err := txscript.PayToAddrScript(
				scriptAddr)
			if err != nil {
				t.Errorf("failed to make script pkscript for "+
					"%s: %v", msg, err)
				break
			}

			sigScript, err := txscript.SignTxOutput(
				&chaincfg.TestNet3Params, tx, i, scriptPkScript,
				hashType, mkGetKey(map[string]addressToKey{
					address.EncodeAddress(): {key, true},
				}), mkGetScript(map[string][]byte{
					scriptAddr.EncodeAddress(): pkScript,
				}), []byte{})
			if err != nil {
				t.Errorf("failed to sign output %s: %v", msg,
					err)
				break
			}

			// by the above loop, this should be valid, now sign
			// again and merge.
			sigScript, err = txscript.SignTxOutput(
				&chaincfg.TestNet3Params, tx, i, scriptPkScript,
				hashType, mkGetKey(map[string]addressToKey{
					address.EncodeAddress(): {key, true},
				}), mkGetScript(map[string][]byte{
					scriptAddr.EncodeAddress(): pkScript,
				}), []byte{})
			if err != nil {
				t.Errorf("failed to sign output %s a "+
					"second time: %v", msg, err)
				break
			}

			err = checkScripts(msg, tx, i, sigScript, scriptPkScript)
			if err != nil {
				t.Errorf("twice signed script invalid for "+
					"%s: %v", msg, err)
				break
			}
		}
	}

	// Basic Multisig
	for _, hashType := range hashTypes {
		for i := range tx.TxIn {
			msg := fmt.Sprintf("%d:%d", hashType, i)

			key1, err := btcec.NewPrivateKey(btcec.S256())
			if err != nil {
				t.Errorf("failed to make privKey for %s: %v",
					msg, err)
				break
			}

			pk1 := (*btcec.PublicKey)(&key1.PublicKey).
				SerializeCompressed()
			address1, err := btcutil.NewAddressPubKey(pk1,
				&chaincfg.TestNet3Params)
			if err != nil {
				t.Errorf("failed to make address for %s: %v",
					msg, err)
				break
			}

			key2, err := btcec.NewPrivateKey(btcec.S256())
			if err != nil {
				t.Errorf("failed to make privKey 2 for %s: %v",
					msg, err)
				break
			}

			pk2 := (*btcec.PublicKey)(&key2.PublicKey).
				SerializeCompressed()
			address2, err := btcutil.NewAddressPubKey(pk2,
				&chaincfg.TestNet3Params)
			if err != nil {
				t.Errorf("failed to make address 2 for %s: %v",
					msg, err)
				break
			}

			pkScript, err := txscript.MultiSigScript(
				[]*btcutil.AddressPubKey{address1, address2},
				2)
			if err != nil {
				t.Errorf("failed to make pkscript "+
					"for %s: %v", msg, err)
			}

			scriptAddr, err := btcutil.NewAddressScriptHash(
				pkScript, &chaincfg.TestNet3Params)
			if err != nil {
				t.Errorf("failed to make p2sh addr for %s: %v",
					msg, err)
				break
			}

			scriptPkScript, err := txscript.PayToAddrScript(
				scriptAddr)
			if err != nil {
				t.Errorf("failed to make script pkscript for "+
					"%s: %v", msg, err)
				break
			}

			if err := signAndCheck(msg, tx, i, scriptPkScript,
				hashType,
				mkGetKey(map[string]addressToKey{
					address1.EncodeAddress(): {key1, true},
					address2.EncodeAddress(): {key2, true},
				}), mkGetScript(map[string][]byte{
					scriptAddr.EncodeAddress(): pkScript,
				}), []byte{}); err != nil {
				t.Error(err)
				break
			}
		}
	}

	// Two part multisig, sign with one key then the other.
	for _, hashType := range hashTypes {
		for i := range tx.TxIn {
			msg := fmt.Sprintf("%d:%d", hashType, i)

			key1, err := btcec.NewPrivateKey(btcec.S256())
			if err != nil {
				t.Errorf("failed to make privKey for %s: %v",
					msg, err)
				break
			}

			pk1 := (*btcec.PublicKey)(&key1.PublicKey).
				SerializeCompressed()
			address1, err := btcutil.NewAddressPubKey(pk1,
				&chaincfg.TestNet3Params)
			if err != nil {
				t.Errorf("failed to make address for %s: %v",
					msg, err)
				break
			}

			key2, err := btcec.NewPrivateKey(btcec.S256())
			if err != nil {
				t.Errorf("failed to make privKey 2 for %s: %v",
					msg, err)
				break
			}

			pk2 := (*btcec.PublicKey)(&key2.PublicKey).
				SerializeCompressed()
			address2, err := btcutil.NewAddressPubKey(pk2,
				&chaincfg.TestNet3Params)
			if err != nil {
				t.Errorf("failed to make address 2 for %s: %v",
					msg, err)
				break
			}

			pkScript, err := txscript.MultiSigScript(
				[]*btcutil.AddressPubKey{address1, address2},
				2)
			if err != nil {
				t.Errorf("failed to make pkscript "+
					"for %s: %v", msg, err)
			}

			scriptAddr, err := btcutil.NewAddressScriptHash(
				pkScript, &chaincfg.TestNet3Params)
			if err != nil {
				t.Errorf("failed to make p2sh addr for %s: %v",
					msg, err)
				break
			}

			scriptPkScript, err := txscript.PayToAddrScript(
				scriptAddr)
			if err != nil {
				t.Errorf("failed to make script pkscript for "+
					"%s: %v", msg, err)
				break
			}

			sigScript, err := txscript.SignTxOutput(
				&chaincfg.TestNet3Params, tx, i, scriptPkScript,
				hashType, mkGetKey(map[string]addressToKey{
					address1.EncodeAddress(): {key1, true},
				}), mkGetScript(map[string][]byte{
					scriptAddr.EncodeAddress(): pkScript,
				}), []byte{})
			if err != nil {
				t.Errorf("failed to sign output %s: %v", msg,
					err)
				break
			}

			// Only 1 out of 2 signed, this *should* fail.
			if checkScripts(msg, tx, i, sigScript,
				scriptPkScript) == nil {
				t.Errorf("part signed script valid for %s", msg)
				break
			}

			// Sign with the other key and merge
			sigScript, err = txscript.SignTxOutput(
				&chaincfg.TestNet3Params, tx, i, scriptPkScript,
				hashType, mkGetKey(map[string]addressToKey{
					address2.EncodeAddress(): {key2, true},
				}), mkGetScript(map[string][]byte{
					scriptAddr.EncodeAddress(): pkScript,
				}), sigScript)
			if err != nil {
				t.Errorf("failed to sign output %s: %v", msg, err)
				break
			}

			err = checkScripts(msg, tx, i, sigScript,
				scriptPkScript)
			if err != nil {
				t.Errorf("fully signed script invalid for "+
					"%s: %v", msg, err)
				break
			}
		}
	}

	// Two part multisig, sign with one key then both, check key dedup
	// correctly.
	for _, hashType := range hashTypes {
		for i := range tx.TxIn {
			msg := fmt.Sprintf("%d:%d", hashType, i)

			key1, err := btcec.NewPrivateKey(btcec.S256())
			if err != nil {
				t.Errorf("failed to make privKey for %s: %v",
					msg, err)
				break
			}

			pk1 := (*btcec.PublicKey)(&key1.PublicKey).
				SerializeCompressed()
			address1, err := btcutil.NewAddressPubKey(pk1,
				&chaincfg.TestNet3Params)
			if err != nil {
				t.Errorf("failed to make address for %s: %v",
					msg, err)
				break
			}

			key2, err := btcec.NewPrivateKey(btcec.S256())
			if err != nil {
				t.Errorf("failed to make privKey 2 for %s: %v",
					msg, err)
				break
			}

			pk2 := (*btcec.PublicKey)(&key2.PublicKey).
				SerializeCompressed()
			address2, err := btcutil.NewAddressPubKey(pk2,
				&chaincfg.TestNet3Params)
			if err != nil {
				t.Errorf("failed to make address 2 for %s: %v",
					msg, err)
				break
			}

			pkScript, err := txscript.MultiSigScript(
				[]*btcutil.AddressPubKey{address1, address2},
				2)
			if err != nil {
				t.Errorf("failed to make pkscript "+
					"for %s: %v", msg, err)
			}

			scriptAddr, err := btcutil.NewAddressScriptHash(
				pkScript, &chaincfg.TestNet3Params)
			if err != nil {
				t.Errorf("failed to make p2sh addr for %s: %v",
					msg, err)
				break
			}

			scriptPkScript, err := txscript.PayToAddrScript(
				scriptAddr)
			if err != nil {
				t.Errorf("failed to make script pkscript for "+
					"%s: %v", msg, err)
				break
			}

			sigScript, err := txscript.SignTxOutput(
				&chaincfg.TestNet3Params, tx, i, scriptPkScript,
				hashType, mkGetKey(map[string]addressToKey{
					address1.EncodeAddress(): {key1, true},
				}), mkGetScript(map[string][]byte{
					scriptAddr.EncodeAddress(): pkScript,
				}), []byte{})
			if err != nil {
				t.Errorf("failed to sign output %s: %v", msg,
					err)
				break
			}

			// Only 1 out of 2 signed, this *should* fail.
			if checkScripts(msg, tx, i, sigScript,
				scriptPkScript) == nil {
				t.Errorf("part signed script valid for %s", msg)
				break
			}

			// Sign with the other key and merge
			sigScript, err = txscript.SignTxOutput(
				&chaincfg.TestNet3Params, tx, i, scriptPkScript,
				hashType, mkGetKey(map[string]addressToKey{
					address1.EncodeAddress(): {key1, true},
					address2.EncodeAddress(): {key2, true},
				}), mkGetScript(map[string][]byte{
					scriptAddr.EncodeAddress(): pkScript,
				}), sigScript)
			if err != nil {
				t.Errorf("failed to sign output %s: %v", msg, err)
				break
			}

			// Now we should pass.
			err = checkScripts(msg, tx, i, sigScript,
				scriptPkScript)
			if err != nil {
				t.Errorf("fully signed script invalid for "+
					"%s: %v", msg, err)
				break
			}
		}
	}
}

func TestCalcMultiSigStats(t *testing.T) {
	t.Parallel()

	tests := []struct {
		name     string
		script   []byte
		expected error
	}{
		{
			name: "short script",
			script: []byte{
				0x04, 0x67, 0x08, 0xaf, 0xdb, 0x0f, 0xe5, 0x54,
				0x82, 0x71, 0x96, 0x7f, 0x1a, 0x67, 0x13, 0x0b,
				0x71, 0x05, 0xcd, 0x6a, 0x82, 0x8e, 0x03, 0x90,
				0x9a, 0x67, 0x96, 0x2e, 0x0e, 0xa1, 0xf6, 0x1d,
			},
			expected: txscript.ErrStackShortScript,
		},
		{
			name: "stack underflow",
			script: []byte{
				txscript.OP_RETURN,
				txscript.OP_PUSHDATA1,
				0x29,
				0x04, 0x67, 0x08, 0xaf, 0xdb, 0x0f, 0xe5, 0x54,
				0x82, 0x71, 0x96, 0x7f, 0x1a, 0x67, 0x13, 0x0b,
				0x71, 0x05, 0xcd, 0x6a, 0x82, 0x8e, 0x03, 0x90,
				0x9a, 0x67, 0x96, 0x2e, 0x0e, 0xa1, 0xf6, 0x1d,
				0xeb, 0x64, 0x9f, 0x6b, 0xc3, 0xf4, 0xce, 0xf3,
				0x08,
			},
			expected: txscript.ErrStackUnderflow,
		},
		{
			name: "multisig script",
			script: []uint8{
				txscript.OP_FALSE,
				txscript.OP_DATA_72,
				0x30, 0x45, 0x02, 0x20, 0x10,
				0x6a, 0x3e, 0x4e, 0xf0, 0xb5,
				0x1b, 0x76, 0x4a, 0x28, 0x87,
				0x22, 0x62, 0xff, 0xef, 0x55,
				0x84, 0x65, 0x14, 0xda, 0xcb,
				0xdc, 0xbb, 0xdd, 0x65, 0x2c,
				0x84, 0x9d, 0x39, 0x5b, 0x43,
				0x84, 0x02, 0x21, 0x00, 0xe0,
				0x3a, 0xe5, 0x54, 0xc3, 0xcb,
				0xb4, 0x06, 0x00, 0xd3, 0x1d,
				0xd4, 0x6f, 0xc3, 0x3f, 0x25,
				0xe4, 0x7b, 0xf8, 0x52, 0x5b,
				0x1f, 0xe0, 0x72, 0x82, 0xe3,
				0xb6, 0xec, 0xb5, 0xf3, 0xbb,
				0x28, 0x01,
				txscript.OP_CODESEPARATOR,
				txscript.OP_TRUE,
				txscript.OP_DATA_33,
				0x02, 0x32, 0xab, 0xdc, 0x89,
				0x3e, 0x7f, 0x06, 0x31, 0x36,
				0x4d, 0x7f, 0xd0, 0x1c, 0xb3,
				0x3d, 0x24, 0xda, 0x45, 0x32,
				0x9a, 0x00, 0x35, 0x7b, 0x3a,
				0x78, 0x86, 0x21, 0x1a, 0xb4,
				0x14, 0xd5, 0x5a,
				txscript.OP_TRUE,
				txscript.OP_CHECKMULTISIG,
			},
			expected: nil,
		},
	}

	for i, test := range tests {
		if _, _, err := txscript.CalcMultiSigStats(test.script); err != test.expected {
			t.Errorf("CalcMultiSigStats #%d (%s) wrong result\n"+
				"got: %x\nwant: %x", i, test.name, err,
				test.expected)
		}
	}
}

func TestHasCanonicalPushes(t *testing.T) {
	t.Parallel()

	tests := []struct {
		name     string
		script   []byte
		expected bool
	}{
		{
			name: "does not parse",
			script: []byte{
				0x04, 0x67, 0x08, 0xaf, 0xdb, 0x0f, 0xe5, 0x54,
				0x82, 0x71, 0x96, 0x7f, 0x1a, 0x67, 0x13, 0x0b,
				0x71, 0x05, 0xcd, 0x6a, 0x82, 0x8e, 0x03, 0x90,
				0x9a, 0x67, 0x96, 0x2e, 0x0e, 0xa1, 0xf6, 0x1d,
			},
			expected: false,
		},
		{
			name:     "non-canonical push",
			script:   []byte{txscript.OP_PUSHDATA1, 4, 1, 2, 3, 4},
			expected: false,
		},
	}

	for i, test := range tests {
		if txscript.HasCanonicalPushes(test.script) != test.expected {
			t.Errorf("HasCanonicalPushes #%d (%s) wrong result\n"+
				"got: %v\nwant: %v", i, test.name, true,
				test.expected)
		}
	}
}

func TestIsPushOnlyScript(t *testing.T) {
	t.Parallel()

	test := struct {
		name     string
		script   []byte
		expected bool
	}{
		name: "does not parse",
		script: []byte{
			0x04, 0x67, 0x08, 0xaf, 0xdb, 0x0f, 0xe5, 0x54,
			0x82, 0x71, 0x96, 0x7f, 0x1a, 0x67, 0x13, 0x0b,
			0x71, 0x05, 0xcd, 0x6a, 0x82, 0x8e, 0x03, 0x90,
			0x9a, 0x67, 0x96, 0x2e, 0x0e, 0xa1, 0xf6, 0x1d,
		},
		expected: false,
	}

	if txscript.IsPushOnlyScript(test.script) != test.expected {
		t.Errorf("IsPushOnlyScript (%s) wrong result\n"+
			"got: %v\nwant: %v", test.name, true,
			test.expected)
	}
}<|MERGE_RESOLUTION|>--- conflicted
+++ resolved
@@ -10,20 +10,11 @@
 	"fmt"
 	"testing"
 
-<<<<<<< HEAD
 	"github.com/btcsuite/btcec"
 	"github.com/ppcsuite/ppcd/chaincfg"
 	"github.com/ppcsuite/btcutil"
 	"github.com/ppcsuite/ppcd/txscript"
 	"github.com/ppcsuite/ppcd/wire")
-=======
-	"github.com/btcsuite/btcd/chaincfg"
-	"github.com/btcsuite/btcd/txscript"
-	"github.com/btcsuite/btcd/wire"
-	"github.com/btcsuite/btcec"
-	"github.com/btcsuite/btcutil"
-)
->>>>>>> c6bc8ac1
 
 // builderScript is a convenience function which is used in the tests.  It
 // allows access to the script from a known good script built with the builder.
@@ -2971,11 +2962,7 @@
 }
 
 // IsForNet lies blatantly to satisfy the btcutil.Address interface.
-<<<<<<< HEAD
-func (b *bogusAddress) IsForNet(net *chaincfg.Params) bool {
-=======
 func (b *bogusAddress) IsForNet(chainParams *chaincfg.Params) bool {
->>>>>>> c6bc8ac1
 	return true // why not?
 }
 
