// Copyright (c) 2013-2015 Conformal Systems LLC.
// Use of this source code is governed by an ISC
// license that can be found in the LICENSE file.

package txscript

import (
	"encoding/hex"
	"encoding/json"
	"errors"
	"fmt"
	"io/ioutil"
	"strconv"
	"strings"
	"testing"

<<<<<<< HEAD
	"github.com/ppcsuite/btcutil"
	"github.com/ppcsuite/btcwire"
=======
	"github.com/btcsuite/btcd/wire"
	"github.com/btcsuite/btcutil"
>>>>>>> 03433dad
)

// TstMaxScriptSize makes the internal maxScriptSize constant available to the
// test package.
const TstMaxScriptSize = maxScriptSize

// this file is present to export some internal interfaces so that we can
// test them reliably.

func TstRemoveOpcode(pkscript []byte, opcode byte) ([]byte, error) {
	pops, err := parseScript(pkscript)
	if err != nil {
		return nil, err
	}
	pops = removeOpcode(pops, opcode)
	return unparseScript(pops)
}

func TstRemoveOpcodeByData(pkscript []byte, data []byte) ([]byte, error) {
	pops, err := parseScript(pkscript)
	if err != nil {
		return nil, err
	}
	pops = removeOpcodeByData(pops, data)
	return unparseScript(pops)
}

// TestSetPC allows the test modules to set the program counter to whatever they
// want.
func (s *Script) TstSetPC(script, off int) {
	s.scriptidx = script
	s.scriptoff = off
}

// Internal tests for opcodde parsing with bad data templates.
func TestParseOpcode(t *testing.T) {
	fakemap := make(map[byte]*opcode)
	// deep copy
	for k, v := range opcodemap {
		fakemap[k] = v
	}
	// wrong length -8.
	fakemap[OP_PUSHDATA4] = &opcode{value: OP_PUSHDATA4,
		name: "OP_PUSHDATA4", length: -8, opfunc: opcodePushData}

	// this script would be fine if -8 was a valid length.
	_, err := parseScriptTemplate([]byte{OP_PUSHDATA4, 0x1, 0x00, 0x00,
		0x00, 0x00, 0x00, 0x00, 0x00}, fakemap)
	if err == nil {
		t.Errorf("no error with dodgy opcode map!")
	}

	// Missing entry.
	fakemap = make(map[byte]*opcode)
	for k, v := range opcodemap {
		fakemap[k] = v
	}
	delete(fakemap, OP_PUSHDATA4)
	// this script would be fine if -8 was a valid length.
	_, err = parseScriptTemplate([]byte{OP_PUSHDATA4, 0x1, 0x00, 0x00,
		0x00, 0x00, 0x00, 0x00, 0x00}, fakemap)
	if err == nil {
		t.Errorf("no error with dodgy opcode map (missing entry)!")
	}
}

type popTest struct {
	name        string
	pop         *parsedOpcode
	expectedErr error
}

var popTests = []popTest{
	{
		name: "OP_FALSE",
		pop: &parsedOpcode{
			opcode: opcodemapPreinit[OP_FALSE],
			data:   nil,
		},
		expectedErr: nil,
	},
	{
		name: "OP_FALSE long",
		pop: &parsedOpcode{
			opcode: opcodemapPreinit[OP_FALSE],
			data:   make([]byte, 1),
		},
		expectedErr: ErrStackInvalidOpcode,
	},
	{
		name: "OP_DATA_1 short",
		pop: &parsedOpcode{
			opcode: opcodemapPreinit[OP_DATA_1],
			data:   nil,
		},
		expectedErr: ErrStackInvalidOpcode,
	},
	{
		name: "OP_DATA_1",
		pop: &parsedOpcode{
			opcode: opcodemapPreinit[OP_DATA_1],
			data:   make([]byte, 1),
		},
		expectedErr: nil,
	},
	{
		name: "OP_DATA_1 long",
		pop: &parsedOpcode{
			opcode: opcodemapPreinit[OP_DATA_1],
			data:   make([]byte, 2),
		},
		expectedErr: ErrStackInvalidOpcode,
	},
	{
		name: "OP_DATA_2 short",
		pop: &parsedOpcode{
			opcode: opcodemapPreinit[OP_DATA_2],
			data:   make([]byte, 1),
		},
		expectedErr: ErrStackInvalidOpcode,
	},
	{
		name: "OP_DATA_2",
		pop: &parsedOpcode{
			opcode: opcodemapPreinit[OP_DATA_2],
			data:   make([]byte, 2),
		},
		expectedErr: nil,
	},
	{
		name: "OP_DATA_2 long",
		pop: &parsedOpcode{
			opcode: opcodemapPreinit[OP_DATA_2],
			data:   make([]byte, 3),
		},
		expectedErr: ErrStackInvalidOpcode,
	},
	{
		name: "OP_DATA_3 short",
		pop: &parsedOpcode{
			opcode: opcodemapPreinit[OP_DATA_3],
			data:   make([]byte, 2),
		},
		expectedErr: ErrStackInvalidOpcode,
	},
	{
		name: "OP_DATA_3",
		pop: &parsedOpcode{
			opcode: opcodemapPreinit[OP_DATA_3],
			data:   make([]byte, 3),
		},
		expectedErr: nil,
	},
	{
		name: "OP_DATA_3 long",
		pop: &parsedOpcode{
			opcode: opcodemapPreinit[OP_DATA_3],
			data:   make([]byte, 4),
		},
		expectedErr: ErrStackInvalidOpcode,
	},
	{
		name: "OP_DATA_4 short",
		pop: &parsedOpcode{
			opcode: opcodemapPreinit[OP_DATA_4],
			data:   make([]byte, 3),
		},
		expectedErr: ErrStackInvalidOpcode,
	},
	{
		name: "OP_DATA_4",
		pop: &parsedOpcode{
			opcode: opcodemapPreinit[OP_DATA_4],
			data:   make([]byte, 4),
		},
		expectedErr: nil,
	},
	{
		name: "OP_DATA_4 long",
		pop: &parsedOpcode{
			opcode: opcodemapPreinit[OP_DATA_4],
			data:   make([]byte, 5),
		},
		expectedErr: ErrStackInvalidOpcode,
	},
	{
		name: "OP_DATA_5 short",
		pop: &parsedOpcode{
			opcode: opcodemapPreinit[OP_DATA_5],
			data:   make([]byte, 4),
		},
		expectedErr: ErrStackInvalidOpcode,
	},
	{
		name: "OP_DATA_5",
		pop: &parsedOpcode{
			opcode: opcodemapPreinit[OP_DATA_5],
			data:   make([]byte, 5),
		},
		expectedErr: nil,
	},
	{
		name: "OP_DATA_5 long",
		pop: &parsedOpcode{
			opcode: opcodemapPreinit[OP_DATA_5],
			data:   make([]byte, 6),
		},
		expectedErr: ErrStackInvalidOpcode,
	},
	{
		name: "OP_DATA_6 short",
		pop: &parsedOpcode{
			opcode: opcodemapPreinit[OP_DATA_6],
			data:   make([]byte, 5),
		},
		expectedErr: ErrStackInvalidOpcode,
	},
	{
		name: "OP_DATA_6",
		pop: &parsedOpcode{
			opcode: opcodemapPreinit[OP_DATA_6],
			data:   make([]byte, 6),
		},
		expectedErr: nil,
	},
	{
		name: "OP_DATA_6 long",
		pop: &parsedOpcode{
			opcode: opcodemapPreinit[OP_DATA_6],
			data:   make([]byte, 7),
		},
		expectedErr: ErrStackInvalidOpcode,
	},
	{
		name: "OP_DATA_7 short",
		pop: &parsedOpcode{
			opcode: opcodemapPreinit[OP_DATA_7],
			data:   make([]byte, 6),
		},
		expectedErr: ErrStackInvalidOpcode,
	},
	{
		name: "OP_DATA_7",
		pop: &parsedOpcode{
			opcode: opcodemapPreinit[OP_DATA_7],
			data:   make([]byte, 7),
		},
		expectedErr: nil,
	},
	{
		name: "OP_DATA_7 long",
		pop: &parsedOpcode{
			opcode: opcodemapPreinit[OP_DATA_7],
			data:   make([]byte, 8),
		},
		expectedErr: ErrStackInvalidOpcode,
	},
	{
		name: "OP_DATA_8 short",
		pop: &parsedOpcode{
			opcode: opcodemapPreinit[OP_DATA_8],
			data:   make([]byte, 7),
		},
		expectedErr: ErrStackInvalidOpcode,
	},
	{
		name: "OP_DATA_8",
		pop: &parsedOpcode{
			opcode: opcodemapPreinit[OP_DATA_8],
			data:   make([]byte, 8),
		},
		expectedErr: nil,
	},
	{
		name: "OP_DATA_8 long",
		pop: &parsedOpcode{
			opcode: opcodemapPreinit[OP_DATA_8],
			data:   make([]byte, 9),
		},
		expectedErr: ErrStackInvalidOpcode,
	},
	{
		name: "OP_DATA_9 short",
		pop: &parsedOpcode{
			opcode: opcodemapPreinit[OP_DATA_9],
			data:   make([]byte, 8),
		},
		expectedErr: ErrStackInvalidOpcode,
	},
	{
		name: "OP_DATA_9",
		pop: &parsedOpcode{
			opcode: opcodemapPreinit[OP_DATA_9],
			data:   make([]byte, 9),
		},
		expectedErr: nil,
	},
	{
		name: "OP_DATA_9 long",
		pop: &parsedOpcode{
			opcode: opcodemapPreinit[OP_DATA_9],
			data:   make([]byte, 10),
		},
		expectedErr: ErrStackInvalidOpcode,
	},
	{
		name: "OP_DATA_10 short",
		pop: &parsedOpcode{
			opcode: opcodemapPreinit[OP_DATA_10],
			data:   make([]byte, 9),
		},
		expectedErr: ErrStackInvalidOpcode,
	},
	{
		name: "OP_DATA_10",
		pop: &parsedOpcode{
			opcode: opcodemapPreinit[OP_DATA_10],
			data:   make([]byte, 10),
		},
		expectedErr: nil,
	},
	{
		name: "OP_DATA_10 long",
		pop: &parsedOpcode{
			opcode: opcodemapPreinit[OP_DATA_10],
			data:   make([]byte, 11),
		},
		expectedErr: ErrStackInvalidOpcode,
	},
	{
		name: "OP_DATA_11 short",
		pop: &parsedOpcode{
			opcode: opcodemapPreinit[OP_DATA_11],
			data:   make([]byte, 10),
		},
		expectedErr: ErrStackInvalidOpcode,
	},
	{
		name: "OP_DATA_11",
		pop: &parsedOpcode{
			opcode: opcodemapPreinit[OP_DATA_11],
			data:   make([]byte, 11),
		},
		expectedErr: nil,
	},
	{
		name: "OP_DATA_11 long",
		pop: &parsedOpcode{
			opcode: opcodemapPreinit[OP_DATA_11],
			data:   make([]byte, 12),
		},
		expectedErr: ErrStackInvalidOpcode,
	},
	{
		name: "OP_DATA_12 short",
		pop: &parsedOpcode{
			opcode: opcodemapPreinit[OP_DATA_12],
			data:   make([]byte, 11),
		},
		expectedErr: ErrStackInvalidOpcode,
	},
	{
		name: "OP_DATA_12",
		pop: &parsedOpcode{
			opcode: opcodemapPreinit[OP_DATA_12],
			data:   make([]byte, 12),
		},
		expectedErr: nil,
	},
	{
		name: "OP_DATA_12 long",
		pop: &parsedOpcode{
			opcode: opcodemapPreinit[OP_DATA_12],
			data:   make([]byte, 13),
		},
		expectedErr: ErrStackInvalidOpcode,
	},
	{
		name: "OP_DATA_13 short",
		pop: &parsedOpcode{
			opcode: opcodemapPreinit[OP_DATA_13],
			data:   make([]byte, 12),
		},
		expectedErr: ErrStackInvalidOpcode,
	},
	{
		name: "OP_DATA_13",
		pop: &parsedOpcode{
			opcode: opcodemapPreinit[OP_DATA_13],
			data:   make([]byte, 13),
		},
		expectedErr: nil,
	},
	{
		name: "OP_DATA_13 long",
		pop: &parsedOpcode{
			opcode: opcodemapPreinit[OP_DATA_13],
			data:   make([]byte, 14),
		},
		expectedErr: ErrStackInvalidOpcode,
	},
	{
		name: "OP_DATA_14 short",
		pop: &parsedOpcode{
			opcode: opcodemapPreinit[OP_DATA_14],
			data:   make([]byte, 13),
		},
		expectedErr: ErrStackInvalidOpcode,
	},
	{
		name: "OP_DATA_14",
		pop: &parsedOpcode{
			opcode: opcodemapPreinit[OP_DATA_14],
			data:   make([]byte, 14),
		},
		expectedErr: nil,
	},
	{
		name: "OP_DATA_14 long",
		pop: &parsedOpcode{
			opcode: opcodemapPreinit[OP_DATA_14],
			data:   make([]byte, 15),
		},
		expectedErr: ErrStackInvalidOpcode,
	},
	{
		name: "OP_DATA_15 short",
		pop: &parsedOpcode{
			opcode: opcodemapPreinit[OP_DATA_15],
			data:   make([]byte, 14),
		},
		expectedErr: ErrStackInvalidOpcode,
	},
	{
		name: "OP_DATA_15",
		pop: &parsedOpcode{
			opcode: opcodemapPreinit[OP_DATA_15],
			data:   make([]byte, 15),
		},
		expectedErr: nil,
	},
	{
		name: "OP_DATA_15 long",
		pop: &parsedOpcode{
			opcode: opcodemapPreinit[OP_DATA_15],
			data:   make([]byte, 16),
		},
		expectedErr: ErrStackInvalidOpcode,
	},
	{
		name: "OP_DATA_16 short",
		pop: &parsedOpcode{
			opcode: opcodemapPreinit[OP_DATA_16],
			data:   make([]byte, 15),
		},
		expectedErr: ErrStackInvalidOpcode,
	},
	{
		name: "OP_DATA_16",
		pop: &parsedOpcode{
			opcode: opcodemapPreinit[OP_DATA_16],
			data:   make([]byte, 16),
		},
		expectedErr: nil,
	},
	{
		name: "OP_DATA_16 long",
		pop: &parsedOpcode{
			opcode: opcodemapPreinit[OP_DATA_16],
			data:   make([]byte, 17),
		},
		expectedErr: ErrStackInvalidOpcode,
	},
	{
		name: "OP_DATA_17 short",
		pop: &parsedOpcode{
			opcode: opcodemapPreinit[OP_DATA_17],
			data:   make([]byte, 16),
		},
		expectedErr: ErrStackInvalidOpcode,
	},
	{
		name: "OP_DATA_17",
		pop: &parsedOpcode{
			opcode: opcodemapPreinit[OP_DATA_17],
			data:   make([]byte, 17),
		},
		expectedErr: nil,
	},
	{
		name: "OP_DATA_17 long",
		pop: &parsedOpcode{
			opcode: opcodemapPreinit[OP_DATA_17],
			data:   make([]byte, 18),
		},
		expectedErr: ErrStackInvalidOpcode,
	},
	{
		name: "OP_DATA_18 short",
		pop: &parsedOpcode{
			opcode: opcodemapPreinit[OP_DATA_18],
			data:   make([]byte, 17),
		},
		expectedErr: ErrStackInvalidOpcode,
	},
	{
		name: "OP_DATA_18",
		pop: &parsedOpcode{
			opcode: opcodemapPreinit[OP_DATA_18],
			data:   make([]byte, 18),
		},
		expectedErr: nil,
	},
	{
		name: "OP_DATA_18 long",
		pop: &parsedOpcode{
			opcode: opcodemapPreinit[OP_DATA_18],
			data:   make([]byte, 19),
		},
		expectedErr: ErrStackInvalidOpcode,
	},
	{
		name: "OP_DATA_19 short",
		pop: &parsedOpcode{
			opcode: opcodemapPreinit[OP_DATA_19],
			data:   make([]byte, 18),
		},
		expectedErr: ErrStackInvalidOpcode,
	},
	{
		name: "OP_DATA_19",
		pop: &parsedOpcode{
			opcode: opcodemapPreinit[OP_DATA_19],
			data:   make([]byte, 19),
		},
		expectedErr: nil,
	},
	{
		name: "OP_DATA_19 long",
		pop: &parsedOpcode{
			opcode: opcodemapPreinit[OP_DATA_19],
			data:   make([]byte, 20),
		},
		expectedErr: ErrStackInvalidOpcode,
	},
	{
		name: "OP_DATA_20 short",
		pop: &parsedOpcode{
			opcode: opcodemapPreinit[OP_DATA_20],
			data:   make([]byte, 19),
		},
		expectedErr: ErrStackInvalidOpcode,
	},
	{
		name: "OP_DATA_20",
		pop: &parsedOpcode{
			opcode: opcodemapPreinit[OP_DATA_20],
			data:   make([]byte, 20),
		},
		expectedErr: nil,
	},
	{
		name: "OP_DATA_20 long",
		pop: &parsedOpcode{
			opcode: opcodemapPreinit[OP_DATA_20],
			data:   make([]byte, 21),
		},
		expectedErr: ErrStackInvalidOpcode,
	},
	{
		name: "OP_DATA_21 short",
		pop: &parsedOpcode{
			opcode: opcodemapPreinit[OP_DATA_21],
			data:   make([]byte, 20),
		},
		expectedErr: ErrStackInvalidOpcode,
	},
	{
		name: "OP_DATA_21",
		pop: &parsedOpcode{
			opcode: opcodemapPreinit[OP_DATA_21],
			data:   make([]byte, 21),
		},
		expectedErr: nil,
	},
	{
		name: "OP_DATA_21 long",
		pop: &parsedOpcode{
			opcode: opcodemapPreinit[OP_DATA_21],
			data:   make([]byte, 22),
		},
		expectedErr: ErrStackInvalidOpcode,
	},
	{
		name: "OP_DATA_22 short",
		pop: &parsedOpcode{
			opcode: opcodemapPreinit[OP_DATA_22],
			data:   make([]byte, 21),
		},
		expectedErr: ErrStackInvalidOpcode,
	},
	{
		name: "OP_DATA_22",
		pop: &parsedOpcode{
			opcode: opcodemapPreinit[OP_DATA_22],
			data:   make([]byte, 22),
		},
		expectedErr: nil,
	},
	{
		name: "OP_DATA_22 long",
		pop: &parsedOpcode{
			opcode: opcodemapPreinit[OP_DATA_22],
			data:   make([]byte, 23),
		},
		expectedErr: ErrStackInvalidOpcode,
	},
	{
		name: "OP_DATA_23 short",
		pop: &parsedOpcode{
			opcode: opcodemapPreinit[OP_DATA_23],
			data:   make([]byte, 22),
		},
		expectedErr: ErrStackInvalidOpcode,
	},
	{
		name: "OP_DATA_23",
		pop: &parsedOpcode{
			opcode: opcodemapPreinit[OP_DATA_23],
			data:   make([]byte, 23),
		},
		expectedErr: nil,
	},
	{
		name: "OP_DATA_23 long",
		pop: &parsedOpcode{
			opcode: opcodemapPreinit[OP_DATA_23],
			data:   make([]byte, 24),
		},
		expectedErr: ErrStackInvalidOpcode,
	},
	{
		name: "OP_DATA_24 short",
		pop: &parsedOpcode{
			opcode: opcodemapPreinit[OP_DATA_24],
			data:   make([]byte, 23),
		},
		expectedErr: ErrStackInvalidOpcode,
	},
	{
		name: "OP_DATA_24",
		pop: &parsedOpcode{
			opcode: opcodemapPreinit[OP_DATA_24],
			data:   make([]byte, 24),
		},
		expectedErr: nil,
	},
	{
		name: "OP_DATA_24 long",
		pop: &parsedOpcode{
			opcode: opcodemapPreinit[OP_DATA_24],
			data:   make([]byte, 25),
		},
		expectedErr: ErrStackInvalidOpcode,
	},
	{
		name: "OP_DATA_25 short",
		pop: &parsedOpcode{
			opcode: opcodemapPreinit[OP_DATA_25],
			data:   make([]byte, 24),
		},
		expectedErr: ErrStackInvalidOpcode,
	},
	{
		name: "OP_DATA_25",
		pop: &parsedOpcode{
			opcode: opcodemapPreinit[OP_DATA_25],
			data:   make([]byte, 25),
		},
		expectedErr: nil,
	},
	{
		name: "OP_DATA_25 long",
		pop: &parsedOpcode{
			opcode: opcodemapPreinit[OP_DATA_25],
			data:   make([]byte, 26),
		},
		expectedErr: ErrStackInvalidOpcode,
	},
	{
		name: "OP_DATA_26 short",
		pop: &parsedOpcode{
			opcode: opcodemapPreinit[OP_DATA_26],
			data:   make([]byte, 25),
		},
		expectedErr: ErrStackInvalidOpcode,
	},
	{
		name: "OP_DATA_26",
		pop: &parsedOpcode{
			opcode: opcodemapPreinit[OP_DATA_26],
			data:   make([]byte, 26),
		},
		expectedErr: nil,
	},
	{
		name: "OP_DATA_26 long",
		pop: &parsedOpcode{
			opcode: opcodemapPreinit[OP_DATA_26],
			data:   make([]byte, 27),
		},
		expectedErr: ErrStackInvalidOpcode,
	},
	{
		name: "OP_DATA_27 short",
		pop: &parsedOpcode{
			opcode: opcodemapPreinit[OP_DATA_27],
			data:   make([]byte, 26),
		},
		expectedErr: ErrStackInvalidOpcode,
	},
	{
		name: "OP_DATA_27",
		pop: &parsedOpcode{
			opcode: opcodemapPreinit[OP_DATA_27],
			data:   make([]byte, 27),
		},
		expectedErr: nil,
	},
	{
		name: "OP_DATA_27 long",
		pop: &parsedOpcode{
			opcode: opcodemapPreinit[OP_DATA_27],
			data:   make([]byte, 28),
		},
		expectedErr: ErrStackInvalidOpcode,
	},
	{
		name: "OP_DATA_28 short",
		pop: &parsedOpcode{
			opcode: opcodemapPreinit[OP_DATA_28],
			data:   make([]byte, 27),
		},
		expectedErr: ErrStackInvalidOpcode,
	},
	{
		name: "OP_DATA_28",
		pop: &parsedOpcode{
			opcode: opcodemapPreinit[OP_DATA_28],
			data:   make([]byte, 28),
		},
		expectedErr: nil,
	},
	{
		name: "OP_DATA_28 long",
		pop: &parsedOpcode{
			opcode: opcodemapPreinit[OP_DATA_28],
			data:   make([]byte, 29),
		},
		expectedErr: ErrStackInvalidOpcode,
	},
	{
		name: "OP_DATA_29 short",
		pop: &parsedOpcode{
			opcode: opcodemapPreinit[OP_DATA_29],
			data:   make([]byte, 28),
		},
		expectedErr: ErrStackInvalidOpcode,
	},
	{
		name: "OP_DATA_29",
		pop: &parsedOpcode{
			opcode: opcodemapPreinit[OP_DATA_29],
			data:   make([]byte, 29),
		},
		expectedErr: nil,
	},
	{
		name: "OP_DATA_29 long",
		pop: &parsedOpcode{
			opcode: opcodemapPreinit[OP_DATA_29],
			data:   make([]byte, 30),
		},
		expectedErr: ErrStackInvalidOpcode,
	},
	{
		name: "OP_DATA_30 short",
		pop: &parsedOpcode{
			opcode: opcodemapPreinit[OP_DATA_30],
			data:   make([]byte, 29),
		},
		expectedErr: ErrStackInvalidOpcode,
	},
	{
		name: "OP_DATA_30",
		pop: &parsedOpcode{
			opcode: opcodemapPreinit[OP_DATA_30],
			data:   make([]byte, 30),
		},
		expectedErr: nil,
	},
	{
		name: "OP_DATA_30 long",
		pop: &parsedOpcode{
			opcode: opcodemapPreinit[OP_DATA_30],
			data:   make([]byte, 31),
		},
		expectedErr: ErrStackInvalidOpcode,
	},
	{
		name: "OP_DATA_31 short",
		pop: &parsedOpcode{
			opcode: opcodemapPreinit[OP_DATA_31],
			data:   make([]byte, 30),
		},
		expectedErr: ErrStackInvalidOpcode,
	},
	{
		name: "OP_DATA_31",
		pop: &parsedOpcode{
			opcode: opcodemapPreinit[OP_DATA_31],
			data:   make([]byte, 31),
		},
		expectedErr: nil,
	},
	{
		name: "OP_DATA_31 long",
		pop: &parsedOpcode{
			opcode: opcodemapPreinit[OP_DATA_31],
			data:   make([]byte, 32),
		},
		expectedErr: ErrStackInvalidOpcode,
	},
	{
		name: "OP_DATA_32 short",
		pop: &parsedOpcode{
			opcode: opcodemapPreinit[OP_DATA_32],
			data:   make([]byte, 31),
		},
		expectedErr: ErrStackInvalidOpcode,
	},
	{
		name: "OP_DATA_32",
		pop: &parsedOpcode{
			opcode: opcodemapPreinit[OP_DATA_32],
			data:   make([]byte, 32),
		},
		expectedErr: nil,
	},
	{
		name: "OP_DATA_32 long",
		pop: &parsedOpcode{
			opcode: opcodemapPreinit[OP_DATA_32],
			data:   make([]byte, 33),
		},
		expectedErr: ErrStackInvalidOpcode,
	},
	{
		name: "OP_DATA_33 short",
		pop: &parsedOpcode{
			opcode: opcodemapPreinit[OP_DATA_33],
			data:   make([]byte, 32),
		},
		expectedErr: ErrStackInvalidOpcode,
	},
	{
		name: "OP_DATA_33",
		pop: &parsedOpcode{
			opcode: opcodemapPreinit[OP_DATA_33],
			data:   make([]byte, 33),
		},
		expectedErr: nil,
	},
	{
		name: "OP_DATA_33 long",
		pop: &parsedOpcode{
			opcode: opcodemapPreinit[OP_DATA_33],
			data:   make([]byte, 34),
		},
		expectedErr: ErrStackInvalidOpcode,
	},
	{
		name: "OP_DATA_34 short",
		pop: &parsedOpcode{
			opcode: opcodemapPreinit[OP_DATA_34],
			data:   make([]byte, 33),
		},
		expectedErr: ErrStackInvalidOpcode,
	},
	{
		name: "OP_DATA_34",
		pop: &parsedOpcode{
			opcode: opcodemapPreinit[OP_DATA_34],
			data:   make([]byte, 34),
		},
		expectedErr: nil,
	},
	{
		name: "OP_DATA_34 long",
		pop: &parsedOpcode{
			opcode: opcodemapPreinit[OP_DATA_34],
			data:   make([]byte, 35),
		},
		expectedErr: ErrStackInvalidOpcode,
	},
	{
		name: "OP_DATA_35 short",
		pop: &parsedOpcode{
			opcode: opcodemapPreinit[OP_DATA_35],
			data:   make([]byte, 34),
		},
		expectedErr: ErrStackInvalidOpcode,
	},
	{
		name: "OP_DATA_35",
		pop: &parsedOpcode{
			opcode: opcodemapPreinit[OP_DATA_35],
			data:   make([]byte, 35),
		},
		expectedErr: nil,
	},
	{
		name: "OP_DATA_35 long",
		pop: &parsedOpcode{
			opcode: opcodemapPreinit[OP_DATA_35],
			data:   make([]byte, 36),
		},
		expectedErr: ErrStackInvalidOpcode,
	},
	{
		name: "OP_DATA_36 short",
		pop: &parsedOpcode{
			opcode: opcodemapPreinit[OP_DATA_36],
			data:   make([]byte, 35),
		},
		expectedErr: ErrStackInvalidOpcode,
	},
	{
		name: "OP_DATA_36",
		pop: &parsedOpcode{
			opcode: opcodemapPreinit[OP_DATA_36],
			data:   make([]byte, 36),
		},
		expectedErr: nil,
	},
	{
		name: "OP_DATA_36 long",
		pop: &parsedOpcode{
			opcode: opcodemapPreinit[OP_DATA_36],
			data:   make([]byte, 37),
		},
		expectedErr: ErrStackInvalidOpcode,
	},
	{
		name: "OP_DATA_37 short",
		pop: &parsedOpcode{
			opcode: opcodemapPreinit[OP_DATA_37],
			data:   make([]byte, 36),
		},
		expectedErr: ErrStackInvalidOpcode,
	},
	{
		name: "OP_DATA_37",
		pop: &parsedOpcode{
			opcode: opcodemapPreinit[OP_DATA_37],
			data:   make([]byte, 37),
		},
		expectedErr: nil,
	},
	{
		name: "OP_DATA_37 long",
		pop: &parsedOpcode{
			opcode: opcodemapPreinit[OP_DATA_37],
			data:   make([]byte, 38),
		},
		expectedErr: ErrStackInvalidOpcode,
	},
	{
		name: "OP_DATA_38 short",
		pop: &parsedOpcode{
			opcode: opcodemapPreinit[OP_DATA_38],
			data:   make([]byte, 37),
		},
		expectedErr: ErrStackInvalidOpcode,
	},
	{
		name: "OP_DATA_38",
		pop: &parsedOpcode{
			opcode: opcodemapPreinit[OP_DATA_38],
			data:   make([]byte, 38),
		},
		expectedErr: nil,
	},
	{
		name: "OP_DATA_38 long",
		pop: &parsedOpcode{
			opcode: opcodemapPreinit[OP_DATA_38],
			data:   make([]byte, 39),
		},
		expectedErr: ErrStackInvalidOpcode,
	},
	{
		name: "OP_DATA_39 short",
		pop: &parsedOpcode{
			opcode: opcodemapPreinit[OP_DATA_39],
			data:   make([]byte, 38),
		},
		expectedErr: ErrStackInvalidOpcode,
	},
	{
		name: "OP_DATA_39",
		pop: &parsedOpcode{
			opcode: opcodemapPreinit[OP_DATA_39],
			data:   make([]byte, 39),
		},
		expectedErr: nil,
	},
	{
		name: "OP_DATA_39 long",
		pop: &parsedOpcode{
			opcode: opcodemapPreinit[OP_DATA_39],
			data:   make([]byte, 40),
		},
		expectedErr: ErrStackInvalidOpcode,
	},
	{
		name: "OP_DATA_40 short",
		pop: &parsedOpcode{
			opcode: opcodemapPreinit[OP_DATA_40],
			data:   make([]byte, 39),
		},
		expectedErr: ErrStackInvalidOpcode,
	},
	{
		name: "OP_DATA_40",
		pop: &parsedOpcode{
			opcode: opcodemapPreinit[OP_DATA_40],
			data:   make([]byte, 40),
		},
		expectedErr: nil,
	},
	{
		name: "OP_DATA_40 long",
		pop: &parsedOpcode{
			opcode: opcodemapPreinit[OP_DATA_40],
			data:   make([]byte, 41),
		},
		expectedErr: ErrStackInvalidOpcode,
	},
	{
		name: "OP_DATA_41 short",
		pop: &parsedOpcode{
			opcode: opcodemapPreinit[OP_DATA_41],
			data:   make([]byte, 40),
		},
		expectedErr: ErrStackInvalidOpcode,
	},
	{
		name: "OP_DATA_41",
		pop: &parsedOpcode{
			opcode: opcodemapPreinit[OP_DATA_41],
			data:   make([]byte, 41),
		},
		expectedErr: nil,
	},
	{
		name: "OP_DATA_41 long",
		pop: &parsedOpcode{
			opcode: opcodemapPreinit[OP_DATA_41],
			data:   make([]byte, 42),
		},
		expectedErr: ErrStackInvalidOpcode,
	},
	{
		name: "OP_DATA_42 short",
		pop: &parsedOpcode{
			opcode: opcodemapPreinit[OP_DATA_42],
			data:   make([]byte, 41),
		},
		expectedErr: ErrStackInvalidOpcode,
	},
	{
		name: "OP_DATA_42",
		pop: &parsedOpcode{
			opcode: opcodemapPreinit[OP_DATA_42],
			data:   make([]byte, 42),
		},
		expectedErr: nil,
	},
	{
		name: "OP_DATA_42 long",
		pop: &parsedOpcode{
			opcode: opcodemapPreinit[OP_DATA_42],
			data:   make([]byte, 43),
		},
		expectedErr: ErrStackInvalidOpcode,
	},
	{
		name: "OP_DATA_43 short",
		pop: &parsedOpcode{
			opcode: opcodemapPreinit[OP_DATA_43],
			data:   make([]byte, 42),
		},
		expectedErr: ErrStackInvalidOpcode,
	},
	{
		name: "OP_DATA_43",
		pop: &parsedOpcode{
			opcode: opcodemapPreinit[OP_DATA_43],
			data:   make([]byte, 43),
		},
		expectedErr: nil,
	},
	{
		name: "OP_DATA_43 long",
		pop: &parsedOpcode{
			opcode: opcodemapPreinit[OP_DATA_43],
			data:   make([]byte, 44),
		},
		expectedErr: ErrStackInvalidOpcode,
	},
	{
		name: "OP_DATA_44 short",
		pop: &parsedOpcode{
			opcode: opcodemapPreinit[OP_DATA_44],
			data:   make([]byte, 43),
		},
		expectedErr: ErrStackInvalidOpcode,
	},
	{
		name: "OP_DATA_44",
		pop: &parsedOpcode{
			opcode: opcodemapPreinit[OP_DATA_44],
			data:   make([]byte, 44),
		},
		expectedErr: nil,
	},
	{
		name: "OP_DATA_44 long",
		pop: &parsedOpcode{
			opcode: opcodemapPreinit[OP_DATA_44],
			data:   make([]byte, 45),
		},
		expectedErr: ErrStackInvalidOpcode,
	},
	{
		name: "OP_DATA_45 short",
		pop: &parsedOpcode{
			opcode: opcodemapPreinit[OP_DATA_45],
			data:   make([]byte, 44),
		},
		expectedErr: ErrStackInvalidOpcode,
	},
	{
		name: "OP_DATA_45",
		pop: &parsedOpcode{
			opcode: opcodemapPreinit[OP_DATA_45],
			data:   make([]byte, 45),
		},
		expectedErr: nil,
	},
	{
		name: "OP_DATA_45 long",
		pop: &parsedOpcode{
			opcode: opcodemapPreinit[OP_DATA_45],
			data:   make([]byte, 46),
		},
		expectedErr: ErrStackInvalidOpcode,
	},
	{
		name: "OP_DATA_46 short",
		pop: &parsedOpcode{
			opcode: opcodemapPreinit[OP_DATA_46],
			data:   make([]byte, 45),
		},
		expectedErr: ErrStackInvalidOpcode,
	},
	{
		name: "OP_DATA_46",
		pop: &parsedOpcode{
			opcode: opcodemapPreinit[OP_DATA_46],
			data:   make([]byte, 46),
		},
		expectedErr: nil,
	},
	{
		name: "OP_DATA_46 long",
		pop: &parsedOpcode{
			opcode: opcodemapPreinit[OP_DATA_46],
			data:   make([]byte, 47),
		},
		expectedErr: ErrStackInvalidOpcode,
	},
	{
		name: "OP_DATA_47 short",
		pop: &parsedOpcode{
			opcode: opcodemapPreinit[OP_DATA_47],
			data:   make([]byte, 46),
		},
		expectedErr: ErrStackInvalidOpcode,
	},
	{
		name: "OP_DATA_47",
		pop: &parsedOpcode{
			opcode: opcodemapPreinit[OP_DATA_47],
			data:   make([]byte, 47),
		},
		expectedErr: nil,
	},
	{
		name: "OP_DATA_47 long",
		pop: &parsedOpcode{
			opcode: opcodemapPreinit[OP_DATA_47],
			data:   make([]byte, 48),
		},
		expectedErr: ErrStackInvalidOpcode,
	},
	{
		name: "OP_DATA_48 short",
		pop: &parsedOpcode{
			opcode: opcodemapPreinit[OP_DATA_48],
			data:   make([]byte, 47),
		},
		expectedErr: ErrStackInvalidOpcode,
	},
	{
		name: "OP_DATA_48",
		pop: &parsedOpcode{
			opcode: opcodemapPreinit[OP_DATA_48],
			data:   make([]byte, 48),
		},
		expectedErr: nil,
	},
	{
		name: "OP_DATA_48 long",
		pop: &parsedOpcode{
			opcode: opcodemapPreinit[OP_DATA_48],
			data:   make([]byte, 49),
		},
		expectedErr: ErrStackInvalidOpcode,
	},
	{
		name: "OP_DATA_49 short",
		pop: &parsedOpcode{
			opcode: opcodemapPreinit[OP_DATA_49],
			data:   make([]byte, 48),
		},
		expectedErr: ErrStackInvalidOpcode,
	},
	{
		name: "OP_DATA_49",
		pop: &parsedOpcode{
			opcode: opcodemapPreinit[OP_DATA_49],
			data:   make([]byte, 49),
		},
		expectedErr: nil,
	},
	{
		name: "OP_DATA_49 long",
		pop: &parsedOpcode{
			opcode: opcodemapPreinit[OP_DATA_49],
			data:   make([]byte, 50),
		},
		expectedErr: ErrStackInvalidOpcode,
	},
	{
		name: "OP_DATA_50 short",
		pop: &parsedOpcode{
			opcode: opcodemapPreinit[OP_DATA_50],
			data:   make([]byte, 49),
		},
		expectedErr: ErrStackInvalidOpcode,
	},
	{
		name: "OP_DATA_50",
		pop: &parsedOpcode{
			opcode: opcodemapPreinit[OP_DATA_50],
			data:   make([]byte, 50),
		},
		expectedErr: nil,
	},
	{
		name: "OP_DATA_50 long",
		pop: &parsedOpcode{
			opcode: opcodemapPreinit[OP_DATA_50],
			data:   make([]byte, 51),
		},
		expectedErr: ErrStackInvalidOpcode,
	},
	{
		name: "OP_DATA_51 short",
		pop: &parsedOpcode{
			opcode: opcodemapPreinit[OP_DATA_51],
			data:   make([]byte, 50),
		},
		expectedErr: ErrStackInvalidOpcode,
	},
	{
		name: "OP_DATA_51",
		pop: &parsedOpcode{
			opcode: opcodemapPreinit[OP_DATA_51],
			data:   make([]byte, 51),
		},
		expectedErr: nil,
	},
	{
		name: "OP_DATA_51 long",
		pop: &parsedOpcode{
			opcode: opcodemapPreinit[OP_DATA_51],
			data:   make([]byte, 52),
		},
		expectedErr: ErrStackInvalidOpcode,
	},
	{
		name: "OP_DATA_52 short",
		pop: &parsedOpcode{
			opcode: opcodemapPreinit[OP_DATA_52],
			data:   make([]byte, 51),
		},
		expectedErr: ErrStackInvalidOpcode,
	},
	{
		name: "OP_DATA_52",
		pop: &parsedOpcode{
			opcode: opcodemapPreinit[OP_DATA_52],
			data:   make([]byte, 52),
		},
		expectedErr: nil,
	},
	{
		name: "OP_DATA_52 long",
		pop: &parsedOpcode{
			opcode: opcodemapPreinit[OP_DATA_52],
			data:   make([]byte, 53),
		},
		expectedErr: ErrStackInvalidOpcode,
	},
	{
		name: "OP_DATA_53 short",
		pop: &parsedOpcode{
			opcode: opcodemapPreinit[OP_DATA_53],
			data:   make([]byte, 52),
		},
		expectedErr: ErrStackInvalidOpcode,
	},
	{
		name: "OP_DATA_53",
		pop: &parsedOpcode{
			opcode: opcodemapPreinit[OP_DATA_53],
			data:   make([]byte, 53),
		},
		expectedErr: nil,
	},
	{
		name: "OP_DATA_53 long",
		pop: &parsedOpcode{
			opcode: opcodemapPreinit[OP_DATA_53],
			data:   make([]byte, 54),
		},
		expectedErr: ErrStackInvalidOpcode,
	},
	{
		name: "OP_DATA_54 short",
		pop: &parsedOpcode{
			opcode: opcodemapPreinit[OP_DATA_54],
			data:   make([]byte, 53),
		},
		expectedErr: ErrStackInvalidOpcode,
	},
	{
		name: "OP_DATA_54",
		pop: &parsedOpcode{
			opcode: opcodemapPreinit[OP_DATA_54],
			data:   make([]byte, 54),
		},
		expectedErr: nil,
	},
	{
		name: "OP_DATA_54 long",
		pop: &parsedOpcode{
			opcode: opcodemapPreinit[OP_DATA_54],
			data:   make([]byte, 55),
		},
		expectedErr: ErrStackInvalidOpcode,
	},
	{
		name: "OP_DATA_55 short",
		pop: &parsedOpcode{
			opcode: opcodemapPreinit[OP_DATA_55],
			data:   make([]byte, 54),
		},
		expectedErr: ErrStackInvalidOpcode,
	},
	{
		name: "OP_DATA_55",
		pop: &parsedOpcode{
			opcode: opcodemapPreinit[OP_DATA_55],
			data:   make([]byte, 55),
		},
		expectedErr: nil,
	},
	{
		name: "OP_DATA_55 long",
		pop: &parsedOpcode{
			opcode: opcodemapPreinit[OP_DATA_55],
			data:   make([]byte, 56),
		},
		expectedErr: ErrStackInvalidOpcode,
	},
	{
		name: "OP_DATA_56 short",
		pop: &parsedOpcode{
			opcode: opcodemapPreinit[OP_DATA_56],
			data:   make([]byte, 55),
		},
		expectedErr: ErrStackInvalidOpcode,
	},
	{
		name: "OP_DATA_56",
		pop: &parsedOpcode{
			opcode: opcodemapPreinit[OP_DATA_56],
			data:   make([]byte, 56),
		},
		expectedErr: nil,
	},
	{
		name: "OP_DATA_56 long",
		pop: &parsedOpcode{
			opcode: opcodemapPreinit[OP_DATA_56],
			data:   make([]byte, 57),
		},
		expectedErr: ErrStackInvalidOpcode,
	},
	{
		name: "OP_DATA_57 short",
		pop: &parsedOpcode{
			opcode: opcodemapPreinit[OP_DATA_57],
			data:   make([]byte, 56),
		},
		expectedErr: ErrStackInvalidOpcode,
	},
	{
		name: "OP_DATA_57",
		pop: &parsedOpcode{
			opcode: opcodemapPreinit[OP_DATA_57],
			data:   make([]byte, 57),
		},
		expectedErr: nil,
	},
	{
		name: "OP_DATA_57 long",
		pop: &parsedOpcode{
			opcode: opcodemapPreinit[OP_DATA_57],
			data:   make([]byte, 58),
		},
		expectedErr: ErrStackInvalidOpcode,
	},
	{
		name: "OP_DATA_58 short",
		pop: &parsedOpcode{
			opcode: opcodemapPreinit[OP_DATA_58],
			data:   make([]byte, 57),
		},
		expectedErr: ErrStackInvalidOpcode,
	},
	{
		name: "OP_DATA_58",
		pop: &parsedOpcode{
			opcode: opcodemapPreinit[OP_DATA_58],
			data:   make([]byte, 58),
		},
		expectedErr: nil,
	},
	{
		name: "OP_DATA_58 long",
		pop: &parsedOpcode{
			opcode: opcodemapPreinit[OP_DATA_58],
			data:   make([]byte, 59),
		},
		expectedErr: ErrStackInvalidOpcode,
	},
	{
		name: "OP_DATA_59 short",
		pop: &parsedOpcode{
			opcode: opcodemapPreinit[OP_DATA_59],
			data:   make([]byte, 58),
		},
		expectedErr: ErrStackInvalidOpcode,
	},
	{
		name: "OP_DATA_59",
		pop: &parsedOpcode{
			opcode: opcodemapPreinit[OP_DATA_59],
			data:   make([]byte, 59),
		},
		expectedErr: nil,
	},
	{
		name: "OP_DATA_59 long",
		pop: &parsedOpcode{
			opcode: opcodemapPreinit[OP_DATA_59],
			data:   make([]byte, 60),
		},
		expectedErr: ErrStackInvalidOpcode,
	},
	{
		name: "OP_DATA_60 short",
		pop: &parsedOpcode{
			opcode: opcodemapPreinit[OP_DATA_60],
			data:   make([]byte, 59),
		},
		expectedErr: ErrStackInvalidOpcode,
	},
	{
		name: "OP_DATA_60",
		pop: &parsedOpcode{
			opcode: opcodemapPreinit[OP_DATA_60],
			data:   make([]byte, 60),
		},
		expectedErr: nil,
	},
	{
		name: "OP_DATA_60 long",
		pop: &parsedOpcode{
			opcode: opcodemapPreinit[OP_DATA_60],
			data:   make([]byte, 61),
		},
		expectedErr: ErrStackInvalidOpcode,
	},
	{
		name: "OP_DATA_61 short",
		pop: &parsedOpcode{
			opcode: opcodemapPreinit[OP_DATA_61],
			data:   make([]byte, 60),
		},
		expectedErr: ErrStackInvalidOpcode,
	},
	{
		name: "OP_DATA_61",
		pop: &parsedOpcode{
			opcode: opcodemapPreinit[OP_DATA_61],
			data:   make([]byte, 61),
		},
		expectedErr: nil,
	},
	{
		name: "OP_DATA_61 long",
		pop: &parsedOpcode{
			opcode: opcodemapPreinit[OP_DATA_61],
			data:   make([]byte, 62),
		},
		expectedErr: ErrStackInvalidOpcode,
	},
	{
		name: "OP_DATA_62 short",
		pop: &parsedOpcode{
			opcode: opcodemapPreinit[OP_DATA_62],
			data:   make([]byte, 61),
		},
		expectedErr: ErrStackInvalidOpcode,
	},
	{
		name: "OP_DATA_62",
		pop: &parsedOpcode{
			opcode: opcodemapPreinit[OP_DATA_62],
			data:   make([]byte, 62),
		},
		expectedErr: nil,
	},
	{
		name: "OP_DATA_62 long",
		pop: &parsedOpcode{
			opcode: opcodemapPreinit[OP_DATA_62],
			data:   make([]byte, 63),
		},
		expectedErr: ErrStackInvalidOpcode,
	},
	{
		name: "OP_DATA_63 short",
		pop: &parsedOpcode{
			opcode: opcodemapPreinit[OP_DATA_63],
			data:   make([]byte, 62),
		},
		expectedErr: ErrStackInvalidOpcode,
	},
	{
		name: "OP_DATA_63",
		pop: &parsedOpcode{
			opcode: opcodemapPreinit[OP_DATA_63],
			data:   make([]byte, 63),
		},
		expectedErr: nil,
	},
	{
		name: "OP_DATA_63 long",
		pop: &parsedOpcode{
			opcode: opcodemapPreinit[OP_DATA_63],
			data:   make([]byte, 64),
		},
		expectedErr: ErrStackInvalidOpcode,
	},
	{
		name: "OP_DATA_64 short",
		pop: &parsedOpcode{
			opcode: opcodemapPreinit[OP_DATA_64],
			data:   make([]byte, 63),
		},
		expectedErr: ErrStackInvalidOpcode,
	},
	{
		name: "OP_DATA_64",
		pop: &parsedOpcode{
			opcode: opcodemapPreinit[OP_DATA_64],
			data:   make([]byte, 64),
		},
		expectedErr: nil,
	},
	{
		name: "OP_DATA_64 long",
		pop: &parsedOpcode{
			opcode: opcodemapPreinit[OP_DATA_64],
			data:   make([]byte, 65),
		},
		expectedErr: ErrStackInvalidOpcode,
	},
	{
		name: "OP_DATA_65 short",
		pop: &parsedOpcode{
			opcode: opcodemapPreinit[OP_DATA_65],
			data:   make([]byte, 64),
		},
		expectedErr: ErrStackInvalidOpcode,
	},
	{
		name: "OP_DATA_65",
		pop: &parsedOpcode{
			opcode: opcodemapPreinit[OP_DATA_65],
			data:   make([]byte, 65),
		},
		expectedErr: nil,
	},
	{
		name: "OP_DATA_65 long",
		pop: &parsedOpcode{
			opcode: opcodemapPreinit[OP_DATA_65],
			data:   make([]byte, 66),
		},
		expectedErr: ErrStackInvalidOpcode,
	},
	{
		name: "OP_DATA_66 short",
		pop: &parsedOpcode{
			opcode: opcodemapPreinit[OP_DATA_66],
			data:   make([]byte, 65),
		},
		expectedErr: ErrStackInvalidOpcode,
	},
	{
		name: "OP_DATA_66",
		pop: &parsedOpcode{
			opcode: opcodemapPreinit[OP_DATA_66],
			data:   make([]byte, 66),
		},
		expectedErr: nil,
	},
	{
		name: "OP_DATA_66 long",
		pop: &parsedOpcode{
			opcode: opcodemapPreinit[OP_DATA_66],
			data:   make([]byte, 67),
		},
		expectedErr: ErrStackInvalidOpcode,
	},
	{
		name: "OP_DATA_67 short",
		pop: &parsedOpcode{
			opcode: opcodemapPreinit[OP_DATA_67],
			data:   make([]byte, 66),
		},
		expectedErr: ErrStackInvalidOpcode,
	},
	{
		name: "OP_DATA_67",
		pop: &parsedOpcode{
			opcode: opcodemapPreinit[OP_DATA_67],
			data:   make([]byte, 67),
		},
		expectedErr: nil,
	},
	{
		name: "OP_DATA_67 long",
		pop: &parsedOpcode{
			opcode: opcodemapPreinit[OP_DATA_67],
			data:   make([]byte, 68),
		},
		expectedErr: ErrStackInvalidOpcode,
	},
	{
		name: "OP_DATA_68 short",
		pop: &parsedOpcode{
			opcode: opcodemapPreinit[OP_DATA_68],
			data:   make([]byte, 67),
		},
		expectedErr: ErrStackInvalidOpcode,
	},
	{
		name: "OP_DATA_68",
		pop: &parsedOpcode{
			opcode: opcodemapPreinit[OP_DATA_68],
			data:   make([]byte, 68),
		},
		expectedErr: nil,
	},
	{
		name: "OP_DATA_68 long",
		pop: &parsedOpcode{
			opcode: opcodemapPreinit[OP_DATA_68],
			data:   make([]byte, 69),
		},
		expectedErr: ErrStackInvalidOpcode,
	},
	{
		name: "OP_DATA_69 short",
		pop: &parsedOpcode{
			opcode: opcodemapPreinit[OP_DATA_69],
			data:   make([]byte, 68),
		},
		expectedErr: ErrStackInvalidOpcode,
	},
	{
		name: "OP_DATA_69",
		pop: &parsedOpcode{
			opcode: opcodemapPreinit[OP_DATA_69],
			data:   make([]byte, 69),
		},
		expectedErr: nil,
	},
	{
		name: "OP_DATA_69 long",
		pop: &parsedOpcode{
			opcode: opcodemapPreinit[OP_DATA_69],
			data:   make([]byte, 70),
		},
		expectedErr: ErrStackInvalidOpcode,
	},
	{
		name: "OP_DATA_70 short",
		pop: &parsedOpcode{
			opcode: opcodemapPreinit[OP_DATA_70],
			data:   make([]byte, 69),
		},
		expectedErr: ErrStackInvalidOpcode,
	},
	{
		name: "OP_DATA_70",
		pop: &parsedOpcode{
			opcode: opcodemapPreinit[OP_DATA_70],
			data:   make([]byte, 70),
		},
		expectedErr: nil,
	},
	{
		name: "OP_DATA_70 long",
		pop: &parsedOpcode{
			opcode: opcodemapPreinit[OP_DATA_70],
			data:   make([]byte, 71),
		},
		expectedErr: ErrStackInvalidOpcode,
	},
	{
		name: "OP_DATA_71 short",
		pop: &parsedOpcode{
			opcode: opcodemapPreinit[OP_DATA_71],
			data:   make([]byte, 70),
		},
		expectedErr: ErrStackInvalidOpcode,
	},
	{
		name: "OP_DATA_71",
		pop: &parsedOpcode{
			opcode: opcodemapPreinit[OP_DATA_71],
			data:   make([]byte, 71),
		},
		expectedErr: nil,
	},
	{
		name: "OP_DATA_71 long",
		pop: &parsedOpcode{
			opcode: opcodemapPreinit[OP_DATA_71],
			data:   make([]byte, 72),
		},
		expectedErr: ErrStackInvalidOpcode,
	},
	{
		name: "OP_DATA_72 short",
		pop: &parsedOpcode{
			opcode: opcodemapPreinit[OP_DATA_72],
			data:   make([]byte, 71),
		},
		expectedErr: ErrStackInvalidOpcode,
	},
	{
		name: "OP_DATA_72",
		pop: &parsedOpcode{
			opcode: opcodemapPreinit[OP_DATA_72],
			data:   make([]byte, 72),
		},
		expectedErr: nil,
	},
	{
		name: "OP_DATA_72 long",
		pop: &parsedOpcode{
			opcode: opcodemapPreinit[OP_DATA_72],
			data:   make([]byte, 73),
		},
		expectedErr: ErrStackInvalidOpcode,
	},
	{
		name: "OP_DATA_73 short",
		pop: &parsedOpcode{
			opcode: opcodemapPreinit[OP_DATA_73],
			data:   make([]byte, 72),
		},
		expectedErr: ErrStackInvalidOpcode,
	},
	{
		name: "OP_DATA_73",
		pop: &parsedOpcode{
			opcode: opcodemapPreinit[OP_DATA_73],
			data:   make([]byte, 73),
		},
		expectedErr: nil,
	},
	{
		name: "OP_DATA_73 long",
		pop: &parsedOpcode{
			opcode: opcodemapPreinit[OP_DATA_73],
			data:   make([]byte, 74),
		},
		expectedErr: ErrStackInvalidOpcode,
	},
	{
		name: "OP_DATA_74 short",
		pop: &parsedOpcode{
			opcode: opcodemapPreinit[OP_DATA_74],
			data:   make([]byte, 73),
		},
		expectedErr: ErrStackInvalidOpcode,
	},
	{
		name: "OP_DATA_74",
		pop: &parsedOpcode{
			opcode: opcodemapPreinit[OP_DATA_74],
			data:   make([]byte, 74),
		},
		expectedErr: nil,
	},
	{
		name: "OP_DATA_74 long",
		pop: &parsedOpcode{
			opcode: opcodemapPreinit[OP_DATA_74],
			data:   make([]byte, 75),
		},
		expectedErr: ErrStackInvalidOpcode,
	},
	{
		name: "OP_DATA_75 short",
		pop: &parsedOpcode{
			opcode: opcodemapPreinit[OP_DATA_75],
			data:   make([]byte, 74),
		},
		expectedErr: ErrStackInvalidOpcode,
	},
	{
		name: "OP_DATA_75",
		pop: &parsedOpcode{
			opcode: opcodemapPreinit[OP_DATA_75],
			data:   make([]byte, 75),
		},
		expectedErr: nil,
	},
	{
		name: "OP_DATA_75 long",
		pop: &parsedOpcode{
			opcode: opcodemapPreinit[OP_DATA_75],
			data:   make([]byte, 76),
		},
		expectedErr: ErrStackInvalidOpcode,
	},
	{
		name: "OP_PUSHDATA1",
		pop: &parsedOpcode{
			opcode: opcodemapPreinit[OP_PUSHDATA1],
			data:   []byte{0, 1, 2, 3, 4},
		},
		expectedErr: nil,
	},
	{
		name: "OP_PUSHDATA2",
		pop: &parsedOpcode{
			opcode: opcodemapPreinit[OP_PUSHDATA2],
			data:   []byte{0, 1, 2, 3, 4},
		},
		expectedErr: nil,
	},
	{
		name: "OP_PUSHDATA4",
		pop: &parsedOpcode{
			opcode: opcodemapPreinit[OP_PUSHDATA1],
			data:   []byte{0, 1, 2, 3, 4},
		},
		expectedErr: nil,
	},
	{
		name: "OP_1NEGATE",
		pop: &parsedOpcode{
			opcode: opcodemapPreinit[OP_1NEGATE],
			data:   nil,
		},
		expectedErr: nil,
	},
	{
		name: "OP_1NEGATE long",
		pop: &parsedOpcode{
			opcode: opcodemapPreinit[OP_1NEGATE],
			data:   make([]byte, 1),
		},
		expectedErr: ErrStackInvalidOpcode,
	},
	{
		name: "OP_RESERVED",
		pop: &parsedOpcode{
			opcode: opcodemapPreinit[OP_RESERVED],
			data:   nil,
		},
		expectedErr: nil,
	},
	{
		name: "OP_RESERVED long",
		pop: &parsedOpcode{
			opcode: opcodemapPreinit[OP_RESERVED],
			data:   make([]byte, 1),
		},
		expectedErr: ErrStackInvalidOpcode,
	},
	{
		name: "OP_TRUE",
		pop: &parsedOpcode{
			opcode: opcodemapPreinit[OP_TRUE],
			data:   nil,
		},
		expectedErr: nil,
	},
	{
		name: "OP_TRUE long",
		pop: &parsedOpcode{
			opcode: opcodemapPreinit[OP_TRUE],
			data:   make([]byte, 1),
		},
		expectedErr: ErrStackInvalidOpcode,
	},
	{
		name: "OP_2",
		pop: &parsedOpcode{
			opcode: opcodemapPreinit[OP_2],
			data:   nil,
		},
		expectedErr: nil,
	},
	{
		name: "OP_2 long",
		pop: &parsedOpcode{
			opcode: opcodemapPreinit[OP_2],
			data:   make([]byte, 1),
		},
		expectedErr: ErrStackInvalidOpcode,
	},
	{
		name: "OP_2",
		pop: &parsedOpcode{
			opcode: opcodemapPreinit[OP_2],
			data:   nil,
		},
		expectedErr: nil,
	},
	{
		name: "OP_2 long",
		pop: &parsedOpcode{
			opcode: opcodemapPreinit[OP_2],
			data:   make([]byte, 1),
		},
		expectedErr: ErrStackInvalidOpcode,
	},
	{
		name: "OP_3",
		pop: &parsedOpcode{
			opcode: opcodemapPreinit[OP_3],
			data:   nil,
		},
		expectedErr: nil,
	},
	{
		name: "OP_3 long",
		pop: &parsedOpcode{
			opcode: opcodemapPreinit[OP_3],
			data:   make([]byte, 1),
		},
		expectedErr: ErrStackInvalidOpcode,
	},
	{
		name: "OP_4",
		pop: &parsedOpcode{
			opcode: opcodemapPreinit[OP_4],
			data:   nil,
		},
		expectedErr: nil,
	},
	{
		name: "OP_4 long",
		pop: &parsedOpcode{
			opcode: opcodemapPreinit[OP_4],
			data:   make([]byte, 1),
		},
		expectedErr: ErrStackInvalidOpcode,
	},
	{
		name: "OP_5",
		pop: &parsedOpcode{
			opcode: opcodemapPreinit[OP_5],
			data:   nil,
		},
		expectedErr: nil,
	},
	{
		name: "OP_5 long",
		pop: &parsedOpcode{
			opcode: opcodemapPreinit[OP_5],
			data:   make([]byte, 1),
		},
		expectedErr: ErrStackInvalidOpcode,
	},
	{
		name: "OP_6",
		pop: &parsedOpcode{
			opcode: opcodemapPreinit[OP_6],
			data:   nil,
		},
		expectedErr: nil,
	},
	{
		name: "OP_6 long",
		pop: &parsedOpcode{
			opcode: opcodemapPreinit[OP_6],
			data:   make([]byte, 1),
		},
		expectedErr: ErrStackInvalidOpcode,
	},
	{
		name: "OP_7",
		pop: &parsedOpcode{
			opcode: opcodemapPreinit[OP_7],
			data:   nil,
		},
		expectedErr: nil,
	},
	{
		name: "OP_7 long",
		pop: &parsedOpcode{
			opcode: opcodemapPreinit[OP_7],
			data:   make([]byte, 1),
		},
		expectedErr: ErrStackInvalidOpcode,
	},
	{
		name: "OP_8",
		pop: &parsedOpcode{
			opcode: opcodemapPreinit[OP_8],
			data:   nil,
		},
		expectedErr: nil,
	},
	{
		name: "OP_8 long",
		pop: &parsedOpcode{
			opcode: opcodemapPreinit[OP_8],
			data:   make([]byte, 1),
		},
		expectedErr: ErrStackInvalidOpcode,
	},
	{
		name: "OP_9",
		pop: &parsedOpcode{
			opcode: opcodemapPreinit[OP_9],
			data:   nil,
		},
		expectedErr: nil,
	},
	{
		name: "OP_9 long",
		pop: &parsedOpcode{
			opcode: opcodemapPreinit[OP_9],
			data:   make([]byte, 1),
		},
		expectedErr: ErrStackInvalidOpcode,
	},
	{
		name: "OP_10",
		pop: &parsedOpcode{
			opcode: opcodemapPreinit[OP_10],
			data:   nil,
		},
		expectedErr: nil,
	},
	{
		name: "OP_10 long",
		pop: &parsedOpcode{
			opcode: opcodemapPreinit[OP_10],
			data:   make([]byte, 1),
		},
		expectedErr: ErrStackInvalidOpcode,
	},
	{
		name: "OP_11",
		pop: &parsedOpcode{
			opcode: opcodemapPreinit[OP_11],
			data:   nil,
		},
		expectedErr: nil,
	},
	{
		name: "OP_11 long",
		pop: &parsedOpcode{
			opcode: opcodemapPreinit[OP_11],
			data:   make([]byte, 1),
		},
		expectedErr: ErrStackInvalidOpcode,
	},
	{
		name: "OP_12",
		pop: &parsedOpcode{
			opcode: opcodemapPreinit[OP_12],
			data:   nil,
		},
		expectedErr: nil,
	},
	{
		name: "OP_12 long",
		pop: &parsedOpcode{
			opcode: opcodemapPreinit[OP_12],
			data:   make([]byte, 1),
		},
		expectedErr: ErrStackInvalidOpcode,
	},
	{
		name: "OP_13",
		pop: &parsedOpcode{
			opcode: opcodemapPreinit[OP_13],
			data:   nil,
		},
		expectedErr: nil,
	},
	{
		name: "OP_13 long",
		pop: &parsedOpcode{
			opcode: opcodemapPreinit[OP_13],
			data:   make([]byte, 1),
		},
		expectedErr: ErrStackInvalidOpcode,
	},
	{
		name: "OP_14",
		pop: &parsedOpcode{
			opcode: opcodemapPreinit[OP_14],
			data:   nil,
		},
		expectedErr: nil,
	},
	{
		name: "OP_14 long",
		pop: &parsedOpcode{
			opcode: opcodemapPreinit[OP_14],
			data:   make([]byte, 1),
		},
		expectedErr: ErrStackInvalidOpcode,
	},
	{
		name: "OP_15",
		pop: &parsedOpcode{
			opcode: opcodemapPreinit[OP_15],
			data:   nil,
		},
		expectedErr: nil,
	},
	{
		name: "OP_15 long",
		pop: &parsedOpcode{
			opcode: opcodemapPreinit[OP_15],
			data:   make([]byte, 1),
		},
		expectedErr: ErrStackInvalidOpcode,
	},
	{
		name: "OP_16",
		pop: &parsedOpcode{
			opcode: opcodemapPreinit[OP_16],
			data:   nil,
		},
		expectedErr: nil,
	},
	{
		name: "OP_16 long",
		pop: &parsedOpcode{
			opcode: opcodemapPreinit[OP_16],
			data:   make([]byte, 1),
		},
		expectedErr: ErrStackInvalidOpcode,
	},
	{
		name: "OP_NOP",
		pop: &parsedOpcode{
			opcode: opcodemapPreinit[OP_NOP],
			data:   nil,
		},
		expectedErr: nil,
	},
	{
		name: "OP_NOP long",
		pop: &parsedOpcode{
			opcode: opcodemapPreinit[OP_NOP],
			data:   make([]byte, 1),
		},
		expectedErr: ErrStackInvalidOpcode,
	},
	{
		name: "OP_VER",
		pop: &parsedOpcode{
			opcode: opcodemapPreinit[OP_VER],
			data:   nil,
		},
		expectedErr: nil,
	},
	{
		name: "OP_VER long",
		pop: &parsedOpcode{
			opcode: opcodemapPreinit[OP_VER],
			data:   make([]byte, 1),
		},
		expectedErr: ErrStackInvalidOpcode,
	},
	{
		name: "OP_IF",
		pop: &parsedOpcode{
			opcode: opcodemapPreinit[OP_IF],
			data:   nil,
		},
		expectedErr: nil,
	},
	{
		name: "OP_IF long",
		pop: &parsedOpcode{
			opcode: opcodemapPreinit[OP_IF],
			data:   make([]byte, 1),
		},
		expectedErr: ErrStackInvalidOpcode,
	},
	{
		name: "OP_NOTIF",
		pop: &parsedOpcode{
			opcode: opcodemapPreinit[OP_NOTIF],
			data:   nil,
		},
		expectedErr: nil,
	},
	{
		name: "OP_NOTIF long",
		pop: &parsedOpcode{
			opcode: opcodemapPreinit[OP_NOTIF],
			data:   make([]byte, 1),
		},
		expectedErr: ErrStackInvalidOpcode,
	},
	{
		name: "OP_VERIF",
		pop: &parsedOpcode{
			opcode: opcodemapPreinit[OP_VERIF],
			data:   nil,
		},
		expectedErr: nil,
	},
	{
		name: "OP_VERIF long",
		pop: &parsedOpcode{
			opcode: opcodemapPreinit[OP_VERIF],
			data:   make([]byte, 1),
		},
		expectedErr: ErrStackInvalidOpcode,
	},
	{
		name: "OP_VERNOTIF",
		pop: &parsedOpcode{
			opcode: opcodemapPreinit[OP_VERNOTIF],
			data:   nil,
		},
		expectedErr: nil,
	},
	{
		name: "OP_VERNOTIF long",
		pop: &parsedOpcode{
			opcode: opcodemapPreinit[OP_VERNOTIF],
			data:   make([]byte, 1),
		},
		expectedErr: ErrStackInvalidOpcode,
	},
	{
		name: "OP_ELSE",
		pop: &parsedOpcode{
			opcode: opcodemapPreinit[OP_ELSE],
			data:   nil,
		},
		expectedErr: nil,
	},
	{
		name: "OP_ELSE long",
		pop: &parsedOpcode{
			opcode: opcodemapPreinit[OP_ELSE],
			data:   make([]byte, 1),
		},
		expectedErr: ErrStackInvalidOpcode,
	},
	{
		name: "OP_ENDIF",
		pop: &parsedOpcode{
			opcode: opcodemapPreinit[OP_ENDIF],
			data:   nil,
		},
		expectedErr: nil,
	},
	{
		name: "OP_ENDIF long",
		pop: &parsedOpcode{
			opcode: opcodemapPreinit[OP_ENDIF],
			data:   make([]byte, 1),
		},
		expectedErr: ErrStackInvalidOpcode,
	},
	{
		name: "OP_VERIFY",
		pop: &parsedOpcode{
			opcode: opcodemapPreinit[OP_VERIFY],
			data:   nil,
		},
		expectedErr: nil,
	},
	{
		name: "OP_VERIFY long",
		pop: &parsedOpcode{
			opcode: opcodemapPreinit[OP_VERIFY],
			data:   make([]byte, 1),
		},
		expectedErr: ErrStackInvalidOpcode,
	},
	{
		name: "OP_RETURN",
		pop: &parsedOpcode{
			opcode: opcodemapPreinit[OP_RETURN],
			data:   nil,
		},
		expectedErr: nil,
	},
	{
		name: "OP_RETURN long",
		pop: &parsedOpcode{
			opcode: opcodemapPreinit[OP_RETURN],
			data:   make([]byte, 1),
		},
		expectedErr: ErrStackInvalidOpcode,
	},
	{
		name: "OP_TOALTSTACK",
		pop: &parsedOpcode{
			opcode: opcodemapPreinit[OP_TOALTSTACK],
			data:   nil,
		},
		expectedErr: nil,
	},
	{
		name: "OP_TOALTSTACK long",
		pop: &parsedOpcode{
			opcode: opcodemapPreinit[OP_TOALTSTACK],
			data:   make([]byte, 1),
		},
		expectedErr: ErrStackInvalidOpcode,
	},
	{
		name: "OP_FROMALTSTACK",
		pop: &parsedOpcode{
			opcode: opcodemapPreinit[OP_FROMALTSTACK],
			data:   nil,
		},
		expectedErr: nil,
	},
	{
		name: "OP_FROMALTSTACK long",
		pop: &parsedOpcode{
			opcode: opcodemapPreinit[OP_FROMALTSTACK],
			data:   make([]byte, 1),
		},
		expectedErr: ErrStackInvalidOpcode,
	},
	{
		name: "OP_2DROP",
		pop: &parsedOpcode{
			opcode: opcodemapPreinit[OP_2DROP],
			data:   nil,
		},
		expectedErr: nil,
	},
	{
		name: "OP_2DROP long",
		pop: &parsedOpcode{
			opcode: opcodemapPreinit[OP_2DROP],
			data:   make([]byte, 1),
		},
		expectedErr: ErrStackInvalidOpcode,
	},
	{
		name: "OP_2DUP",
		pop: &parsedOpcode{
			opcode: opcodemapPreinit[OP_2DUP],
			data:   nil,
		},
		expectedErr: nil,
	},
	{
		name: "OP_2DUP long",
		pop: &parsedOpcode{
			opcode: opcodemapPreinit[OP_2DUP],
			data:   make([]byte, 1),
		},
		expectedErr: ErrStackInvalidOpcode,
	},
	{
		name: "OP_3DUP",
		pop: &parsedOpcode{
			opcode: opcodemapPreinit[OP_3DUP],
			data:   nil,
		},
		expectedErr: nil,
	},
	{
		name: "OP_3DUP long",
		pop: &parsedOpcode{
			opcode: opcodemapPreinit[OP_3DUP],
			data:   make([]byte, 1),
		},
		expectedErr: ErrStackInvalidOpcode,
	},
	{
		name: "OP_2OVER",
		pop: &parsedOpcode{
			opcode: opcodemapPreinit[OP_2OVER],
			data:   nil,
		},
		expectedErr: nil,
	},
	{
		name: "OP_2OVER long",
		pop: &parsedOpcode{
			opcode: opcodemapPreinit[OP_2OVER],
			data:   make([]byte, 1),
		},
		expectedErr: ErrStackInvalidOpcode,
	},
	{
		name: "OP_2ROT",
		pop: &parsedOpcode{
			opcode: opcodemapPreinit[OP_2ROT],
			data:   nil,
		},
		expectedErr: nil,
	},
	{
		name: "OP_2ROT long",
		pop: &parsedOpcode{
			opcode: opcodemapPreinit[OP_2ROT],
			data:   make([]byte, 1),
		},
		expectedErr: ErrStackInvalidOpcode,
	},
	{
		name: "OP_2SWAP",
		pop: &parsedOpcode{
			opcode: opcodemapPreinit[OP_2SWAP],
			data:   nil,
		},
		expectedErr: nil,
	},
	{
		name: "OP_2SWAP long",
		pop: &parsedOpcode{
			opcode: opcodemapPreinit[OP_2SWAP],
			data:   make([]byte, 1),
		},
		expectedErr: ErrStackInvalidOpcode,
	},
	{
		name: "OP_IFDUP",
		pop: &parsedOpcode{
			opcode: opcodemapPreinit[OP_IFDUP],
			data:   nil,
		},
		expectedErr: nil,
	},
	{
		name: "OP_IFDUP long",
		pop: &parsedOpcode{
			opcode: opcodemapPreinit[OP_IFDUP],
			data:   make([]byte, 1),
		},
		expectedErr: ErrStackInvalidOpcode,
	},
	{
		name: "OP_DEPTH",
		pop: &parsedOpcode{
			opcode: opcodemapPreinit[OP_DEPTH],
			data:   nil,
		},
		expectedErr: nil,
	},
	{
		name: "OP_DEPTH long",
		pop: &parsedOpcode{
			opcode: opcodemapPreinit[OP_DEPTH],
			data:   make([]byte, 1),
		},
		expectedErr: ErrStackInvalidOpcode,
	},
	{
		name: "OP_DROP",
		pop: &parsedOpcode{
			opcode: opcodemapPreinit[OP_DROP],
			data:   nil,
		},
		expectedErr: nil,
	},
	{
		name: "OP_DROP long",
		pop: &parsedOpcode{
			opcode: opcodemapPreinit[OP_DROP],
			data:   make([]byte, 1),
		},
		expectedErr: ErrStackInvalidOpcode,
	},
	{
		name: "OP_DUP",
		pop: &parsedOpcode{
			opcode: opcodemapPreinit[OP_DUP],
			data:   nil,
		},
		expectedErr: nil,
	},
	{
		name: "OP_DUP long",
		pop: &parsedOpcode{
			opcode: opcodemapPreinit[OP_DUP],
			data:   make([]byte, 1),
		},
		expectedErr: ErrStackInvalidOpcode,
	},
	{
		name: "OP_NIP",
		pop: &parsedOpcode{
			opcode: opcodemapPreinit[OP_NIP],
			data:   nil,
		},
		expectedErr: nil,
	},
	{
		name: "OP_NIP long",
		pop: &parsedOpcode{
			opcode: opcodemapPreinit[OP_NIP],
			data:   make([]byte, 1),
		},
		expectedErr: ErrStackInvalidOpcode,
	},
	{
		name: "OP_OVER",
		pop: &parsedOpcode{
			opcode: opcodemapPreinit[OP_OVER],
			data:   nil,
		},
		expectedErr: nil,
	},
	{
		name: "OP_OVER long",
		pop: &parsedOpcode{
			opcode: opcodemapPreinit[OP_OVER],
			data:   make([]byte, 1),
		},
		expectedErr: ErrStackInvalidOpcode,
	},
	{
		name: "OP_PICK",
		pop: &parsedOpcode{
			opcode: opcodemapPreinit[OP_PICK],
			data:   nil,
		},
		expectedErr: nil,
	},
	{
		name: "OP_PICK long",
		pop: &parsedOpcode{
			opcode: opcodemapPreinit[OP_PICK],
			data:   make([]byte, 1),
		},
		expectedErr: ErrStackInvalidOpcode,
	},
	{
		name: "OP_ROLL",
		pop: &parsedOpcode{
			opcode: opcodemapPreinit[OP_ROLL],
			data:   nil,
		},
		expectedErr: nil,
	},
	{
		name: "OP_ROLL long",
		pop: &parsedOpcode{
			opcode: opcodemapPreinit[OP_ROLL],
			data:   make([]byte, 1),
		},
		expectedErr: ErrStackInvalidOpcode,
	},
	{
		name: "OP_ROT",
		pop: &parsedOpcode{
			opcode: opcodemapPreinit[OP_ROT],
			data:   nil,
		},
		expectedErr: nil,
	},
	{
		name: "OP_ROT long",
		pop: &parsedOpcode{
			opcode: opcodemapPreinit[OP_ROT],
			data:   make([]byte, 1),
		},
		expectedErr: ErrStackInvalidOpcode,
	},
	{
		name: "OP_SWAP",
		pop: &parsedOpcode{
			opcode: opcodemapPreinit[OP_SWAP],
			data:   nil,
		},
		expectedErr: nil,
	},
	{
		name: "OP_SWAP long",
		pop: &parsedOpcode{
			opcode: opcodemapPreinit[OP_SWAP],
			data:   make([]byte, 1),
		},
		expectedErr: ErrStackInvalidOpcode,
	},
	{
		name: "OP_TUCK",
		pop: &parsedOpcode{
			opcode: opcodemapPreinit[OP_TUCK],
			data:   nil,
		},
		expectedErr: nil,
	},
	{
		name: "OP_TUCK long",
		pop: &parsedOpcode{
			opcode: opcodemapPreinit[OP_TUCK],
			data:   make([]byte, 1),
		},
		expectedErr: ErrStackInvalidOpcode,
	},
	{
		name: "OP_CAT",
		pop: &parsedOpcode{
			opcode: opcodemapPreinit[OP_CAT],
			data:   nil,
		},
		expectedErr: nil,
	},
	{
		name: "OP_CAT long",
		pop: &parsedOpcode{
			opcode: opcodemapPreinit[OP_CAT],
			data:   make([]byte, 1),
		},
		expectedErr: ErrStackInvalidOpcode,
	},
	{
		name: "OP_SUBSTR",
		pop: &parsedOpcode{
			opcode: opcodemapPreinit[OP_SUBSTR],
			data:   nil,
		},
		expectedErr: nil,
	},
	{
		name: "OP_SUBSTR long",
		pop: &parsedOpcode{
			opcode: opcodemapPreinit[OP_SUBSTR],
			data:   make([]byte, 1),
		},
		expectedErr: ErrStackInvalidOpcode,
	},
	{
		name: "OP_LEFT",
		pop: &parsedOpcode{
			opcode: opcodemapPreinit[OP_LEFT],
			data:   nil,
		},
		expectedErr: nil,
	},
	{
		name: "OP_LEFT long",
		pop: &parsedOpcode{
			opcode: opcodemapPreinit[OP_LEFT],
			data:   make([]byte, 1),
		},
		expectedErr: ErrStackInvalidOpcode,
	},
	{
		name: "OP_LEFT",
		pop: &parsedOpcode{
			opcode: opcodemapPreinit[OP_LEFT],
			data:   nil,
		},
		expectedErr: nil,
	},
	{
		name: "OP_LEFT long",
		pop: &parsedOpcode{
			opcode: opcodemapPreinit[OP_LEFT],
			data:   make([]byte, 1),
		},
		expectedErr: ErrStackInvalidOpcode,
	},
	{
		name: "OP_RIGHT",
		pop: &parsedOpcode{
			opcode: opcodemapPreinit[OP_RIGHT],
			data:   nil,
		},
		expectedErr: nil,
	},
	{
		name: "OP_RIGHT long",
		pop: &parsedOpcode{
			opcode: opcodemapPreinit[OP_RIGHT],
			data:   make([]byte, 1),
		},
		expectedErr: ErrStackInvalidOpcode,
	},
	{
		name: "OP_SIZE",
		pop: &parsedOpcode{
			opcode: opcodemapPreinit[OP_SIZE],
			data:   nil,
		},
		expectedErr: nil,
	},
	{
		name: "OP_SIZE long",
		pop: &parsedOpcode{
			opcode: opcodemapPreinit[OP_SIZE],
			data:   make([]byte, 1),
		},
		expectedErr: ErrStackInvalidOpcode,
	},
	{
		name: "OP_INVERT",
		pop: &parsedOpcode{
			opcode: opcodemapPreinit[OP_INVERT],
			data:   nil,
		},
		expectedErr: nil,
	},
	{
		name: "OP_INVERT long",
		pop: &parsedOpcode{
			opcode: opcodemapPreinit[OP_INVERT],
			data:   make([]byte, 1),
		},
		expectedErr: ErrStackInvalidOpcode,
	},
	{
		name: "OP_AND",
		pop: &parsedOpcode{
			opcode: opcodemapPreinit[OP_AND],
			data:   nil,
		},
		expectedErr: nil,
	},
	{
		name: "OP_AND long",
		pop: &parsedOpcode{
			opcode: opcodemapPreinit[OP_AND],
			data:   make([]byte, 1),
		},
		expectedErr: ErrStackInvalidOpcode,
	},
	{
		name: "OP_OR",
		pop: &parsedOpcode{
			opcode: opcodemapPreinit[OP_OR],
			data:   nil,
		},
		expectedErr: nil,
	},
	{
		name: "OP_OR long",
		pop: &parsedOpcode{
			opcode: opcodemapPreinit[OP_OR],
			data:   make([]byte, 1),
		},
		expectedErr: ErrStackInvalidOpcode,
	},
	{
		name: "OP_XOR",
		pop: &parsedOpcode{
			opcode: opcodemapPreinit[OP_XOR],
			data:   nil,
		},
		expectedErr: nil,
	},
	{
		name: "OP_XOR long",
		pop: &parsedOpcode{
			opcode: opcodemapPreinit[OP_XOR],
			data:   make([]byte, 1),
		},
		expectedErr: ErrStackInvalidOpcode,
	},
	{
		name: "OP_EQUAL",
		pop: &parsedOpcode{
			opcode: opcodemapPreinit[OP_EQUAL],
			data:   nil,
		},
		expectedErr: nil,
	},
	{
		name: "OP_EQUAL long",
		pop: &parsedOpcode{
			opcode: opcodemapPreinit[OP_EQUAL],
			data:   make([]byte, 1),
		},
		expectedErr: ErrStackInvalidOpcode,
	},
	{
		name: "OP_EQUALVERIFY",
		pop: &parsedOpcode{
			opcode: opcodemapPreinit[OP_EQUALVERIFY],
			data:   nil,
		},
		expectedErr: nil,
	},
	{
		name: "OP_EQUALVERIFY long",
		pop: &parsedOpcode{
			opcode: opcodemapPreinit[OP_EQUALVERIFY],
			data:   make([]byte, 1),
		},
		expectedErr: ErrStackInvalidOpcode,
	},
	{
		name: "OP_RESERVED1",
		pop: &parsedOpcode{
			opcode: opcodemapPreinit[OP_RESERVED1],
			data:   nil,
		},
		expectedErr: nil,
	},
	{
		name: "OP_RESERVED1 long",
		pop: &parsedOpcode{
			opcode: opcodemapPreinit[OP_RESERVED1],
			data:   make([]byte, 1),
		},
		expectedErr: ErrStackInvalidOpcode,
	},
	{
		name: "OP_RESERVED2",
		pop: &parsedOpcode{
			opcode: opcodemapPreinit[OP_RESERVED2],
			data:   nil,
		},
		expectedErr: nil,
	},
	{
		name: "OP_RESERVED2 long",
		pop: &parsedOpcode{
			opcode: opcodemapPreinit[OP_RESERVED2],
			data:   make([]byte, 1),
		},
		expectedErr: ErrStackInvalidOpcode,
	},
	{
		name: "OP_1ADD",
		pop: &parsedOpcode{
			opcode: opcodemapPreinit[OP_1ADD],
			data:   nil,
		},
		expectedErr: nil,
	},
	{
		name: "OP_1ADD long",
		pop: &parsedOpcode{
			opcode: opcodemapPreinit[OP_1ADD],
			data:   make([]byte, 1),
		},
		expectedErr: ErrStackInvalidOpcode,
	},
	{
		name: "OP_1SUB",
		pop: &parsedOpcode{
			opcode: opcodemapPreinit[OP_1SUB],
			data:   nil,
		},
		expectedErr: nil,
	},
	{
		name: "OP_1SUB long",
		pop: &parsedOpcode{
			opcode: opcodemapPreinit[OP_1SUB],
			data:   make([]byte, 1),
		},
		expectedErr: ErrStackInvalidOpcode,
	},
	{
		name: "OP_2MUL",
		pop: &parsedOpcode{
			opcode: opcodemapPreinit[OP_2MUL],
			data:   nil,
		},
		expectedErr: nil,
	},
	{
		name: "OP_2MUL long",
		pop: &parsedOpcode{
			opcode: opcodemapPreinit[OP_2MUL],
			data:   make([]byte, 1),
		},
		expectedErr: ErrStackInvalidOpcode,
	},
	{
		name: "OP_2DIV",
		pop: &parsedOpcode{
			opcode: opcodemapPreinit[OP_2DIV],
			data:   nil,
		},
		expectedErr: nil,
	},
	{
		name: "OP_2DIV long",
		pop: &parsedOpcode{
			opcode: opcodemapPreinit[OP_2DIV],
			data:   make([]byte, 1),
		},
		expectedErr: ErrStackInvalidOpcode,
	},
	{
		name: "OP_NEGATE",
		pop: &parsedOpcode{
			opcode: opcodemapPreinit[OP_NEGATE],
			data:   nil,
		},
		expectedErr: nil,
	},
	{
		name: "OP_NEGATE long",
		pop: &parsedOpcode{
			opcode: opcodemapPreinit[OP_NEGATE],
			data:   make([]byte, 1),
		},
		expectedErr: ErrStackInvalidOpcode,
	},
	{
		name: "OP_ABS",
		pop: &parsedOpcode{
			opcode: opcodemapPreinit[OP_ABS],
			data:   nil,
		},
		expectedErr: nil,
	},
	{
		name: "OP_ABS long",
		pop: &parsedOpcode{
			opcode: opcodemapPreinit[OP_ABS],
			data:   make([]byte, 1),
		},
		expectedErr: ErrStackInvalidOpcode,
	},
	{
		name: "OP_NOT",
		pop: &parsedOpcode{
			opcode: opcodemapPreinit[OP_NOT],
			data:   nil,
		},
		expectedErr: nil,
	},
	{
		name: "OP_NOT long",
		pop: &parsedOpcode{
			opcode: opcodemapPreinit[OP_NOT],
			data:   make([]byte, 1),
		},
		expectedErr: ErrStackInvalidOpcode,
	},
	{
		name: "OP_0NOTEQUAL",
		pop: &parsedOpcode{
			opcode: opcodemapPreinit[OP_0NOTEQUAL],
			data:   nil,
		},
		expectedErr: nil,
	},
	{
		name: "OP_0NOTEQUAL long",
		pop: &parsedOpcode{
			opcode: opcodemapPreinit[OP_0NOTEQUAL],
			data:   make([]byte, 1),
		},
		expectedErr: ErrStackInvalidOpcode,
	},
	{
		name: "OP_ADD",
		pop: &parsedOpcode{
			opcode: opcodemapPreinit[OP_ADD],
			data:   nil,
		},
		expectedErr: nil,
	},
	{
		name: "OP_ADD long",
		pop: &parsedOpcode{
			opcode: opcodemapPreinit[OP_ADD],
			data:   make([]byte, 1),
		},
		expectedErr: ErrStackInvalidOpcode,
	},
	{
		name: "OP_SUB",
		pop: &parsedOpcode{
			opcode: opcodemapPreinit[OP_SUB],
			data:   nil,
		},
		expectedErr: nil,
	},
	{
		name: "OP_SUB long",
		pop: &parsedOpcode{
			opcode: opcodemapPreinit[OP_SUB],
			data:   make([]byte, 1),
		},
		expectedErr: ErrStackInvalidOpcode,
	},
	{
		name: "OP_MUL",
		pop: &parsedOpcode{
			opcode: opcodemapPreinit[OP_MUL],
			data:   nil,
		},
		expectedErr: nil,
	},
	{
		name: "OP_MUL long",
		pop: &parsedOpcode{
			opcode: opcodemapPreinit[OP_MUL],
			data:   make([]byte, 1),
		},
		expectedErr: ErrStackInvalidOpcode,
	},
	{
		name: "OP_DIV",
		pop: &parsedOpcode{
			opcode: opcodemapPreinit[OP_DIV],
			data:   nil,
		},
		expectedErr: nil,
	},
	{
		name: "OP_DIV long",
		pop: &parsedOpcode{
			opcode: opcodemapPreinit[OP_DIV],
			data:   make([]byte, 1),
		},
		expectedErr: ErrStackInvalidOpcode,
	},
	{
		name: "OP_MOD",
		pop: &parsedOpcode{
			opcode: opcodemapPreinit[OP_MOD],
			data:   nil,
		},
		expectedErr: nil,
	},
	{
		name: "OP_MOD long",
		pop: &parsedOpcode{
			opcode: opcodemapPreinit[OP_MOD],
			data:   make([]byte, 1),
		},
		expectedErr: ErrStackInvalidOpcode,
	},
	{
		name: "OP_LSHIFT",
		pop: &parsedOpcode{
			opcode: opcodemapPreinit[OP_LSHIFT],
			data:   nil,
		},
		expectedErr: nil,
	},
	{
		name: "OP_LSHIFT long",
		pop: &parsedOpcode{
			opcode: opcodemapPreinit[OP_LSHIFT],
			data:   make([]byte, 1),
		},
		expectedErr: ErrStackInvalidOpcode,
	},
	{
		name: "OP_RSHIFT",
		pop: &parsedOpcode{
			opcode: opcodemapPreinit[OP_RSHIFT],
			data:   nil,
		},
		expectedErr: nil,
	},
	{
		name: "OP_RSHIFT long",
		pop: &parsedOpcode{
			opcode: opcodemapPreinit[OP_RSHIFT],
			data:   make([]byte, 1),
		},
		expectedErr: ErrStackInvalidOpcode,
	},
	{
		name: "OP_BOOLAND",
		pop: &parsedOpcode{
			opcode: opcodemapPreinit[OP_BOOLAND],
			data:   nil,
		},
		expectedErr: nil,
	},
	{
		name: "OP_BOOLAND long",
		pop: &parsedOpcode{
			opcode: opcodemapPreinit[OP_BOOLAND],
			data:   make([]byte, 1),
		},
		expectedErr: ErrStackInvalidOpcode,
	},
	{
		name: "OP_BOOLOR",
		pop: &parsedOpcode{
			opcode: opcodemapPreinit[OP_BOOLOR],
			data:   nil,
		},
		expectedErr: nil,
	},
	{
		name: "OP_BOOLOR long",
		pop: &parsedOpcode{
			opcode: opcodemapPreinit[OP_BOOLOR],
			data:   make([]byte, 1),
		},
		expectedErr: ErrStackInvalidOpcode,
	},
	{
		name: "OP_NUMEQUAL",
		pop: &parsedOpcode{
			opcode: opcodemapPreinit[OP_NUMEQUAL],
			data:   nil,
		},
		expectedErr: nil,
	},
	{
		name: "OP_NUMEQUAL long",
		pop: &parsedOpcode{
			opcode: opcodemapPreinit[OP_NUMEQUAL],
			data:   make([]byte, 1),
		},
		expectedErr: ErrStackInvalidOpcode,
	},
	{
		name: "OP_NUMEQUALVERIFY",
		pop: &parsedOpcode{
			opcode: opcodemapPreinit[OP_NUMEQUALVERIFY],
			data:   nil,
		},
		expectedErr: nil,
	},
	{
		name: "OP_NUMEQUALVERIFY long",
		pop: &parsedOpcode{
			opcode: opcodemapPreinit[OP_NUMEQUALVERIFY],
			data:   make([]byte, 1),
		},
		expectedErr: ErrStackInvalidOpcode,
	},
	{
		name: "OP_NUMNOTEQUAL",
		pop: &parsedOpcode{
			opcode: opcodemapPreinit[OP_NUMNOTEQUAL],
			data:   nil,
		},
		expectedErr: nil,
	},
	{
		name: "OP_NUMNOTEQUAL long",
		pop: &parsedOpcode{
			opcode: opcodemapPreinit[OP_NUMNOTEQUAL],
			data:   make([]byte, 1),
		},
		expectedErr: ErrStackInvalidOpcode,
	},
	{
		name: "OP_LESSTHAN",
		pop: &parsedOpcode{
			opcode: opcodemapPreinit[OP_LESSTHAN],
			data:   nil,
		},
		expectedErr: nil,
	},
	{
		name: "OP_LESSTHAN long",
		pop: &parsedOpcode{
			opcode: opcodemapPreinit[OP_LESSTHAN],
			data:   make([]byte, 1),
		},
		expectedErr: ErrStackInvalidOpcode,
	},
	{
		name: "OP_GREATERTHAN",
		pop: &parsedOpcode{
			opcode: opcodemapPreinit[OP_GREATERTHAN],
			data:   nil,
		},
		expectedErr: nil,
	},
	{
		name: "OP_GREATERTHAN long",
		pop: &parsedOpcode{
			opcode: opcodemapPreinit[OP_GREATERTHAN],
			data:   make([]byte, 1),
		},
		expectedErr: ErrStackInvalidOpcode,
	},
	{
		name: "OP_LESSTHANOREQUAL",
		pop: &parsedOpcode{
			opcode: opcodemapPreinit[OP_LESSTHANOREQUAL],
			data:   nil,
		},
		expectedErr: nil,
	},
	{
		name: "OP_LESSTHANOREQUAL long",
		pop: &parsedOpcode{
			opcode: opcodemapPreinit[OP_LESSTHANOREQUAL],
			data:   make([]byte, 1),
		},
		expectedErr: ErrStackInvalidOpcode,
	},
	{
		name: "OP_GREATERTHANOREQUAL",
		pop: &parsedOpcode{
			opcode: opcodemapPreinit[OP_GREATERTHANOREQUAL],
			data:   nil,
		},
		expectedErr: nil,
	},
	{
		name: "OP_GREATERTHANOREQUAL long",
		pop: &parsedOpcode{
			opcode: opcodemapPreinit[OP_GREATERTHANOREQUAL],
			data:   make([]byte, 1),
		},
		expectedErr: ErrStackInvalidOpcode,
	},
	{
		name: "OP_MIN",
		pop: &parsedOpcode{
			opcode: opcodemapPreinit[OP_MIN],
			data:   nil,
		},
		expectedErr: nil,
	},
	{
		name: "OP_MIN long",
		pop: &parsedOpcode{
			opcode: opcodemapPreinit[OP_MIN],
			data:   make([]byte, 1),
		},
		expectedErr: ErrStackInvalidOpcode,
	},
	{
		name: "OP_MAX",
		pop: &parsedOpcode{
			opcode: opcodemapPreinit[OP_MAX],
			data:   nil,
		},
		expectedErr: nil,
	},
	{
		name: "OP_MAX long",
		pop: &parsedOpcode{
			opcode: opcodemapPreinit[OP_MAX],
			data:   make([]byte, 1),
		},
		expectedErr: ErrStackInvalidOpcode,
	},
	{
		name: "OP_WITHIN",
		pop: &parsedOpcode{
			opcode: opcodemapPreinit[OP_WITHIN],
			data:   nil,
		},
		expectedErr: nil,
	},
	{
		name: "OP_WITHIN long",
		pop: &parsedOpcode{
			opcode: opcodemapPreinit[OP_WITHIN],
			data:   make([]byte, 1),
		},
		expectedErr: ErrStackInvalidOpcode,
	},
	{
		name: "OP_RIPEMD160",
		pop: &parsedOpcode{
			opcode: opcodemapPreinit[OP_RIPEMD160],
			data:   nil,
		},
		expectedErr: nil,
	},
	{
		name: "OP_RIPEMD160 long",
		pop: &parsedOpcode{
			opcode: opcodemapPreinit[OP_RIPEMD160],
			data:   make([]byte, 1),
		},
		expectedErr: ErrStackInvalidOpcode,
	},
	{
		name: "OP_SHA1",
		pop: &parsedOpcode{
			opcode: opcodemapPreinit[OP_SHA1],
			data:   nil,
		},
		expectedErr: nil,
	},
	{
		name: "OP_SHA1 long",
		pop: &parsedOpcode{
			opcode: opcodemapPreinit[OP_SHA1],
			data:   make([]byte, 1),
		},
		expectedErr: ErrStackInvalidOpcode,
	},
	{
		name: "OP_SHA256",
		pop: &parsedOpcode{
			opcode: opcodemapPreinit[OP_SHA256],
			data:   nil,
		},
		expectedErr: nil,
	},
	{
		name: "OP_SHA256 long",
		pop: &parsedOpcode{
			opcode: opcodemapPreinit[OP_SHA256],
			data:   make([]byte, 1),
		},
		expectedErr: ErrStackInvalidOpcode,
	},
	{
		name: "OP_HASH160",
		pop: &parsedOpcode{
			opcode: opcodemapPreinit[OP_HASH160],
			data:   nil,
		},
		expectedErr: nil,
	},
	{
		name: "OP_HASH160 long",
		pop: &parsedOpcode{
			opcode: opcodemapPreinit[OP_HASH160],
			data:   make([]byte, 1),
		},
		expectedErr: ErrStackInvalidOpcode,
	},
	{
		name: "OP_HASH256",
		pop: &parsedOpcode{
			opcode: opcodemapPreinit[OP_HASH256],
			data:   nil,
		},
		expectedErr: nil,
	},
	{
		name: "OP_HASH256 long",
		pop: &parsedOpcode{
			opcode: opcodemapPreinit[OP_HASH256],
			data:   make([]byte, 1),
		},
		expectedErr: ErrStackInvalidOpcode,
	},
	{
		name: "OP_CODESAPERATOR",
		pop: &parsedOpcode{
			opcode: opcodemapPreinit[OP_CODESEPARATOR],
			data:   nil,
		},
		expectedErr: nil,
	},
	{
		name: "OP_CODESEPARATOR long",
		pop: &parsedOpcode{
			opcode: opcodemapPreinit[OP_CODESEPARATOR],
			data:   make([]byte, 1),
		},
		expectedErr: ErrStackInvalidOpcode,
	},
	{
		name: "OP_CHECKSIG",
		pop: &parsedOpcode{
			opcode: opcodemapPreinit[OP_CHECKSIG],
			data:   nil,
		},
		expectedErr: nil,
	},
	{
		name: "OP_CHECKSIG long",
		pop: &parsedOpcode{
			opcode: opcodemapPreinit[OP_CHECKSIG],
			data:   make([]byte, 1),
		},
		expectedErr: ErrStackInvalidOpcode,
	},
	{
		name: "OP_CHECKSIGVERIFY",
		pop: &parsedOpcode{
			opcode: opcodemapPreinit[OP_CHECKSIGVERIFY],
			data:   nil,
		},
		expectedErr: nil,
	},
	{
		name: "OP_CHECKSIGVERIFY long",
		pop: &parsedOpcode{
			opcode: opcodemapPreinit[OP_CHECKSIGVERIFY],
			data:   make([]byte, 1),
		},
		expectedErr: ErrStackInvalidOpcode,
	},
	{
		name: "OP_CHECKMULTISIG",
		pop: &parsedOpcode{
			opcode: opcodemapPreinit[OP_CHECKMULTISIG],
			data:   nil,
		},
		expectedErr: nil,
	},
	{
		name: "OP_CHECKMULTISIG long",
		pop: &parsedOpcode{
			opcode: opcodemapPreinit[OP_CHECKMULTISIG],
			data:   make([]byte, 1),
		},
		expectedErr: ErrStackInvalidOpcode,
	},
	{
		name: "OP_CHECKMULTISIGVERIFY",
		pop: &parsedOpcode{
			opcode: opcodemapPreinit[OP_CHECKMULTISIGVERIFY],
			data:   nil,
		},
		expectedErr: nil,
	},
	{
		name: "OP_CHECKMULTISIGVERIFY long",
		pop: &parsedOpcode{
			opcode: opcodemapPreinit[OP_CHECKMULTISIGVERIFY],
			data:   make([]byte, 1),
		},
		expectedErr: ErrStackInvalidOpcode,
	},
	{
		name: "OP_NOP1",
		pop: &parsedOpcode{
			opcode: opcodemapPreinit[OP_NOP1],
			data:   nil,
		},
		expectedErr: nil,
	},
	{
		name: "OP_NOP1 long",
		pop: &parsedOpcode{
			opcode: opcodemapPreinit[OP_NOP1],
			data:   make([]byte, 1),
		},
		expectedErr: ErrStackInvalidOpcode,
	},
	{
		name: "OP_NOP2",
		pop: &parsedOpcode{
			opcode: opcodemapPreinit[OP_NOP2],
			data:   nil,
		},
		expectedErr: nil,
	},
	{
		name: "OP_NOP2 long",
		pop: &parsedOpcode{
			opcode: opcodemapPreinit[OP_NOP2],
			data:   make([]byte, 1),
		},
		expectedErr: ErrStackInvalidOpcode,
	},
	{
		name: "OP_NOP3",
		pop: &parsedOpcode{
			opcode: opcodemapPreinit[OP_NOP3],
			data:   nil,
		},
		expectedErr: nil,
	},
	{
		name: "OP_NOP3 long",
		pop: &parsedOpcode{
			opcode: opcodemapPreinit[OP_NOP3],
			data:   make([]byte, 1),
		},
		expectedErr: ErrStackInvalidOpcode,
	},
	{
		name: "OP_NOP4",
		pop: &parsedOpcode{
			opcode: opcodemapPreinit[OP_NOP4],
			data:   nil,
		},
		expectedErr: nil,
	},
	{
		name: "OP_NOP4 long",
		pop: &parsedOpcode{
			opcode: opcodemapPreinit[OP_NOP4],
			data:   make([]byte, 1),
		},
		expectedErr: ErrStackInvalidOpcode,
	},
	{
		name: "OP_NOP5",
		pop: &parsedOpcode{
			opcode: opcodemapPreinit[OP_NOP5],
			data:   nil,
		},
		expectedErr: nil,
	},
	{
		name: "OP_NOP5 long",
		pop: &parsedOpcode{
			opcode: opcodemapPreinit[OP_NOP5],
			data:   make([]byte, 1),
		},
		expectedErr: ErrStackInvalidOpcode,
	},
	{
		name: "OP_NOP6",
		pop: &parsedOpcode{
			opcode: opcodemapPreinit[OP_NOP6],
			data:   nil,
		},
		expectedErr: nil,
	},
	{
		name: "OP_NOP6 long",
		pop: &parsedOpcode{
			opcode: opcodemapPreinit[OP_NOP6],
			data:   make([]byte, 1),
		},
		expectedErr: ErrStackInvalidOpcode,
	},
	{
		name: "OP_NOP7",
		pop: &parsedOpcode{
			opcode: opcodemapPreinit[OP_NOP7],
			data:   nil,
		},
		expectedErr: nil,
	},
	{
		name: "OP_NOP7 long",
		pop: &parsedOpcode{
			opcode: opcodemapPreinit[OP_NOP7],
			data:   make([]byte, 1),
		},
		expectedErr: ErrStackInvalidOpcode,
	},
	{
		name: "OP_NOP8",
		pop: &parsedOpcode{
			opcode: opcodemapPreinit[OP_NOP8],
			data:   nil,
		},
		expectedErr: nil,
	},
	{
		name: "OP_NOP8 long",
		pop: &parsedOpcode{
			opcode: opcodemapPreinit[OP_NOP8],
			data:   make([]byte, 1),
		},
		expectedErr: ErrStackInvalidOpcode,
	},
	{
		name: "OP_NOP9",
		pop: &parsedOpcode{
			opcode: opcodemapPreinit[OP_NOP9],
			data:   nil,
		},
		expectedErr: nil,
	},
	{
		name: "OP_NOP9 long",
		pop: &parsedOpcode{
			opcode: opcodemapPreinit[OP_NOP9],
			data:   make([]byte, 1),
		},
		expectedErr: ErrStackInvalidOpcode,
	},
	{
		name: "OP_NOP10",
		pop: &parsedOpcode{
			opcode: opcodemapPreinit[OP_NOP10],
			data:   nil,
		},
		expectedErr: nil,
	},
	{
		name: "OP_NOP10 long",
		pop: &parsedOpcode{
			opcode: opcodemapPreinit[OP_NOP10],
			data:   make([]byte, 1),
		},
		expectedErr: ErrStackInvalidOpcode,
	},
	{
		name: "OP_PUBKEYHASH",
		pop: &parsedOpcode{
			opcode: opcodemapPreinit[OP_PUBKEYHASH],
			data:   nil,
		},
		expectedErr: nil,
	},
	{
		name: "OP_PUBKEYHASH long",
		pop: &parsedOpcode{
			opcode: opcodemapPreinit[OP_PUBKEYHASH],
			data:   make([]byte, 1),
		},
		expectedErr: ErrStackInvalidOpcode,
	},
	{
		name: "OP_PUBKEY",
		pop: &parsedOpcode{
			opcode: opcodemapPreinit[OP_PUBKEY],
			data:   nil,
		},
		expectedErr: nil,
	},
	{
		name: "OP_PUBKEY long",
		pop: &parsedOpcode{
			opcode: opcodemapPreinit[OP_PUBKEY],
			data:   make([]byte, 1),
		},
		expectedErr: ErrStackInvalidOpcode,
	},
	{
		name: "OP_INVALIDOPCODE",
		pop: &parsedOpcode{
			opcode: opcodemapPreinit[OP_INVALIDOPCODE],
			data:   nil,
		},
		expectedErr: nil,
	},
	{
		name: "OP_INVALIDOPCODE long",
		pop: &parsedOpcode{
			opcode: opcodemapPreinit[OP_INVALIDOPCODE],
			data:   make([]byte, 1),
		},
		expectedErr: ErrStackInvalidOpcode,
	},
}

func TestUnparsingInvalidOpcodes(t *testing.T) {
	for _, test := range popTests {
		_, err := test.pop.bytes()
		if err != test.expectedErr {
			t.Errorf("Parsed Opcode test '%s' failed", test.name)
			t.Error(err, test.expectedErr)
		}
	}
}

// parse hex string into a []byte.
func parseHex(tok string) ([]byte, error) {
	if !strings.HasPrefix(tok, "0x") {
		return nil, errors.New("not a hex number")
	}
	return hex.DecodeString(tok[2:])
}

// ParseShortForm parses a string as as used in the bitcoind reference tests
// into the script it came from.
func ParseShortForm(script string) ([]byte, error) {
	ops := make(map[string]*opcode)

	// the format used for these tests is pretty simple if ad-hoc:
	// -  opcodes other than the push opcodes and unknown are present as
	// either OP_NAME or just NAME
	// - plain numbers are made into push operations
	// -  numbers beginning with 0x are inserted into the []byte as-is (so
	// 0x14 is OP_DATA_20)
	// - single quoted strings are pushed as data.
	// - anything else is an error.
	for _, op := range opcodemap {
		if op.value < OP_NOP && op.value != OP_RESERVED {
			continue
		}
		if strings.Contains(op.name, "OP_UNKNOWN") {
			continue
		}
		ops[op.name] = op
		ops[strings.TrimPrefix(op.name, "OP_")] = op
	}
	// do once, build map.

	// Split only does one separator so convert all \n and tab into  space.
	script = strings.Replace(script, "\n", " ", -1)
	script = strings.Replace(script, "\t", " ", -1)
	tokens := strings.Split(script, " ")
	builder := NewScriptBuilder()

	for _, tok := range tokens {
		if len(tok) == 0 {
			continue
		}
		// if parses as a plain number
		if num, err := strconv.ParseInt(tok, 10, 64); err == nil {
			builder.AddInt64(num)
			continue
		} else if bts, err := parseHex(tok); err == nil {
			// naughty...
			builder.script = append(builder.script, bts...)
		} else if len(tok) >= 2 &&
			tok[0] == '\'' && tok[len(tok)-1] == '\'' {
			builder.AddFullData([]byte(tok[1 : len(tok)-1]))
		} else if opcode, ok := ops[tok]; ok {
			builder.AddOp(opcode.value)
		} else {
			return nil, fmt.Errorf("bad token \"%s\"", tok)
		}

	}
	return builder.Script()
}

// createSpendTx generates a basic spending transaction given the passed
// signature and public key scripts.
func createSpendingTx(sigScript, pkScript []byte) (*wire.MsgTx, error) {
	coinbaseTx := wire.NewMsgTx()

	outPoint := wire.NewOutPoint(&wire.ShaHash{}, ^uint32(0))
	txIn := wire.NewTxIn(outPoint, []byte{OP_0, OP_0})
	txOut := wire.NewTxOut(0, pkScript)
	coinbaseTx.AddTxIn(txIn)
	coinbaseTx.AddTxOut(txOut)

	spendingTx := wire.NewMsgTx()
	coinbaseTxSha, err := coinbaseTx.TxSha()
	if err != nil {
		return nil, err
	}
	outPoint = wire.NewOutPoint(&coinbaseTxSha, 0)
	txIn = wire.NewTxIn(outPoint, sigScript)
	txOut = wire.NewTxOut(0, nil)

	spendingTx.AddTxIn(txIn)
	spendingTx.AddTxOut(txOut)

	return spendingTx, nil
}

func TestBitcoindInvalidTests(t *testing.T) {
	file, err := ioutil.ReadFile("data/script_invalid.json")
	if err != nil {
		t.Errorf("TestBitcoindInvalidTests: %v\n", err)
		return
	}

	var tests [][]string
	err = json.Unmarshal(file, &tests)
	if err != nil {
		t.Errorf("TestBitcoindInvalidTests couldn't Unmarshal: %v",
			err)
		return
	}
	for x, test := range tests {
		// Skip comments
		if len(test) == 1 {
			continue
		}
		name, err := testName(test)
		if err != nil {
			t.Errorf("TestBitcoindInvalidTests: invalid test #%d",
				x)
			continue
		}
		scriptSig, err := ParseShortForm(test[0])
		if err != nil {
			t.Errorf("%s: can't parse scriptSig; %v", name, err)
			continue
		}
		scriptPubKey, err := ParseShortForm(test[1])
		if err != nil {
			t.Errorf("%s: can't parse scriptPubkey; %v", name, err)
			continue
		}
		flags, err := parseScriptFlags(test[2])
		if err != nil {
			t.Errorf("%s: %v", name, err)
			continue
		}
		tx, err := createSpendingTx(scriptSig, scriptPubKey)
		if err != nil {
			t.Errorf("createSpendingTx failed on test %s: %v", name, err)
			continue
		}
		s, err := NewScript(scriptSig, scriptPubKey, 0, tx, flags)
		if err == nil {
			if err := s.Execute(); err == nil {
				t.Errorf("%s test succeeded when it "+
					"should have failed\n", name)
			}
			continue
		}
	}
}

func TestBitcoindValidTests(t *testing.T) {
	file, err := ioutil.ReadFile("data/script_valid.json")
	if err != nil {
		t.Errorf("TestBitcoinValidTests: %v\n", err)
		return
	}

	var tests [][]string
	err = json.Unmarshal(file, &tests)
	if err != nil {
		t.Errorf("TestBitcoindValidTests couldn't Unmarshal: %v",
			err)
		return
	}
	for x, test := range tests {
		// Skip comments
		if len(test) == 1 {
			continue
		}
		name, err := testName(test)
		if err != nil {
			t.Errorf("TestBitcoindValidTests: invalid test #%d",
				x)
			continue
		}
		scriptSig, err := ParseShortForm(test[0])
		if err != nil {
			t.Errorf("%s: can't parse scriptSig; %v", name, err)
			continue
		}
		scriptPubKey, err := ParseShortForm(test[1])
		if err != nil {
			t.Errorf("%s: can't parse scriptPubkey; %v", name, err)
			continue
		}
		flags, err := parseScriptFlags(test[2])
		if err != nil {
			t.Errorf("%s: %v", name, err)
			continue
		}
		tx, err := createSpendingTx(scriptSig, scriptPubKey)
		if err != nil {
			t.Errorf("createSpendingTx failed on test %s: %v", name, err)
			continue
		}
		s, err := NewScript(scriptSig, scriptPubKey, 0, tx, flags)
		if err != nil {
			t.Errorf("%s failed to create script: %v", name, err)
			continue
		}
		err = s.Execute()
		if err != nil {
			t.Errorf("%s failed to execute: %v", name, err)
			continue
		}
	}
}

// TODO(kac-) ppc: port data/tx_valid.json
func OffTestBitcoindTxValidTests(t *testing.T) {
	file, err := ioutil.ReadFile("data/tx_valid.json")
	if err != nil {
		t.Errorf("TestBitcoindInvalidTests: %v\n", err)
		return
	}

	var tests [][]interface{}
	err = json.Unmarshal(file, &tests)
	if err != nil {
		t.Errorf("TestBitcoindInvalidTests couldn't Unmarshal: %v\n",
			err)
		return
	}

	// form is either:
	//   ["this is a comment "]
	// or:
	//   [[[previous hash, previous index, previous scriptPubKey]...,]
	//	serializedTransaction, verifyFlags]
testloop:
	for i, test := range tests {
		inputs, ok := test[0].([]interface{})
		if !ok {
			continue
		}

		if len(test) != 3 {
			t.Errorf("bad test (bad length) %d: %v", i, test)
			continue
		}
		serializedhex, ok := test[1].(string)
		if !ok {
			t.Errorf("bad test (arg 2 not string) %d: %v", i, test)
			continue
		}
		serializedTx, err := hex.DecodeString(serializedhex)
		if err != nil {
			t.Errorf("bad test (arg 2 not hex %v) %d: %v", err, i,
				test)
			continue
		}

		tx, err := btcutil.NewTxFromBytes(serializedTx)
		if err != nil {
			t.Errorf("bad test (arg 2 not msgtx %v) %d: %v", err,
				i, test)
			continue
		}

		verifyFlags, ok := test[2].(string)
		if !ok {
			t.Errorf("bad test (arg 3 not string) %d: %v", i, test)
			continue
		}

		flags, err := parseScriptFlags(verifyFlags)
		if err != nil {
			t.Errorf("bad test %d: %v", i, err)
			continue
		}

		prevOuts := make(map[wire.OutPoint][]byte)
		for j, iinput := range inputs {
			input, ok := iinput.([]interface{})
			if !ok {
				t.Errorf("bad test (%dth input not array)"+
					"%d: %v", j, i, test)
				continue
			}

			if len(input) != 3 {
				t.Errorf("bad test (%dth input wrong length)"+
					"%d: %v", j, i, test)
				continue
			}

			previoustx, ok := input[0].(string)
			if !ok {
				t.Errorf("bad test (%dth input sha not string)"+
					"%d: %v", j, i, test)
				continue
			}

			prevhash, err := wire.NewShaHashFromStr(previoustx)
			if err != nil {
				t.Errorf("bad test (%dth input sha not sha %v)"+
					"%d: %v", j, err, i, test)
				continue
			}

			idxf, ok := input[1].(float64)
			if !ok {
				t.Errorf("bad test (%dth input idx not number)"+
					"%d: %v", j, i, test)
				continue
			}

			idx := uint32(idxf) // (floor(idxf) == idxf?)

			oscript, ok := input[2].(string)
			if !ok {
				t.Errorf("bad test (%dth input script not "+
					"string) %d: %v", j, i, test)
				continue
			}

			script, err := ParseShortForm(oscript)
			if err != nil {
				t.Errorf("bad test (%dth input script doesn't "+
					"parse %v) %d: %v", j, err, i, test)
				continue
			}

			prevOuts[*wire.NewOutPoint(prevhash, idx)] = script
		}

		for k, txin := range tx.MsgTx().TxIn {
			pkScript, ok := prevOuts[txin.PreviousOutPoint]
			if !ok {
				t.Errorf("bad test (missing %dth input) %d:%v",
					k, i, test)
				continue testloop
			}
			s, err := NewScript(txin.SignatureScript, pkScript, k,
				tx.MsgTx(), flags)
			if err != nil {
				t.Errorf("test (%d:%v:%d) failed to create "+
					"script: %v", i, test, k, err)
				continue
			}

			err = s.Execute()
			if err != nil {
				t.Errorf("test (%d:%v:%d) failed to execute: "+
					"%v", i, test, k, err)
				continue
			}
		}
	}

}

// TODO(kac-) ppc: port data/tx_invalid.json
func OffTestBitcoindTxInvalidTests(t *testing.T) {
	file, err := ioutil.ReadFile("data/tx_invalid.json")
	if err != nil {
		t.Errorf("TestBitcoindInvalidTests: %v\n", err)
		return
	}

	var tests [][]interface{}
	err = json.Unmarshal(file, &tests)
	if err != nil {
		t.Errorf("TestBitcoindInvalidTests couldn't Unmarshal: %v\n",
			err)
		return
	}

	// form is either:
	//   ["this is a comment "]
	// or:
	//   [[[previous hash, previous index, previous scriptPubKey]...,]
	//	serializedTransaction, verifyFlags]
testloop:
	for i, test := range tests {
		inputs, ok := test[0].([]interface{})
		if !ok {
			continue
		}

		if len(test) != 3 {
			t.Errorf("bad test (bad lenggh) %d: %v", i, test)
			continue

		}
		serializedhex, ok := test[1].(string)
		if !ok {
			t.Errorf("bad test (arg 2 not string) %d: %v", i, test)
			continue
		}
		serializedTx, err := hex.DecodeString(serializedhex)
		if err != nil {
			t.Errorf("bad test (arg 2 not hex %v) %d: %v", err, i,
				test)
			continue
		}

		tx, err := btcutil.NewTxFromBytes(serializedTx)
		if err != nil {
			t.Errorf("bad test (arg 2 not msgtx %v) %d: %v", err,
				i, test)
			continue
		}

		verifyFlags, ok := test[2].(string)
		if !ok {
			t.Errorf("bad test (arg 3 not string) %d: %v", i, test)
			continue
		}

		flags, err := parseScriptFlags(verifyFlags)
		if err != nil {
			t.Errorf("bad test %d: %v", i, err)
			continue
		}

		prevOuts := make(map[wire.OutPoint][]byte)
		for j, iinput := range inputs {
			input, ok := iinput.([]interface{})
			if !ok {
				t.Errorf("bad test (%dth input not array)"+
					"%d: %v", j, i, test)
				continue testloop
			}

			if len(input) != 3 {
				t.Errorf("bad test (%dth input wrong length)"+
					"%d: %v", j, i, test)
				continue testloop
			}

			previoustx, ok := input[0].(string)
			if !ok {
				t.Errorf("bad test (%dth input sha not string)"+
					"%d: %v", j, i, test)
				continue testloop
			}

			prevhash, err := wire.NewShaHashFromStr(previoustx)
			if err != nil {
				t.Errorf("bad test (%dth input sha not sha %v)"+
					"%d: %v", j, err, i, test)
				continue testloop
			}

			idxf, ok := input[1].(float64)
			if !ok {
				t.Errorf("bad test (%dth input idx not number)"+
					"%d: %v", j, i, test)
				continue testloop
			}

			idx := uint32(idxf) // (floor(idxf) == idxf?)

			oscript, ok := input[2].(string)
			if !ok {
				t.Errorf("bad test (%dth input script not "+
					"string) %d: %v", j, i, test)
				continue testloop
			}

			script, err := ParseShortForm(oscript)
			if err != nil {
				t.Errorf("bad test (%dth input script doesn't "+
					"parse %v) %d: %v", j, err, i, test)
				continue testloop
			}

			prevOuts[*wire.NewOutPoint(prevhash, idx)] = script
		}

		for k, txin := range tx.MsgTx().TxIn {
			pkScript, ok := prevOuts[txin.PreviousOutPoint]
			if !ok {
				t.Errorf("bad test (missing %dth input) %d:%v",
					k, i, test)
				continue testloop
			}
			// These are meant to fail, so as soon as the first
			// input fails the transaction has failed. (some of the
			// test txns have good inputs, too..
			s, err := NewScript(txin.SignatureScript, pkScript, k,
				tx.MsgTx(), flags)
			if err != nil {
				continue testloop
			}

			err = s.Execute()
			if err != nil {
				continue testloop
			}

		}
		t.Errorf("test (%d:%v) succeeded when should fail",
			i, test)
	}
}

func parseScriptFlags(flagStr string) (ScriptFlags, error) {
	var flags ScriptFlags

	sFlags := strings.Split(flagStr, ",")
	for _, flag := range sFlags {
		switch flag {
		case "DISCOURAGE_UPGRADABLE_NOPS":
			flags |= ScriptDiscourageUpgradableNops
		case "", "NONE":
			// Nothing.
		case "NULLDUMMY":
			flags |= ScriptStrictMultiSig
		case "P2SH":
			flags |= ScriptBip16
		case "SIGPUSHONLY":
			flags |= ScriptVerifySigPushOnly
		case "STRICTENC":
			// This is always set.
		default:
			return flags, fmt.Errorf("invalid flag: %s", flag)
		}
	}
	return flags, nil
}

func testName(test []string) (string, error) {
	var name string

	if len(test) < 3 || len(test) > 4 {
		return name, fmt.Errorf("invalid test length %d", len(test))
	}

	if len(test) == 4 {
		name = fmt.Sprintf("test (%s)", test[3])
	} else {
		name = fmt.Sprintf("test ([%s, %s, %s])", test[0], test[1],
			test[2])
	}
	return name, nil
}<|MERGE_RESOLUTION|>--- conflicted
+++ resolved
@@ -14,13 +14,8 @@
 	"strings"
 	"testing"
 
-<<<<<<< HEAD
 	"github.com/ppcsuite/btcutil"
-	"github.com/ppcsuite/btcwire"
-=======
-	"github.com/btcsuite/btcd/wire"
-	"github.com/btcsuite/btcutil"
->>>>>>> 03433dad
+	"github.com/ppcsuite/ppcd/wire"
 )
 
 // TstMaxScriptSize makes the internal maxScriptSize constant available to the
