--- conflicted
+++ resolved
@@ -7,11 +7,6 @@
 import (
 	"bytes"
 	"testing"
-<<<<<<< HEAD
-
-	"github.com/ppcsuite/ppcd/txscript"
-=======
->>>>>>> 16327141
 )
 
 // TestScriptBuilderAddOp tests that pushing opcodes to a script via the
