// Copyright (c) 2013-2017 The btcsuite developers
// Use of this source code is governed by an ISC
// license that can be found in the LICENSE file.

package blockchain

import (
	"reflect"
	"sort"
	"testing"
<<<<<<< HEAD
	"time"

	"github.com/ppcsuite/ppcd/blockchain"
=======
>>>>>>> 16327141
)

// TestTimeSorter tests the timeSorter implementation.
func TestTimeSorter(t *testing.T) {
	tests := []struct {
		in   []int64
		want []int64
	}{
		{
			in: []int64{
				1351228575, // Fri Oct 26 05:16:15 UTC 2012 (Block #205000)
				1348310759, // Sat Sep 22 10:45:59 UTC 2012 (Block #200000)
				1305758502, // Wed May 18 22:41:42 UTC 2011 (Block #125000)
				1347777156, // Sun Sep 16 06:32:36 UTC 2012 (Block #199000)
				1349492104, // Sat Oct  6 02:55:04 UTC 2012 (Block #202000)
			},
			want: []int64{
				1305758502, // Wed May 18 22:41:42 UTC 2011 (Block #125000)
				1347777156, // Sun Sep 16 06:32:36 UTC 2012 (Block #199000)
				1348310759, // Sat Sep 22 10:45:59 UTC 2012 (Block #200000)
				1349492104, // Sat Oct  6 02:55:04 UTC 2012 (Block #202000)
				1351228575, // Fri Oct 26 05:16:15 UTC 2012 (Block #205000)
			},
		},
	}

	for i, test := range tests {
		result := make([]int64, len(test.in))
		copy(result, test.in)
		sort.Sort(timeSorter(result))
		if !reflect.DeepEqual(result, test.want) {
			t.Errorf("timeSorter #%d got %v want %v", i, result,
				test.want)
			continue
		}
	}
}<|MERGE_RESOLUTION|>--- conflicted
+++ resolved
@@ -8,12 +8,6 @@
 	"reflect"
 	"sort"
 	"testing"
-<<<<<<< HEAD
-	"time"
-
-	"github.com/ppcsuite/ppcd/blockchain"
-=======
->>>>>>> 16327141
 )
 
 // TestTimeSorter tests the timeSorter implementation.
