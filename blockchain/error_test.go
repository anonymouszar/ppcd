--- conflicted
+++ resolved
@@ -6,11 +6,6 @@
 
 import (
 	"testing"
-<<<<<<< HEAD
-
-	"github.com/ppcsuite/ppcd/blockchain"
-=======
->>>>>>> 16327141
 )
 
 // TestErrorCodeStringer tests the stringized output for the ErrorCode type.
