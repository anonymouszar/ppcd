// Copyright (c) 2013-2014 Conformal Systems LLC.
// Use of this source code is governed by an ISC
// license that can be found in the LICENSE file.

package blockchain

import (
<<<<<<< HEAD
	"github.com/ppcsuite/btcwire"
=======
	"github.com/btcsuite/btcd/wire"
>>>>>>> 03433dad
)

// BlockLocator is used to help locate a specific block.  The algorithm for
// building the block locator is to add the hashes in reverse order until
// the genesis block is reached.  In order to keep the list of locator hashes
// to a reasonable number of entries, first the most recent previous 10 block
// hashes are added, then the step is doubled each loop iteration to
// exponentially decrease the number of hashes as a function of the distance
// from the block being located.
//
// For example, assume you have a block chain with a side chain as depicted
// below:
// 	genesis -> 1 -> 2 -> ... -> 15 -> 16  -> 17  -> 18
// 	                              \-> 16a -> 17a
//
// The block locator for block 17a would be the hashes of blocks:
// [17a 16a 15 14 13 12 11 10 9 8 6 2 genesis]
type BlockLocator []*wire.ShaHash

// BlockLocatorFromHash returns a block locator for the passed block hash.
// See BlockLocator for details on the algotirhm used to create a block locator.
//
// In addition to the general algorithm referenced above, there are a couple of
// special cases which are handled:
//
//  - If the genesis hash is passed, there are no previous hashes to add and
//    therefore the block locator will only consist of the genesis hash
//  - If the passed hash is not currently known, the block locator will only
//    consist of the passed hash
func (b *BlockChain) BlockLocatorFromHash(hash *wire.ShaHash) BlockLocator {
	// The locator contains the requested hash at the very least.
	locator := make(BlockLocator, 0, wire.MaxBlockLocatorsPerMsg)
	locator = append(locator, hash)

	// Nothing more to do if a locator for the genesis hash was requested.
	if hash.IsEqual(b.netParams.GenesisHash) {
		return locator
	}

	// Attempt to find the height of the block that corresponds to the
	// passed hash, and if it's on a side chain, also find the height at
	// which it forks from the main chain.
	blockHeight := int64(-1)
	forkHeight := int64(-1)
	node, exists := b.index[*hash]
	if !exists {
		// Try to look up the height for passed block hash.  Assume an
		// error means it doesn't exist and just return the locator for
		// the block itself.
		block, err := b.db.FetchBlockBySha(hash)
		if err != nil {
			return locator
		}
		blockHeight = block.Height()

	} else {
		blockHeight = node.height

		// Find the height at which this node forks from the main chain
		// if the node is on a side chain.
		if !node.inMainChain {
			for n := node; n.parent != nil; n = n.parent {
				if n.inMainChain {
					forkHeight = n.height
					break
				}
			}
		}
	}

	// Generate the block locators according to the algorithm described in
	// in the BlockLocator comment and make sure to leave room for the
	// final genesis hash.
	iterNode := node
	increment := int64(1)
	for len(locator) < wire.MaxBlockLocatorsPerMsg-1 {
		// Once there are 10 locators, exponentially increase the
		// distance between each block locator.
		if len(locator) > 10 {
			increment *= 2
		}
		blockHeight -= increment
		if blockHeight < 1 {
			break
		}

		// As long as this is still on the side chain, walk backwards
		// along the side chain nodes to each block height.
		if forkHeight != -1 && blockHeight > forkHeight {
			// Intentionally use parent field instead of the
			// getPrevNodeFromNode function since we don't want to
			// dynamically load nodes when building block locators.
			// Side chain blocks should always be in memory already,
			// and if they aren't for some reason it's ok to skip
			// them.
			for iterNode != nil && blockHeight > iterNode.height {
				iterNode = iterNode.parent
			}
			if iterNode != nil && iterNode.height == blockHeight {
				locator = append(locator, iterNode.hash)
			}
			continue
		}

		// The desired block height is in the main chain, so look it up
		// from the main chain database.
		h, err := b.db.FetchBlockShaByHeight(blockHeight)
		if err != nil {
			// This shouldn't happen and it's ok to ignore block
			// locators, so just continue to the next one.
			log.Warnf("Lookup of known valid height failed %v",
				blockHeight)
			continue
		}
		locator = append(locator, h)
	}

	// Append the appropriate genesis block.
	locator = append(locator, b.netParams.GenesisHash)
	return locator
}

// LatestBlockLocator returns a block locator for the latest known tip of the
// main (best) chain.
func (b *BlockChain) LatestBlockLocator() (BlockLocator, error) {
	// Lookup the latest main chain hash if the best chain hasn't been set
	// yet.
	if b.bestChain == nil {
		// Get the latest block hash for the main chain from the
		// database.
		hash, _, err := b.db.NewestSha()
		if err != nil {
			return nil, err
		}

		return b.BlockLocatorFromHash(hash), nil
	}

	// The best chain is set, so use its hash.
	return b.BlockLocatorFromHash(b.bestChain.hash), nil
}<|MERGE_RESOLUTION|>--- conflicted
+++ resolved
@@ -5,11 +5,7 @@
 package blockchain
 
 import (
-<<<<<<< HEAD
-	"github.com/ppcsuite/btcwire"
-=======
-	"github.com/btcsuite/btcd/wire"
->>>>>>> 03433dad
+	"github.com/ppcsuite/ppcd/wire"
 )
 
 // BlockLocator is used to help locate a specific block.  The algorithm for
