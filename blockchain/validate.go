// Copyright (c) 2013-2014 Conformal Systems LLC.
// Use of this source code is governed by an ISC
// license that can be found in the LICENSE file.

package blockchain

import (
	"encoding/binary"
	"fmt"
	"math"
	"math/big"
	"time"

<<<<<<< HEAD
	"github.com/ppcsuite/ppcd/chaincfg"
	"github.com/ppcsuite/btcutil"
	"github.com/ppcsuite/ppcd/database"
	"github.com/ppcsuite/ppcd/txscript"
	"github.com/ppcsuite/ppcd/wire"
=======
	"github.com/btcsuite/btcd/chaincfg"
	"github.com/btcsuite/btcd/database"
	"github.com/btcsuite/btcd/txscript"
	"github.com/btcsuite/btcd/wire"
	"github.com/btcsuite/btcutil"
>>>>>>> c6bc8ac1
)

const (
	// MaxSigOpsPerBlock is the maximum number of signature operations
	// allowed for a block.  It is a fraction of the max block payload size.
	MaxSigOpsPerBlock = wire.MaxBlockPayload / 50

	// lockTimeThreshold is the number below which a lock time is
	// interpreted to be a block number.  Since an average of one block
	// is generated per 10 minutes, this allows blocks for about 9,512
	// years.  However, if the field is interpreted as a timestamp, given
	// the lock time is a uint32, the max is sometime around 2106.
	lockTimeThreshold uint32 = 5e8 // Tue Nov 5 00:53:20 1985 UTC

	// MaxTimeOffsetSeconds is the maximum number of seconds a block time
	// is allowed to be ahead of the current time.  This is currently 2
	// hours.
	MaxTimeOffsetSeconds = 2 * 60 * 60

	// MinCoinbaseScriptLen is the minimum length a coinbase script can be.
	MinCoinbaseScriptLen = 2

	// MaxCoinbaseScriptLen is the maximum length a coinbase script can be.
	MaxCoinbaseScriptLen = 100

	// medianTimeBlocks is the number of previous blocks which should be
	// used to calculate the median time used to validate block timestamps.
	medianTimeBlocks = 11

	// serializedHeightVersion is the block version which changed block
	// coinbases to start with the serialized block height.
	serializedHeightVersion = 2

	// baseSubsidy is the starting subsidy amount for mined blocks.  This
	// value is halved every SubsidyHalvingInterval blocks.
	baseSubsidy = 50 * btcutil.SatoshiPerBitcoin
)

var (
	// zeroHash is the zero value for a wire.ShaHash and is defined as
	// a package level variable to avoid the need to create a new instance
	// every time a check is needed.
	zeroHash = &wire.ShaHash{}

	// block91842Hash is one of the two nodes which violate the rules
	// set forth in BIP0030.  It is defined as a package level variable to
	// avoid the need to create a new instance every time a check is needed.
	block91842Hash = newShaHashFromStr("00000000000a4d0a398161ffc163c503763b1f4360639393e0e4c8e300e0caec")

	// block91880Hash is one of the two nodes which violate the rules
	// set forth in BIP0030.  It is defined as a package level variable to
	// avoid the need to create a new instance every time a check is needed.
	block91880Hash = newShaHashFromStr("00000000000743f190a18c5577a3c2d2a1f610ae9601ac046a38084ccb7cd721")
)

// isNullOutpoint determines whether or not a previous transaction output point
// is set.
func isNullOutpoint(outpoint *wire.OutPoint) bool {
	if outpoint.Index == math.MaxUint32 && outpoint.Hash.IsEqual(zeroHash) {
		return true
	}
	return false
}

// IsCoinBase determines whether or not a transaction is a coinbase.  A coinbase
// is a special transaction created by miners that has no inputs.  This is
// represented in the block chain by a transaction with a single input that has
// a previous output transaction index set to the maximum value along with a
// zero hash.
func IsCoinBase(tx *btcutil.Tx) bool {
	msgTx := tx.MsgTx()

	// A coin base must only have one transaction input.
	if len(msgTx.TxIn) != 1 {
		return false
	}

	// The previous output of a coin base must have a max value index and
	// a zero hash.
	prevOut := msgTx.TxIn[0].PreviousOutPoint
	if prevOut.Index != math.MaxUint32 || !prevOut.Hash.IsEqual(zeroHash) {
		return false
	}

	return true
}

// IsFinalizedTransaction determines whether or not a transaction is finalized.
func IsFinalizedTransaction(tx *btcutil.Tx, blockHeight int64, blockTime time.Time) bool {
	msgTx := tx.MsgTx()

	// Lock time of zero means the transaction is finalized.
	lockTime := msgTx.LockTime
	if lockTime == 0 {
		return true
	}

	// The lock time field of a transaction is either a block height at
	// which the transaction is finalized or a timestamp depending on if the
	// value is before the lockTimeThreshold.  When it is under the
	// threshold it is a block height.
	blockTimeOrHeight := int64(0)
	if lockTime < lockTimeThreshold {
		blockTimeOrHeight = blockHeight
	} else {
		blockTimeOrHeight = blockTime.Unix()
	}
	if int64(lockTime) < blockTimeOrHeight {
		return true
	}

	// At this point, the transaction's lock time hasn't occured yet, but
	// the transaction might still be finalized if the sequence number
	// for all transaction inputs is maxed out.
	for _, txIn := range msgTx.TxIn {
		if txIn.Sequence != math.MaxUint32 {
			return false
		}
	}
	return true
}

// isBIP0030Node returns whether or not the passed node represents one of the
// two blocks that violate the BIP0030 rule which prevents transactions from
// overwriting old ones.
func isBIP0030Node(node *blockNode) bool {
	if node.height == 91842 && node.hash.IsEqual(block91842Hash) {
		return true
	}

	if node.height == 91880 && node.hash.IsEqual(block91880Hash) {
		return true
	}

	return false
}

// CalcBlockSubsidy returns the subsidy amount a block at the provided height
// should have. This is mainly used for determining how much the coinbase for
// newly generated blocks awards as well as validating the coinbase for blocks
// has the expected value.
//
// The subsidy is halved every SubsidyHalvingInterval blocks.  Mathematically
// this is: baseSubsidy / 2^(height/subsidyHalvingInterval)
//
// At the target block generation rate for the main network, this is
// approximately every 4 years.
<<<<<<< HEAD
func CalcBlockSubsidy(height int64, netParams *chaincfg.Params) int64 {
	if netParams.SubsidyHalvingInterval == 0 {
=======
func CalcBlockSubsidy(height int64, chainParams *chaincfg.Params) int64 {
	if chainParams.SubsidyHalvingInterval == 0 {
>>>>>>> c6bc8ac1
		return baseSubsidy
	}

	// Equivalent to: baseSubsidy / 2^(height/subsidyHalvingInterval)
	return baseSubsidy >> uint(height/int64(chainParams.SubsidyHalvingInterval))
}

// CheckTransactionSanity performs some preliminary checks on a transaction to
// ensure it is sane.  These checks are context free.
func CheckTransactionSanity(tx *btcutil.Tx) error {

	defer timeTrack(now(), fmt.Sprintf("CheckTransactionSanity(%v)", slice(tx.Sha())[0]))

	// A transaction must have at least one input.
	msgTx := tx.MsgTx()
	if len(msgTx.TxIn) == 0 {
		return ruleError(ErrNoTxInputs, "transaction has no inputs")
	}

	// A transaction must have at least one output.
	if len(msgTx.TxOut) == 0 {
		return ruleError(ErrNoTxOutputs, "transaction has no outputs")
	}

	// A transaction must not exceed the maximum allowed block payload when
	// serialized.
	serializedTxSize := tx.MsgTx().SerializeSize()
	if serializedTxSize > wire.MaxBlockPayload {
		str := fmt.Sprintf("serialized transaction is too big - got "+
			"%d, max %d", serializedTxSize, wire.MaxBlockPayload)
		return ruleError(ErrTxTooBig, str)
	}

	// Ensure the transaction amounts are in range.  Each transaction
	// output must not be negative or more than the max allowed per
	// transaction.  Also, the total of all outputs must abide by the same
	// restrictions.  All amounts in a transaction are in a unit value known
	// as a satoshi.  One bitcoin is a quantity of satoshi as defined by the
	// SatoshiPerBitcoin constant.
	var totalSatoshi int64
	for _, txOut := range msgTx.TxOut {
		satoshi := txOut.Value
		if satoshi < 0 {
			str := fmt.Sprintf("transaction output has negative "+
				"value of %v", satoshi)
			return ruleError(ErrBadTxOutValue, str)
		}
		if satoshi > btcutil.MaxSatoshi {
			str := fmt.Sprintf("transaction output value of %v is "+
				"higher than max allowed value of %v", satoshi,
				btcutil.MaxSatoshi)
			return ruleError(ErrBadTxOutValue, str)
		}

		// TODO(davec): No need to check < 0 here as satoshi is
		// guaranteed to be positive per the above check.  Also need
		// to add overflow checks.
		totalSatoshi += satoshi
		if totalSatoshi < 0 {
			str := fmt.Sprintf("total value of all transaction "+
				"outputs has negative value of %v", totalSatoshi)
			return ruleError(ErrBadTxOutValue, str)
		}
		if totalSatoshi > btcutil.MaxSatoshi {
			str := fmt.Sprintf("total value of all transaction "+
				"outputs is %v which is higher than max "+
				"allowed value of %v", totalSatoshi,
				btcutil.MaxSatoshi)
			return ruleError(ErrBadTxOutValue, str)
		}
	}

	// Check for duplicate transaction inputs.
	existingTxOut := make(map[wire.OutPoint]struct{})
	for _, txIn := range msgTx.TxIn {
		if _, exists := existingTxOut[txIn.PreviousOutPoint]; exists {
			return ruleError(ErrDuplicateTxInputs, "transaction "+
				"contains duplicate inputs")
		}
		existingTxOut[txIn.PreviousOutPoint] = struct{}{}
	}

	// Coinbase script length must be between min and max length.
	if IsCoinBase(tx) {
		slen := len(msgTx.TxIn[0].SignatureScript)
		if slen < MinCoinbaseScriptLen || slen > MaxCoinbaseScriptLen {
			str := fmt.Sprintf("coinbase transaction script length "+
				"of %d is out of range (min: %d, max: %d)",
				slen, MinCoinbaseScriptLen, MaxCoinbaseScriptLen)
			return ruleError(ErrBadCoinbaseScriptLen, str)
		}
	} else {
		// Previous transaction outputs referenced by the inputs to this
		// transaction must not be null.
		for _, txIn := range msgTx.TxIn {
			prevOut := &txIn.PreviousOutPoint
			if isNullOutpoint(prevOut) {
				return ruleError(ErrBadTxInput, "transaction "+
					"input refers to previous output that "+
					"is null")
			}
		}
	}
	// Peercoin - sanity checks
	ppcErr := ppcCheckTransactionSanity(tx)
	if ppcErr != nil {
		return ppcErr
	}
	return nil
}

// checkProofOfWork ensures the block header bits which indicate the target
// difficulty is in min/max range and that the block hash is less than the
// target difficulty as claimed.
//
//
// The flags modify the behavior of this function as follows:
//  - BFNoPoWCheck: The check to ensure the block hash is less than the target
//    difficulty is not performed.
func checkProofOfWork(block *btcutil.Block, powLimit *big.Int, flags BehaviorFlags) error {
	// The target difficulty must be larger than zero.
	target := CompactToBig(block.MsgBlock().Header.Bits)
	if target.Sign() <= 0 {
		str := fmt.Sprintf("block target difficulty of %064x is too low",
			target)
		return ruleError(ErrUnexpectedDifficulty, str)
	}

	// The target difficulty must be less than the maximum allowed.
	if target.Cmp(powLimit) > 0 {
		str := fmt.Sprintf("block target difficulty of %064x is "+
			"higher than max of %064x", target, powLimit)
		return ruleError(ErrUnexpectedDifficulty, str)
	}

	// The block hash must be less than the claimed target unless the flag
	// to avoid proof of work checks is set.
	if flags&BFNoPoWCheck != BFNoPoWCheck {
		// The block hash must be less than the claimed target.
		blockHash, err := block.Sha()
		if err != nil {
			return err
		}
		hashNum := ShaHashToBig(blockHash)
		if hashNum.Cmp(target) > 0 {
			str := fmt.Sprintf("block hash of %v is higher than "+
				"expected max of %v", hashNum, target)
			return ruleError(ErrHighHash, str)
		}
	}

	return nil
}

// CheckProofOfWork ensures the block header bits which indicate the target
// difficulty is in min/max range and that the block hash is less than the
// target difficulty as claimed.
func CheckProofOfWork(block *btcutil.Block, powLimit *big.Int) error {
	return checkProofOfWork(block, powLimit, BFNone)
}

// CountSigOps returns the number of signature operations for all transaction
// input and output scripts in the provided transaction.  This uses the
// quicker, but imprecise, signature operation counting mechanism from
// txscript.
func CountSigOps(tx *btcutil.Tx) int {
	msgTx := tx.MsgTx()

	// Accumulate the number of signature operations in all transaction
	// inputs.
	totalSigOps := 0
	for _, txIn := range msgTx.TxIn {
		numSigOps := txscript.GetSigOpCount(txIn.SignatureScript)
		totalSigOps += numSigOps
	}

	// Accumulate the number of signature operations in all transaction
	// outputs.
	for _, txOut := range msgTx.TxOut {
		numSigOps := txscript.GetSigOpCount(txOut.PkScript)
		totalSigOps += numSigOps
	}

	return totalSigOps
}

// CountP2SHSigOps returns the number of signature operations for all input
// transactions which are of the pay-to-script-hash type.  This uses the
// precise, signature operation counting mechanism from the script engine which
// requires access to the input transaction scripts.
func CountP2SHSigOps(tx *btcutil.Tx, isCoinBaseTx bool, txStore TxStore) (int, error) {
	// Coinbase transactions have no interesting inputs.
	if isCoinBaseTx {
		return 0, nil
	}

	// Accumulate the number of signature operations in all transaction
	// inputs.
	msgTx := tx.MsgTx()
	totalSigOps := 0
	for _, txIn := range msgTx.TxIn {
		// Ensure the referenced input transaction is available.
		txInHash := &txIn.PreviousOutPoint.Hash
		originTx, exists := txStore[*txInHash]
		if !exists || originTx.Err != nil || originTx.Tx == nil {
			str := fmt.Sprintf("unable to find input transaction "+
				"%v referenced from transaction %v", txInHash,
				tx.Sha())
			return 0, ruleError(ErrMissingTx, str)
		}
		originMsgTx := originTx.Tx.MsgTx()

		// Ensure the output index in the referenced transaction is
		// available.
		originTxIndex := txIn.PreviousOutPoint.Index
		if originTxIndex >= uint32(len(originMsgTx.TxOut)) {
			str := fmt.Sprintf("out of bounds input index %d in "+
				"transaction %v referenced from transaction %v",
				originTxIndex, txInHash, tx.Sha())
			return 0, ruleError(ErrBadTxInput, str)
		}

		// We're only interested in pay-to-script-hash types, so skip
		// this input if it's not one.
		pkScript := originMsgTx.TxOut[originTxIndex].PkScript
		if !txscript.IsPayToScriptHash(pkScript) {
			continue
		}

		// Count the precise number of signature operations in the
		// referenced public key script.
		sigScript := txIn.SignatureScript
		numSigOps := txscript.GetPreciseSigOpCount(sigScript, pkScript,
			true)

		// We could potentially overflow the accumulator so check for
		// overflow.
		lastSigOps := totalSigOps
		totalSigOps += numSigOps
		if totalSigOps < lastSigOps {
			str := fmt.Sprintf("the public key script from "+
				"output index %d in transaction %v contains "+
				"too many signature operations - overflow",
				originTxIndex, txInHash)
			return 0, ruleError(ErrTooManySigOps, str)
		}
	}

	return totalSigOps, nil
}

// checkBlockSanity performs some preliminary checks on a block to ensure it is
// sane before continuing with block processing.  These checks are context free.
//
// The flags do not modify the behavior of this function directly, however they
// are needed to pass along to checkProofOfWork.
func checkBlockSanity(params *chaincfg.Params, block *btcutil.Block, powLimit *big.Int, timeSource MedianTimeSource,
	flags BehaviorFlags) error {

	defer timeTrack(now(), fmt.Sprintf("checkBlockSanity(%v)", slice(block.Sha())[0]))

	// A block must have at least one transaction.
	msgBlock := block.MsgBlock()
	numTx := len(msgBlock.Transactions)
	if numTx == 0 {
		return ruleError(ErrNoTransactions, "block does not contain "+
			"any transactions")
	}

	// A block must not have more transactions than the max block payload.
	if numTx > wire.MaxBlockPayload {
		str := fmt.Sprintf("block contains too many transactions - "+
			"got %d, max %d", numTx, wire.MaxBlockPayload)
		return ruleError(ErrTooManyTransactions, str)
	}

	// A block must not exceed the maximum allowed block payload when
	// serialized.
	serializedSize := msgBlock.SerializeSize()
	if serializedSize > wire.MaxBlockPayload {
		str := fmt.Sprintf("serialized block is too big - got %d, "+
			"max %d", serializedSize, wire.MaxBlockPayload)
		return ruleError(ErrBlockTooBig, str)
	}

	if !block.MsgBlock().IsProofOfStake() { // ppcoin specific

		// Ensure the proof of work bits in the block header is in min/max range
		// and the block hash is less than the target value described by the
		// bits.
		err := checkProofOfWork(block, powLimit, flags)
		if err != nil {
			return err
		}

	}

	// A block timestamp must not have a greater precision than one second.
	// This check is necessary because Go time.Time values support
	// nanosecond precision whereas the consensus rules only apply to
	// seconds and it's much nicer to deal with standard Go time values
	// instead of converting to seconds everywhere.
	header := &block.MsgBlock().Header
	if !header.Timestamp.Equal(time.Unix(header.Timestamp.Unix(), 0)) {
		str := fmt.Sprintf("block timestamp of %v has a higher "+
			"precision than one second", header.Timestamp)
		return ruleError(ErrInvalidTime, str)
	}

	// Ensure the block time is not too far in the future.
	maxTimestamp := timeSource.AdjustedTime().Add(time.Second *
		MaxTimeOffsetSeconds)
	if header.Timestamp.After(maxTimestamp) {
		str := fmt.Sprintf("block timestamp of %v is too far in the "+
			"future", header.Timestamp)
		return ruleError(ErrTimeTooNew, str)
	}

	// The first transaction in a block must be a coinbase.
	transactions := block.Transactions()
	if !IsCoinBase(transactions[0]) {
		return ruleError(ErrFirstTxNotCoinbase, "first transaction in "+
			"block is not a coinbase")
	}

	// A block must not have more than one coinbase.
	for i, tx := range transactions[1:] {
		if IsCoinBase(tx) {
			str := fmt.Sprintf("block contains second coinbase at "+
				"index %d", i)
			return ruleError(ErrMultipleCoinbases, str)
		}
	}

	// Do some preliminary checks on each transaction to ensure they are
	// sane before continuing.
	for _, tx := range transactions {
		err := CheckTransactionSanity(tx)
		if err != nil {
			return err
		}
	}

	// Build merkle tree and ensure the calculated merkle root matches the
	// entry in the block header.  This also has the effect of caching all
	// of the transaction hashes in the block to speed up future hash
	// checks.  Bitcoind builds the tree here and checks the merkle root
	// after the following checks, but there is no reason not to check the
	// merkle root matches here.
	merkles := BuildMerkleTreeStore(block.Transactions())
	calculatedMerkleRoot := merkles[len(merkles)-1]
	if !header.MerkleRoot.IsEqual(calculatedMerkleRoot) {
		str := fmt.Sprintf("block merkle root is invalid - block "+
			"header indicates %v, but calculated value is %v",
			header.MerkleRoot, calculatedMerkleRoot)
		return ruleError(ErrBadMerkleRoot, str)
	}

	// Check for duplicate transactions.  This check will be fairly quick
	// since the transaction hashes are already cached due to building the
	// merkle tree above.
	existingTxHashes := make(map[wire.ShaHash]struct{})
	for _, tx := range transactions {
		hash := tx.Sha()
		if _, exists := existingTxHashes[*hash]; exists {
			str := fmt.Sprintf("block contains duplicate "+
				"transaction %v", hash)
			return ruleError(ErrDuplicateTx, str)
		}
		existingTxHashes[*hash] = struct{}{}
	}

	// The number of signature operations must be less than the maximum
	// allowed per block.
	totalSigOps := 0
	for _, tx := range transactions {
		// We could potentially overflow the accumulator so check for
		// overflow.
		lastSigOps := totalSigOps
		totalSigOps += CountSigOps(tx)
		if totalSigOps < lastSigOps || totalSigOps > MaxSigOpsPerBlock {
			str := fmt.Sprintf("block contains too many signature "+
				"operations - got %v, max %v", totalSigOps,
				MaxSigOpsPerBlock)
			return ruleError(ErrTooManySigOps, str)
		}
	}

	// Peercoin checks
	ppcErr := ppcCheckBlockSanity(params, block)
	if ppcErr != nil {
		return ppcErr
	}

	return nil
}

// CheckBlockSanity performs some preliminary checks on a block to ensure it is
// sane before continuing with block processing.  These checks are context free.
func CheckBlockSanity(params *chaincfg.Params, block *btcutil.Block, powLimit *big.Int, timeSource MedianTimeSource) error {
	return checkBlockSanity(params, block, powLimit, timeSource, BFNone)
}

// checkSerializedHeight checks if the signature script in the passed
// transaction starts with the serialized block height of wantHeight.
func checkSerializedHeight(coinbaseTx *btcutil.Tx, wantHeight int64) error {
	sigScript := coinbaseTx.MsgTx().TxIn[0].SignatureScript
	if len(sigScript) < 1 {
		str := "the coinbase signature script for blocks of " +
			"version %d or greater must start with the " +
			"length of the serialized block height"
		str = fmt.Sprintf(str, serializedHeightVersion)
		return ruleError(ErrMissingCoinbaseHeight, str)
	}

	serializedLen := int(sigScript[0])
	if len(sigScript[1:]) < serializedLen {
		str := "the coinbase signature script for blocks of " +
			"version %d or greater must start with the " +
			"serialized block height"
		str = fmt.Sprintf(str, serializedLen)
		return ruleError(ErrMissingCoinbaseHeight, str)
	}

	serializedHeightBytes := make([]byte, 8, 8)
	copy(serializedHeightBytes, sigScript[1:serializedLen+1])
	serializedHeight := binary.LittleEndian.Uint64(serializedHeightBytes)
	if int64(serializedHeight) != wantHeight {
		str := fmt.Sprintf("the coinbase signature script serialized "+
			"block height is %d when %d was expected",
			serializedHeight, wantHeight)
		return ruleError(ErrBadCoinbaseHeight, str)
	}

	return nil
}

// isTransactionSpent returns whether or not the provided transaction data
// describes a fully spent transaction.  A fully spent transaction is one where
// all outputs have been spent.
func isTransactionSpent(txD *TxData) bool {
	for _, isOutputSpent := range txD.Spent {
		if !isOutputSpent {
			return false
		}
	}
	return true
}

// checkBIP0030 ensures blocks do not contain duplicate transactions which
// 'overwrite' older transactions that are not fully spent.  This prevents an
// attack where a coinbase and all of its dependent transactions could be
// duplicated to effectively revert the overwritten transactions to a single
// confirmation thereby making them vulnerable to a double spend.
//
// For more details, see https://en.bitcoin.it/wiki/BIP_0030 and
// http://r6.ca/blog/20120206T005236Z.html.
func (b *BlockChain) checkBIP0030(node *blockNode, block *btcutil.Block) error {
	// Attempt to fetch duplicate transactions for all of the transactions
	// in this block from the point of view of the parent node.
	fetchSet := make(map[wire.ShaHash]struct{})
	for _, tx := range block.Transactions() {
		fetchSet[*tx.Sha()] = struct{}{}
	}
	txResults, err := b.fetchTxStore(node, fetchSet)
	if err != nil {
		return err
	}

	// Examine the resulting data about the requested transactions.
	for _, txD := range txResults {
		switch txD.Err {
		// A duplicate transaction was not found.  This is the most
		// common case.
		case database.ErrTxShaMissing:
			continue

		// A duplicate transaction was found.  This is only allowed if
		// the duplicate transaction is fully spent.
		case nil:
			if !isTransactionSpent(txD) {
				str := fmt.Sprintf("tried to overwrite "+
					"transaction %v at block height %d "+
					"that is not fully spent", txD.Hash,
					txD.BlockHeight)
				return ruleError(ErrOverwriteTx, str)
			}

		// Some other unexpected error occurred.  Return it now.
		default:
			return txD.Err
		}
	}

	return nil
}

// CheckTransactionInputs performs a series of checks on the inputs to a
// transaction to ensure they are valid.  An example of some of the checks
// include verifying all inputs exist, ensuring the coinbase seasoning
// requirements are met, detecting double spends, validating all values and fees
// are in the legal range and the total output amount doesn't exceed the input
// amount, and verifying the signatures to prove the spender was the owner of
// the bitcoins and therefore allowed to spend them.  As it checks the inputs,
// it also calculates the total fees for the transaction and returns that value.
func CheckTransactionInputs(tx *btcutil.Tx, txHeight int64, txStore TxStore,
	blockChain *BlockChain) (int64, error) {

	defer timeTrack(now(), fmt.Sprintf("CheckTransactionInputs(%v)", slice(tx.Sha())[0]))

	// Coinbase transactions have no inputs.
	if IsCoinBase(tx) {
		return 0, nil
	}

	txHash := tx.Sha()
	var totalSatoshiIn int64
	for _, txIn := range tx.MsgTx().TxIn {

		// Ensure the input is available.
		txInHash := &txIn.PreviousOutPoint.Hash
		originTx, exists := txStore[*txInHash]
		if !exists || originTx.Err != nil || originTx.Tx == nil {
			str := fmt.Sprintf("unable to find input transaction "+
				"%v for transaction %v", txInHash, txHash)
			return 0, ruleError(ErrMissingTx, str)
		}

		// Ensure the transaction is not spending coins which have not
		// yet reached the required coinbase maturity.
		if IsCoinBase(originTx.Tx) {
			originHeight := originTx.BlockHeight
			blocksSincePrev := txHeight - originHeight
			if blocksSincePrev < blockChain.netParams.CoinbaseMaturity {
				str := fmt.Sprintf("tried to spend coinbase "+
					"transaction %v from height %v at "+
					"height %v before required maturity "+
					"of %v blocks", txInHash, originHeight,
					txHeight, blockChain.netParams.CoinbaseMaturity)
				return 0, ruleError(ErrImmatureSpend, str)
			}
		}

		// Ensure the transaction is not double spending coins.
		originTxIndex := txIn.PreviousOutPoint.Index
		if originTxIndex >= uint32(len(originTx.Spent)) {
			str := fmt.Sprintf("out of bounds input index %d in "+
				"transaction %v referenced from transaction %v",
				originTxIndex, txInHash, txHash)
			return 0, ruleError(ErrBadTxInput, str)
		}
		if originTx.Spent[originTxIndex] {
			str := fmt.Sprintf("transaction %v tried to double "+
				"spend coins from transaction %v", txHash,
				txInHash)
			return 0, ruleError(ErrDoubleSpend, str)
		}

		// Ensure the transaction amounts are in range.  Each of the
		// output values of the input transactions must not be negative
		// or more than the max allowed per transaction.  All amounts in
		// a transaction are in a unit value known as a satoshi.  One
		// bitcoin is a quantity of satoshi as defined by the
		// SatoshiPerBitcoin constant.
		originTxSatoshi := originTx.Tx.MsgTx().TxOut[originTxIndex].Value
		if originTxSatoshi < 0 {
			str := fmt.Sprintf("transaction output has negative "+
				"value of %v", originTxSatoshi)
			return 0, ruleError(ErrBadTxOutValue, str)
		}
		if originTxSatoshi > btcutil.MaxSatoshi {
			str := fmt.Sprintf("transaction output value of %v is "+
				"higher than max allowed value of %v",
				originTxSatoshi, btcutil.MaxSatoshi)
			return 0, ruleError(ErrBadTxOutValue, str)
		}

		// The total of all outputs must not be more than the max
		// allowed per transaction.  Also, we could potentially overflow
		// the accumulator so check for overflow.
		lastSatoshiIn := totalSatoshiIn
		totalSatoshiIn += originTxSatoshi
		if totalSatoshiIn < lastSatoshiIn ||
			totalSatoshiIn > btcutil.MaxSatoshi {
			str := fmt.Sprintf("total value of all transaction "+
				"inputs is %v which is higher than max "+
				"allowed value of %v", totalSatoshiIn,
				btcutil.MaxSatoshi)
			return 0, ruleError(ErrBadTxOutValue, str)
		}

		// Peercoin checks
		ppcErr := ppcCheckTransactionInput(tx, txIn, originTx)
		if ppcErr != nil {
			return 0, ppcErr
		}

		// Mark the referenced output as spent.
		originTx.Spent[originTxIndex] = true
	}

	// Calculate the total output amount for this transaction.  It is safe
	// to ignore overflow and out of range errors here because those error
	// conditions would have already been caught by checkTransactionSanity.
	var totalSatoshiOut int64
	for _, txOut := range tx.MsgTx().TxOut {
		totalSatoshiOut += txOut.Value
	}

	// Ensure the user transaction does not spend more than its inputs.
	if (!IsCoinStake(tx)) && totalSatoshiIn < totalSatoshiOut {
		str := fmt.Sprintf("total value of all transaction inputs for "+
			"transaction %v is %v which is less than the amount "+
			"spent of %v", txHash, totalSatoshiIn, totalSatoshiOut)
		return 0, ruleError(ErrSpendTooHigh, str)
	}

	// Peercoin checks
	ppcErr := ppcCheckTransactionInputs(tx, txStore, blockChain,
		totalSatoshiIn, totalSatoshiOut)
	if ppcErr != nil {
		return 0, ppcErr
	}

	// NOTE: bitcoind checks if the transaction fees are < 0 here, but that
	// is an impossible condition because of the check above that ensures
	// the inputs are >= the outputs.
	txFeeInSatoshi := totalSatoshiIn - totalSatoshiOut
	// TODO(kac-) how to handle it properly?
	if IsCoinStake(tx) {
		if txFeeInSatoshi < 0 {
			return 0, nil
		}
		return txFeeInSatoshi, nil
	}
	return txFeeInSatoshi, nil

}

// checkConnectBlock performs several checks to confirm connecting the passed
// block to the main chain (including whatever reorganization might be necessary
// to get this node to the main chain) does not violate any rules.
//
// The CheckConnectBlock function makes use of this function to perform the
// bulk of its work.  The only difference is this function accepts a node which
// may or may not require reorganization to connect it to the main chain whereas
// CheckConnectBlock creates a new node which specifically connects to the end
// of the current main chain and then calls this function with that node.
//
// See the comments for CheckConnectBlock for some examples of the type of
// checks performed by this function.
func (b *BlockChain) checkConnectBlock(node *blockNode, block *btcutil.Block) error {

	defer timeTrack(now(), fmt.Sprintf("checkConnectBlock(%v)", slice(block.Sha())[0]))

	// If the side chain blocks end up in the database, a call to
	// CheckBlockSanity should be done here in case a previous version
	// allowed a block that is no longer valid.  However, since the
	// implementation only currently uses memory for the side chain blocks,
	// it isn't currently necessary.

	// The coinbase for the Genesis block is not spendable, so just return
	// now.
	if node.hash.IsEqual(b.chainParams.GenesisHash) && b.bestChain == nil {
		return nil
	}

	// BIP0030 added a rule to prevent blocks which contain duplicate
	// transactions that 'overwrite' older transactions which are not fully
	// spent.  See the documentation for checkBIP0030 for more details.
	//
	// There are two blocks in the chain which violate this
	// rule, so the check must be skipped for those blocks. The
	// isBIP0030Node function is used to determine if this block is one
	// of the two blocks that must be skipped.
	enforceBIP0030 := !isBIP0030Node(node)
	if enforceBIP0030 {
		err := b.checkBIP0030(node, block)
		if err != nil {
			return err
		}
	}

	// Request a map that contains all input transactions for the block from
	// the point of view of its position within the block chain.  These
	// transactions are needed for verification of things such as
	// transaction inputs, counting pay-to-script-hashes, and scripts.
	txInputStore, err := b.fetchInputTransactions(node, block)
	if err != nil {
		return err
	}

	// BIP0016 describes a pay-to-script-hash type that is considered a
	// "standard" type.  The rules for this BIP only apply to transactions
	// after the timestamp defined by txscript.Bip16Activation.  See
	// https://en.bitcoin.it/wiki/BIP_0016 for more details.
	enforceBIP0016 := false
	if node.timestamp.After(txscript.Bip16Activation) {
		enforceBIP0016 = true
	}

	// The number of signature operations must be less than the maximum
	// allowed per block.  Note that the preliminary sanity checks on a
	// block also include a check similar to this one, but this check
	// expands the count to include a precise count of pay-to-script-hash
	// signature operations in each of the input transaction public key
	// scripts.
	transactions := block.Transactions()
	totalSigOps := 0
	for i, tx := range transactions {
		numsigOps := CountSigOps(tx)
		if enforceBIP0016 {
			// Since the first (and only the first) transaction has
			// already been verified to be a coinbase transaction,
			// use i == 0 as an optimization for the flag to
			// countP2SHSigOps for whether or not the transaction is
			// a coinbase transaction rather than having to do a
			// full coinbase check again.
			numP2SHSigOps, err := CountP2SHSigOps(tx, i == 0,
				txInputStore)
			if err != nil {
				return err
			}
			numsigOps += numP2SHSigOps
		}

		// Check for overflow or going over the limits.  We have to do
		// this on every loop iteration to avoid overflow.
		lastSigops := totalSigOps
		totalSigOps += numsigOps
		if totalSigOps < lastSigops || totalSigOps > MaxSigOpsPerBlock {
			str := fmt.Sprintf("block contains too many "+
				"signature operations - got %v, max %v",
				totalSigOps, MaxSigOpsPerBlock)
			return ruleError(ErrTooManySigOps, str)
		}
	}

	// Perform several checks on the inputs for each transaction.  Also
	// accumulate the total fees.  This could technically be combined with
	// the loop above instead of running another loop over the transactions,
	// but by separating it we can avoid running the more expensive (though
	// still relatively cheap as compared to running the scripts) checks
	// against all the inputs when the signature operations are out of
	// bounds.
	var totalFees int64
	for _, tx := range transactions {
		txFee, err := CheckTransactionInputs(tx, node.height, txInputStore, b)
		if err != nil {
			return err
		}

		// Sum the total fees and ensure we don't overflow the
		// accumulator.
		lastTotalFees := totalFees
		totalFees += txFee
		if totalFees < lastTotalFees {
			return ruleError(ErrBadFees, "total fees for block "+
				"overflows accumulator")
		}
	}

<<<<<<< HEAD
	if !node.isProofOfStake() {
		// The total output values of the coinbase transaction must not exceed
		// the expected subsidy value.  It is safe to ignore overflow and out of range
		// errors here because those error conditions would have already been
		// caught by checkTransactionSanity.
		var totalSatoshiOut int64
		for _, txOut := range transactions[0].MsgTx().TxOut {
			totalSatoshiOut += txOut.Value
		}
		expectedSatoshiOut := PPCGetProofOfWorkReward(node.bits, b.netParams)
		if totalSatoshiOut > expectedSatoshiOut {
			str := fmt.Sprintf("coinbase transaction for block pays %v "+
				"which is more than expected value of %v",
				totalSatoshiOut, expectedSatoshiOut)
			return ruleError(ErrBadCoinbaseValue, str)
		}
=======
	// The total output values of the coinbase transaction must not exceed
	// the expected subsidy value plus total transaction fees gained from
	// mining the block.  It is safe to ignore overflow and out of range
	// errors here because those error conditions would have already been
	// caught by checkTransactionSanity.
	var totalSatoshiOut int64
	for _, txOut := range transactions[0].MsgTx().TxOut {
		totalSatoshiOut += txOut.Value
	}
	expectedSatoshiOut := CalcBlockSubsidy(node.height, b.chainParams) +
		totalFees
	if totalSatoshiOut > expectedSatoshiOut {
		str := fmt.Sprintf("coinbase transaction for block pays %v "+
			"which is more than expected value of %v",
			totalSatoshiOut, expectedSatoshiOut)
		return ruleError(ErrBadCoinbaseValue, str)
>>>>>>> c6bc8ac1
	}

	// Don't run scripts if this node is before the latest known good
	// checkpoint since the validity is verified via the checkpoints (all
	// transactions are included in the merkle root hash and any changes
	// will therefore be detected by the next checkpoint).  This is a huge
	// optimization because running the scripts is the most time consuming
	// portion of block handling.
	checkpoint := b.LatestCheckpoint()
	runScripts := !b.noVerify
	if checkpoint != nil && node.height <= checkpoint.Height {
		runScripts = false
	}

	// Now that the inexpensive checks are done and have passed, verify the
	// transactions are actually allowed to spend the coins by running the
	// expensive ECDSA signature check scripts.  Doing this last helps
	// prevent CPU exhaustion attacks.
	if runScripts {
		err := checkBlockScripts(block, txInputStore)
		if err != nil {
			return err
		}
	}

	return nil
}

// CheckConnectBlock performs several checks to confirm connecting the passed
// block to the main chain does not violate any rules.  An example of some of
// the checks performed are ensuring connecting the block would not cause any
// duplicate transaction hashes for old transactions that aren't already fully
// spent, double spends, exceeding the maximum allowed signature operations
// per block, invalid values in relation to the expected block subisidy, or
// fail transaction script validation.
//
// This function is NOT safe for concurrent access.
func (b *BlockChain) CheckConnectBlock(block *btcutil.Block) error {
	prevNode := b.bestChain
	blockSha, _ := block.Sha()
	newNode := ppcNewBlockNode(
		&block.MsgBlock().Header, blockSha, block.Height(), block.Meta())
	if prevNode != nil {
		newNode.parent = prevNode
		newNode.workSum.Add(prevNode.workSum, newNode.workSum)
	}

	return b.checkConnectBlock(newNode, block)
}<|MERGE_RESOLUTION|>--- conflicted
+++ resolved
@@ -11,19 +11,11 @@
 	"math/big"
 	"time"
 
-<<<<<<< HEAD
 	"github.com/ppcsuite/ppcd/chaincfg"
 	"github.com/ppcsuite/btcutil"
 	"github.com/ppcsuite/ppcd/database"
 	"github.com/ppcsuite/ppcd/txscript"
 	"github.com/ppcsuite/ppcd/wire"
-=======
-	"github.com/btcsuite/btcd/chaincfg"
-	"github.com/btcsuite/btcd/database"
-	"github.com/btcsuite/btcd/txscript"
-	"github.com/btcsuite/btcd/wire"
-	"github.com/btcsuite/btcutil"
->>>>>>> c6bc8ac1
 )
 
 const (
@@ -171,13 +163,8 @@
 //
 // At the target block generation rate for the main network, this is
 // approximately every 4 years.
-<<<<<<< HEAD
-func CalcBlockSubsidy(height int64, netParams *chaincfg.Params) int64 {
-	if netParams.SubsidyHalvingInterval == 0 {
-=======
 func CalcBlockSubsidy(height int64, chainParams *chaincfg.Params) int64 {
 	if chainParams.SubsidyHalvingInterval == 0 {
->>>>>>> c6bc8ac1
 		return baseSubsidy
 	}
 
@@ -940,7 +927,6 @@
 		}
 	}
 
-<<<<<<< HEAD
 	if !node.isProofOfStake() {
 		// The total output values of the coinbase transaction must not exceed
 		// the expected subsidy value.  It is safe to ignore overflow and out of range
@@ -957,15 +943,6 @@
 				totalSatoshiOut, expectedSatoshiOut)
 			return ruleError(ErrBadCoinbaseValue, str)
 		}
-=======
-	// The total output values of the coinbase transaction must not exceed
-	// the expected subsidy value plus total transaction fees gained from
-	// mining the block.  It is safe to ignore overflow and out of range
-	// errors here because those error conditions would have already been
-	// caught by checkTransactionSanity.
-	var totalSatoshiOut int64
-	for _, txOut := range transactions[0].MsgTx().TxOut {
-		totalSatoshiOut += txOut.Value
 	}
 	expectedSatoshiOut := CalcBlockSubsidy(node.height, b.chainParams) +
 		totalFees
@@ -974,7 +951,6 @@
 			"which is more than expected value of %v",
 			totalSatoshiOut, expectedSatoshiOut)
 		return ruleError(ErrBadCoinbaseValue, str)
->>>>>>> c6bc8ac1
 	}
 
 	// Don't run scripts if this node is before the latest known good
