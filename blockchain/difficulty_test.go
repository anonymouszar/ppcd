--- conflicted
+++ resolved
@@ -7,11 +7,6 @@
 import (
 	"math/big"
 	"testing"
-<<<<<<< HEAD
-
-	"github.com/ppcsuite/ppcd/blockchain"
-=======
->>>>>>> 16327141
 )
 
 // TestBigToCompact ensures BigToCompact converts big integers to the expected
