// Copyright (c) 2013-2014 Conformal Systems LLC.
// Use of this source code is governed by an ISC
// license that can be found in the LICENSE file.

package blockchain

import (
	"fmt"

	"github.com/ppcsuite/btcutil"
	"github.com/ppcsuite/ppcd/wire"
)

// maybeAcceptBlock potentially accepts a block into the memory block chain.
// It performs several validation checks which depend on its position within
// the block chain before adding it.  The block is expected to have already gone
// through ProcessBlock before calling this function with it.
//
// The flags modify the behavior of this function as follows:
//  - BFFastAdd: The somewhat expensive BIP0034 validation is not performed.
//  - BFDryRun: The memory chain index will not be pruned and no accept
//    notification will be sent since the block is not being accepted.
func (b *BlockChain) maybeAcceptBlock(block *btcutil.Block, timeSource MedianTimeSource, flags BehaviorFlags) error {

	defer timeTrack(now(), fmt.Sprintf("maybeAcceptBlock(%v)", slice(block.Sha())[0]))

	fastAdd := flags&BFFastAdd == BFFastAdd
	dryRun := flags&BFDryRun == BFDryRun

	// Get a block node for the block previous to this one.  Will be nil
	// if this is the genesis block.
	prevNode, err := b.getPrevNodeFromBlock(block)
	if err != nil {
		log.Errorf("getPrevNodeFromBlock: %v", err)
		return err
	}

	// The height of this block is one more than the referenced previous
	// block.
	blockHeight := int64(0)
	if prevNode != nil {
		blockHeight = prevNode.height + 1
	}
	block.SetHeight(blockHeight)

	blockHeader := &block.MsgBlock().Header
	if !fastAdd {
		// Ensure the difficulty specified in the block header matches
		// the calculated difficulty based on the previous block and
		// difficulty retarget rules.
		expectedDifficulty, err := b.ppcCalcNextRequiredDifficulty(
			prevNode, block.IsProofOfStake())
		if err != nil {
			return err
		}
		blockDifficulty := blockHeader.Bits
		if blockDifficulty != expectedDifficulty {
			log.Infof("maybeAcceptBlock : block %v, prevNode %v(%d)", btcutil.Slice(block.Sha())[0], prevNode.hash, prevNode.bits)
			str := "block difficulty of %d is not the expected value of %d"
			str = fmt.Sprintf(str, blockDifficulty, expectedDifficulty)
			return ruleError(ErrUnexpectedDifficulty, str)
		}

		// Ensure the timestamp for the block header is after the
		// median time of the last several blocks (medianTimeBlocks).
		medianTime, err := b.calcPastMedianTime(prevNode)
		if err != nil {
			log.Errorf("calcPastMedianTime: %v", err)
			return err
		}
		if !blockHeader.Timestamp.After(medianTime) {
			str := "block timestamp of %v is not after expected %v"
			str = fmt.Sprintf(str, blockHeader.Timestamp, medianTime)
			return ruleError(ErrTimeTooOld, str)
		}

		// Ensure all transactions in the block are finalized.
		for _, tx := range block.Transactions() {
			if !IsFinalizedTransaction(tx, blockHeight,
				blockHeader.Timestamp) {
				str := fmt.Sprintf("block contains "+
					"unfinalized transaction %v", tx.Sha())
				return ruleError(ErrUnfinalizedTx, str)
			}
		}

	}

	// Ensure chain matches up to predetermined checkpoints.
	// It's safe to ignore the error on Sha since it's already cached.
	blockHash, _ := block.Sha()
	if !b.verifyCheckpoint(blockHeight, blockHash) {
		str := fmt.Sprintf("block at height %d does not match "+
			"checkpoint hash", blockHeight)
		return ruleError(ErrBadCheckpoint, str)
	}

	// Find the previous checkpoint and prevent blocks which fork the main
	// chain before it.  This prevents storage of new, otherwise valid,
	// blocks which build off of old blocks that are likely at a much easier
	// difficulty and therefore could be used to waste cache and disk space.
	checkpointBlock, err := b.findPreviousCheckpoint()
	if err != nil {
		return err
	}
	if checkpointBlock != nil && blockHeight < checkpointBlock.Height() {
		str := fmt.Sprintf("block at height %d forks the main chain "+
			"before the previous checkpoint at height %d",
			blockHeight, checkpointBlock.Height())
		return ruleError(ErrForkTooOld, str)
	}

	if !fastAdd && b.netParams.Net != wire.TestNet3 {
		// Reject version 1 blocks once a majority of the network has
		// upgraded.  This is part of BIP0034.
		if blockHeader.Version < 2 {
			if b.isMajorityVersion(2, prevNode,
				b.chainParams.BlockV1RejectNumRequired,
				b.chainParams.BlockV1RejectNumToCheck) {

				str := "new blocks with version %d are no " +
					"longer valid"
				str = fmt.Sprintf(str, blockHeader.Version)
				return ruleError(ErrBlockVersionTooOld, str)
			}
		}

		// Ensure coinbase starts with serialized block heights for
		// blocks whose version is the serializedHeightVersion or
		// newer once a majority of the network has upgraded.  This is
		// part of BIP0034.
		if blockHeader.Version >= serializedHeightVersion {
<<<<<<< HEAD
			if b.isMajorityVersion(serializedHeightVersion, prevNode,
				b.netParams.CoinbaseBlockHeightNumRequired,
				b.netParams.CoinbaseBlockHeightNumToCheck) {
=======
			if b.isMajorityVersion(serializedHeightVersion,
				prevNode,
				b.chainParams.CoinbaseBlockHeightNumRequired,
				b.chainParams.CoinbaseBlockHeightNumToCheck) {
>>>>>>> c6bc8ac1

				expectedHeight := int64(0)
				if prevNode != nil {
					expectedHeight = prevNode.height + 1
				}
				coinbaseTx := block.Transactions()[0]
				err := checkSerializedHeight(coinbaseTx, expectedHeight)
				if err != nil {
					return err
				}
			}
		}
	}

	// ppc: verify hash target and signature of coinstake tx
	// TODO(mably) is it the best place to do that?
	// TODO(mably) a timeSource param is needed to get the AdjustedTime
	err = b.checkBlockProofOfStake(block, timeSource)
	if err != nil {
		str := fmt.Sprintf("Proof of stake check failed for block %v : %v", blockHash, err)
		return ruleError(ErrProofOfStakeCheck, str)
	}

	// ppc: populate all ppcoin specific block meta data
	err = b.AddToBlockIndex(block)
	if err != nil {
		return err
	}

	// Prune block nodes which are no longer needed before creating
	// a new node.
	if !dryRun {
		err = b.pruneBlockNodes()
		if err != nil {
			return err
		}
	}

	// ppcoin: populate all ppcoin specific block meta data
	err = b.AddToBlockIndex(block)
	if err != nil {
		return err
	}

	// Create a new block node for the block and add it to the in-memory
	// block chain (could be either a side chain or the main chain).
	newNode := ppcNewBlockNode(
		blockHeader, blockHash, blockHeight, block.Meta()) // peercoin
	if prevNode != nil { // Not genesis block
		newNode.parent = prevNode
		newNode.height = blockHeight
		// newNode.workSum has been initialied to block trust in ppcNewBlockNode
		newNode.workSum.Add(prevNode.workSum, newNode.workSum)
	}

	// Connect the passed block to the chain while respecting proper chain
	// selection according to the chain with the most proof of work.  This
	// also handles validation of the transaction scripts.
	err = b.connectBestChain(newNode, block, flags)
	if err != nil {
		return err
	}

	// Notify the caller that the new block was accepted into the block
	// chain.  The caller would typically want to react by relaying the
	// inventory to other peers.
	if !dryRun {
		b.sendNotification(NTBlockAccepted, block)
	}

	return nil
}<|MERGE_RESOLUTION|>--- conflicted
+++ resolved
@@ -130,16 +130,9 @@
 		// newer once a majority of the network has upgraded.  This is
 		// part of BIP0034.
 		if blockHeader.Version >= serializedHeightVersion {
-<<<<<<< HEAD
 			if b.isMajorityVersion(serializedHeightVersion, prevNode,
-				b.netParams.CoinbaseBlockHeightNumRequired,
-				b.netParams.CoinbaseBlockHeightNumToCheck) {
-=======
-			if b.isMajorityVersion(serializedHeightVersion,
-				prevNode,
 				b.chainParams.CoinbaseBlockHeightNumRequired,
 				b.chainParams.CoinbaseBlockHeightNumToCheck) {
->>>>>>> c6bc8ac1
 
 				expectedHeight := int64(0)
 				if prevNode != nil {
