--- conflicted
+++ resolved
@@ -129,15 +129,8 @@
 		// newer once a majority of the network has upgraded.  This is
 		// part of BIP0034.
 		if blockHeader.Version >= serializedHeightVersion {
-<<<<<<< HEAD
 			if b.isMajorityVersion(serializedHeightVersion, prevNode,
-				b.chainParams.CoinbaseBlockHeightNumRequired,
-				b.chainParams.CoinbaseBlockHeightNumToCheck) {
-=======
-			if b.isMajorityVersion(serializedHeightVersion,
-				prevNode,
 				b.chainParams.BlockEnforceNumRequired) {
->>>>>>> 63c1172a
 
 				expectedHeight := int64(0)
 				if prevNode != nil {
