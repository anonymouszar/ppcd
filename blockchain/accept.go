--- conflicted
+++ resolved
@@ -135,13 +135,8 @@
 		// blocks whose version is the serializedHeightVersion or
 		// newer once a majority of the network has upgraded.  This is
 		// part of BIP0034.
-<<<<<<< HEAD
-		if blockHeader.Version >= serializedHeightVersion {
-			if b.isMajorityVersion(serializedHeightVersion, prevNode,
-=======
 		if ShouldHaveSerializedBlockHeight(blockHeader) &&
 			b.isMajorityVersion(serializedHeightVersion, prevNode,
->>>>>>> 07176c8f
 				b.chainParams.BlockEnforceNumRequired) {
 
 				expectedHeight := int64(0)
