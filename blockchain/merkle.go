--- conflicted
+++ resolved
@@ -7,13 +7,8 @@
 import (
 	"math"
 
-<<<<<<< HEAD
 	"github.com/ppcsuite/btcutil"
-	"github.com/ppcsuite/btcwire"
-=======
-	"github.com/btcsuite/btcd/wire"
-	"github.com/btcsuite/btcutil"
->>>>>>> 03433dad
+	"github.com/ppcsuite/ppcd/wire"
 )
 
 // nextPowerOfTwo returns the next highest power of two from a given number if
