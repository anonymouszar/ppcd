// Copyright (c) 2013-2017 The btcsuite developers
// Use of this source code is governed by an ISC
// license that can be found in the LICENSE file.

package blockchain

import (
	"fmt"
	"runtime"
	"testing"

<<<<<<< HEAD
	"github.com/ppcsuite/ppcd/blockchain"
	"github.com/ppcsuite/ppcd/txscript"
=======
	"github.com/btcsuite/btcd/txscript"
>>>>>>> 16327141
)

// TestCheckBlockScripts ensures that validating the all of the scripts in a
// known-good block doesn't return an error.
func TestCheckBlockScripts(t *testing.T) {
	runtime.GOMAXPROCS(runtime.NumCPU())

	testBlockNum := 178482
	blockDataFile := fmt.Sprintf("%d.dat.bz2", testBlockNum)
	blocks, err := loadBlocks(blockDataFile)
	if err != nil {
		t.Errorf("Error loading file: %v\n", err)
		return
	}
	if len(blocks) > 1 {
		t.Errorf("The test block file must only have one block in it")
		return
	}
	if len(blocks) == 0 {
		t.Errorf("The test block file may not be empty")
		return
	}

	storeDataFile := fmt.Sprintf("%d.utxostore.bz2", testBlockNum)
	view, err := loadUtxoView(storeDataFile)
	if err != nil {
		t.Errorf("Error loading txstore: %v\n", err)
		return
	}

	scriptFlags := txscript.ScriptBip16
	err = checkBlockScripts(blocks[0], view, scriptFlags, nil, nil)
	if err != nil {
		t.Errorf("Transaction script validation failed: %v\n", err)
		return
	}
}<|MERGE_RESOLUTION|>--- conflicted
+++ resolved
@@ -9,12 +9,7 @@
 	"runtime"
 	"testing"
 
-<<<<<<< HEAD
-	"github.com/ppcsuite/ppcd/blockchain"
-	"github.com/ppcsuite/ppcd/txscript"
-=======
-	"github.com/btcsuite/btcd/txscript"
->>>>>>> 16327141
+	"github.com/ppcsuite/btcd/txscript"
 )
 
 // TestCheckBlockScripts ensures that validating the all of the scripts in a
