--- conflicted
+++ resolved
@@ -9,15 +9,9 @@
 	"math"
 	"runtime"
 
-<<<<<<< HEAD
+	"github.com/ppcsuite/btcutil"
 	"github.com/ppcsuite/ppcd/txscript"
-	"github.com/ppcsuite/btcutil"
-	"github.com/ppcsuite/btcwire"
-=======
-	"github.com/btcsuite/btcd/txscript"
-	"github.com/btcsuite/btcd/wire"
-	"github.com/btcsuite/btcutil"
->>>>>>> 03433dad
+	"github.com/ppcsuite/ppcd/wire"
 )
 
 // txValidateItem holds a transaction along with which input to validate.
@@ -223,7 +217,6 @@
 	}
 
 	return nil
-
 }
 
 // checkBlockScripts executes and validates the scripts for all transactions in
