// Copyright (c) 2014 The btcsuite developers
// Use of this source code is governed by an ISC
// license that can be found in the LICENSE file.

package main

import (
	"errors"
	"fmt"
	"math/rand"
	"runtime"
	"sync"
	"time"

	"github.com/ppcsuite/btcutil"
	"github.com/ppcsuite/ppcd/blockchain"
	"github.com/ppcsuite/ppcd/wire"
)

const (
	// maxNonce is the maximum value a nonce can be in a block header.
	maxNonce = ^uint32(0) // 2^32 - 1

	// maxExtraNonce is the maximum value an extra nonce used in a coinbase
	// transaction can be.
	maxExtraNonce = ^uint64(0) // 2^64 - 1

	// hpsUpdateSecs is the number of seconds to wait in between each
	// update to the hashes per second monitor.
	hpsUpdateSecs = 10

	// hashUpdateSec is the number of seconds each worker waits in between
	// notifying the speed monitor with how many hashes have been completed
	// while they are actively searching for a solution.  This is done to
	// reduce the amount of syncs between the workers that must be done to
	// keep track of the hashes per second.
	hashUpdateSecs = 15
)

var (
	// defaultNumWorkers is the default number of workers to use for mining
	// and is based on the number of processor cores.  This helps ensure the
	// system stays reasonably responsive under heavy load.
	defaultNumWorkers = uint32(runtime.NumCPU())
)

// CPUMiner provides facilities for solving blocks (mining) using the CPU in
// a concurrency-safe manner.  It consists of two main goroutines -- a speed
// monitor and a controller for worker goroutines which generate and solve
// blocks.  The number of goroutines can be set via the SetMaxGoRoutines
// function, but the default is based on the number of processor cores in the
// system which is typically sufficient.
type CPUMiner struct {
	sync.Mutex
	server            *server
	numWorkers        uint32
	started           bool
	discreteMining    bool
	submitBlockLock   sync.Mutex
	wg                sync.WaitGroup
	workerWg          sync.WaitGroup
	updateNumWorkers  chan struct{}
	queryHashesPerSec chan float64
	updateHashes      chan uint64
	speedMonitorQuit  chan struct{}
	quit              chan struct{}
}

// speedMonitor handles tracking the number of hashes per second the mining
// process is performing.  It must be run as a goroutine.
func (m *CPUMiner) speedMonitor() {
	minrLog.Tracef("CPU miner speed monitor started")

	var hashesPerSec float64
	var totalHashes uint64
	ticker := time.NewTicker(time.Second * hpsUpdateSecs)
	defer ticker.Stop()

out:
	for {
		select {
		// Periodic updates from the workers with how many hashes they
		// have performed.
		case numHashes := <-m.updateHashes:
			totalHashes += numHashes

		// Time to update the hashes per second.
		case <-ticker.C:
			curHashesPerSec := float64(totalHashes) / hpsUpdateSecs
			if hashesPerSec == 0 {
				hashesPerSec = curHashesPerSec
			}
			hashesPerSec = (hashesPerSec + curHashesPerSec) / 2
			totalHashes = 0
			if hashesPerSec != 0 {
				minrLog.Debugf("Hash speed: %6.0f kilohashes/s",
					hashesPerSec/1000)
			}

		// Request for the number of hashes per second.
		case m.queryHashesPerSec <- hashesPerSec:
			// Nothing to do.

		case <-m.speedMonitorQuit:
			break out
		}
	}

	m.wg.Done()
	minrLog.Tracef("CPU miner speed monitor done")
}

// submitBlock submits the passed block to network after ensuring it passes all
// of the consensus validation rules.
func (m *CPUMiner) submitBlock(block *btcutil.Block) bool {
	m.submitBlockLock.Lock()
	defer m.submitBlockLock.Unlock()

	minrLog.Infof("Submitting block(%v) = %v", block.Height, block.Sha())

	// Ensure the block is not stale since a new block could have shown up
	// while the solution was being found.  Typically that condition is
	// detected and all work on the stale block is halted to start work on
	// a new block, but the check only happens periodically, so it is
	// possible a block was found and submitted in between.
	latestHash, _ := m.server.blockManager.chainState.Best()
	msgBlock := block.MsgBlock()
	if !msgBlock.Header.PrevBlock.IsEqual(latestHash) {
		minrLog.Debugf("Block submitted via CPU miner with previous "+
			"block %s is stale", msgBlock.Header.PrevBlock)
		return false
	}

	// Process this block using the same rules as blocks coming from other
	// nodes.  This will in turn relay it to the network like normal.
	isOrphan, err := m.server.blockManager.ProcessBlock(block, blockchain.BFNone)
	if err != nil {
		// Anything other than a rule violation is an unexpected error,
		// so log that error as an internal error.
		if _, ok := err.(blockchain.RuleError); !ok {
			minrLog.Errorf("Unexpected error while processing "+
				"block submitted via CPU miner: %v", err)
			return false
		}

		minrLog.Debugf("Block submitted via CPU miner rejected: %v", err)
		return false
	}
	if isOrphan {
		minrLog.Debugf("Block submitted via CPU miner is an orphan")
		return false
	}

	// The block was accepted.
	coinbaseTx := block.MsgBlock().Transactions[0].TxOut[0]
	minrLog.Infof("Block submitted via CPU miner accepted (hash %s, "+
		"amount %v)", block.Sha(), btcutil.Amount(coinbaseTx.Value))
	return true
}

// solveBlock attempts to find some combination of a nonce, extra nonce, and
// current timestamp which makes the passed block hash to a value less than the
// target difficulty.  The timestamp is updated periodically and the passed
// block is modified with all tweaks during this process.  This means that
// when the function returns true, the block is ready for submission.
//
// This function will return early with false when conditions that trigger a
// stale block such as a new block showing up or periodically when there are
// new transactions and enough time has elapsed without finding a solution.
func (m *CPUMiner) solveBlock(msgBlock *wire.MsgBlock, blockHeight int32,
	ticker *time.Ticker, quit chan struct{}) bool {

	// Choose a random extra nonce offset for this block template and
	// worker.
	enOffset, err := wire.RandomUint64()
	if err != nil {
		minrLog.Errorf("Unexpected error while generating random "+
			"extra nonce offset: %v", err)
		enOffset = 0
	}

	// Create a couple of convenience variables.
	header := &msgBlock.Header
	targetDifficulty := blockchain.CompactToBig(header.Bits)

	// Initial state.
	lastGenerated := time.Now()
	lastTxUpdate := m.server.txMemPool.LastUpdated()
	hashesCompleted := uint64(0)

	// Note that the entire extra nonce range is iterated and the offset is
	// added relying on the fact that overflow will wrap around 0 as
	// provided by the Go spec.
	for extraNonce := uint64(0); extraNonce < maxExtraNonce; extraNonce++ {
		// Update the extra nonce in the block template with the
		// new value by regenerating the coinbase script and
		// setting the merkle root to the new value.  The
		UpdateExtraNonce(msgBlock, blockHeight, extraNonce+enOffset)

		// Search through the entire nonce range for a solution while
		// periodically checking for early quit and stale block
		// conditions along with updates to the speed monitor.
		for i := uint32(0); i <= maxNonce; i++ {
			select {
			case <-quit:
				return false

			case <-ticker.C:
				m.updateHashes <- hashesCompleted
				hashesCompleted = 0

				// The current block is stale if the best block
				// has changed.
				bestHash, _ := m.server.blockManager.chainState.Best()
				if !header.PrevBlock.IsEqual(bestHash) {
					return false
				}

				// The current block is stale if the memory pool
				// has been updated since the block template was
				// generated and it has been at least one
				// minute.
				if lastTxUpdate != m.server.txMemPool.LastUpdated() &&
					time.Now().After(lastGenerated.Add(time.Minute)) {

					return false
				}

				UpdateBlockTime(msgBlock, m.server.blockManager)

			default:
				// Non-blocking select to fall through
			}

			// Update the nonce and hash the block header.  Each
			// hash is actually a double sha256 (two hashes), so
			// increment the number of hashes completed for each
			// attempt accordingly.
			header.Nonce = i
			hash := header.BlockSha()
			hashesCompleted += 2

			// The block is solved when the new block hash is less
			// than the target difficulty.  Yay!
			if blockchain.ShaHashToBig(&hash).Cmp(targetDifficulty) <= 0 {
				m.updateHashes <- hashesCompleted
				return true
			}
		}
	}

	return false
}

// generateBlocks is a worker that is controlled by the miningWorkerController.
// It is self contained in that it creates block templates and attempts to solve
// them while detecting when it is performing stale work and reacting
// accordingly by generating a new block template.  When a block is solved, it
// is submitted.
//
// It must be run as a goroutine.
func (m *CPUMiner) generateBlocks(quit chan struct{}) {
	minrLog.Tracef("Starting generate blocks worker")

	// Start a ticker which is used to signal checks for stale work and
	// updates to the speed monitor.
	ticker := time.NewTicker(time.Second * hashUpdateSecs)
	defer ticker.Stop()
out:
	for {
		// Quit when the miner is stopped.
		select {
		case <-quit:
			break out
		default:
			// Non-blocking select to fall through
		}

		// Wait until there is a connection to at least one other peer
		// since there is no way to relay a found block or receive
		// transactions to work on when there are no connected peers.
		if m.server.ConnectedCount() == 0 {
			time.Sleep(time.Second)
			continue
		}

		// No point in searching for a solution before the chain is
		// synced.  Also, grab the same lock as used for block
		// submission, since the current block will be changing and
		// this would otherwise end up building a new block template on
		// a block that is in the process of becoming stale.
		m.submitBlockLock.Lock()
		_, curHeight := m.server.blockManager.chainState.Best()
		if curHeight != 0 && !m.server.blockManager.IsCurrent() {
			m.submitBlockLock.Unlock()
			time.Sleep(time.Second)
			continue
		}

		// Choose a payment address at random.
		rand.Seed(time.Now().UnixNano())
		payToAddr := cfg.miningAddrs[rand.Intn(len(cfg.miningAddrs))]

		// Create a new block template using the available transactions
		// in the memory pool as a source of transactions to potentially
		// include in the block.
<<<<<<< HEAD
		template, err := NewBlockTemplate(m.server.txMemPool, payToAddr, nil) // ppc:
=======
		template, err := NewBlockTemplate(m.server, payToAddr)
>>>>>>> cea5d3c1
		m.submitBlockLock.Unlock()
		if err != nil {
			errStr := fmt.Sprintf("Failed to create new block "+
				"template: %v", err)
			minrLog.Errorf(errStr)
			continue
		}

		// Attempt to solve the block.  The function will exit early
		// with false when conditions that trigger a stale block, so
		// a new block template can be generated.  When the return is
		// true a solution was found, so submit the solved block.
		if m.solveBlock(template.block, curHeight+1, ticker, quit) {
			block := btcutil.NewBlock(template.block)
			m.submitBlock(block)
		}
	}

	m.workerWg.Done()
	minrLog.Tracef("Generate blocks worker done")
}

// miningWorkerController launches the worker goroutines that are used to
// generate block templates and solve them.  It also provides the ability to
// dynamically adjust the number of running worker goroutines.
//
// It must be run as a goroutine.
func (m *CPUMiner) miningWorkerController() {
	// launchWorkers groups common code to launch a specified number of
	// workers for generating blocks.
	var runningWorkers []chan struct{}
	launchWorkers := func(numWorkers uint32) {
		for i := uint32(0); i < numWorkers; i++ {
			quit := make(chan struct{})
			runningWorkers = append(runningWorkers, quit)

			m.workerWg.Add(1)
			go m.generateBlocks(quit)
		}
	}

	// Launch the current number of workers by default.
	runningWorkers = make([]chan struct{}, 0, m.numWorkers)
	launchWorkers(m.numWorkers)

out:
	for {
		select {
		// Update the number of running workers.
		case <-m.updateNumWorkers:
			// No change.
			numRunning := uint32(len(runningWorkers))
			if m.numWorkers == numRunning {
				continue
			}

			// Add new workers.
			if m.numWorkers > numRunning {
				launchWorkers(m.numWorkers - numRunning)
				continue
			}

			// Signal the most recently created goroutines to exit.
			for i := numRunning - 1; i >= m.numWorkers; i-- {
				close(runningWorkers[i])
				runningWorkers[i] = nil
				runningWorkers = runningWorkers[:i]
			}

		case <-m.quit:
			for _, quit := range runningWorkers {
				close(quit)
			}
			break out
		}
	}

	// Wait until all workers shut down to stop the speed monitor since
	// they rely on being able to send updates to it.
	m.workerWg.Wait()
	close(m.speedMonitorQuit)
	m.wg.Done()
}

// Start begins the CPU mining process as well as the speed monitor used to
// track hashing metrics.  Calling this function when the CPU miner has
// already been started will have no effect.
//
// This function is safe for concurrent access.
func (m *CPUMiner) Start() {
	m.Lock()
	defer m.Unlock()

	// Nothing to do if the miner is already running or if running in discrete
	// mode (using GenerateNBlocks).
	if m.started || m.discreteMining {
		return
	}

	m.quit = make(chan struct{})
	m.speedMonitorQuit = make(chan struct{})
	m.wg.Add(2)
	go m.speedMonitor()
	go m.miningWorkerController()

	m.started = true
	minrLog.Infof("CPU miner started")
}

// Stop gracefully stops the mining process by signalling all workers, and the
// speed monitor to quit.  Calling this function when the CPU miner has not
// already been started will have no effect.
//
// This function is safe for concurrent access.
func (m *CPUMiner) Stop() {
	m.Lock()
	defer m.Unlock()

	// Nothing to do if the miner is not currently running or if running in
	// discrete mode (using GenerateNBlocks).
	if !m.started || m.discreteMining {
		return
	}

	close(m.quit)
	m.wg.Wait()
	m.started = false
	minrLog.Infof("CPU miner stopped")
}

// IsMining returns whether or not the CPU miner has been started and is
// therefore currenting mining.
//
// This function is safe for concurrent access.
func (m *CPUMiner) IsMining() bool {
	m.Lock()
	defer m.Unlock()

	return m.started
}

// HashesPerSecond returns the number of hashes per second the mining process
// is performing.  0 is returned if the miner is not currently running.
//
// This function is safe for concurrent access.
func (m *CPUMiner) HashesPerSecond() float64 {
	m.Lock()
	defer m.Unlock()

	// Nothing to do if the miner is not currently running.
	if !m.started {
		return 0
	}

	return <-m.queryHashesPerSec
}

// SetNumWorkers sets the number of workers to create which solve blocks.  Any
// negative values will cause a default number of workers to be used which is
// based on the number of processor cores in the system.  A value of 0 will
// cause all CPU mining to be stopped.
//
// This function is safe for concurrent access.
func (m *CPUMiner) SetNumWorkers(numWorkers int32) {
	if numWorkers == 0 {
		m.Stop()
	}

	// Don't lock until after the first check since Stop does its own
	// locking.
	m.Lock()
	defer m.Unlock()

	// Use default if provided value is negative.
	if numWorkers < 0 {
		m.numWorkers = defaultNumWorkers
	} else {
		m.numWorkers = uint32(numWorkers)
	}

	// When the miner is already running, notify the controller about the
	// the change.
	if m.started {
		m.updateNumWorkers <- struct{}{}
	}
}

// NumWorkers returns the number of workers which are running to solve blocks.
//
// This function is safe for concurrent access.
func (m *CPUMiner) NumWorkers() int32 {
	m.Lock()
	defer m.Unlock()

	return int32(m.numWorkers)
}

// GenerateNBlocks generates the requested number of blocks. It is self
// contained in that it creates block templates and attempts to solve them while
// detecting when it is performing stale work and reacting accordingly by
// generating a new block template.  When a block is solved, it is submitted.
// The function returns a list of the hashes of generated blocks.
func (m *CPUMiner) GenerateNBlocks(n uint32) ([]*wire.ShaHash, error) {
	m.Lock()

	// Respond with an error if there's virtually 0 chance of CPU-mining a block.
	if !m.server.chainParams.GenerateSupported {
		m.Unlock()
		return nil, errors.New("No support for `generate` on the current " +
			"network, " + m.server.chainParams.Net.String() +
			", as it's unlikely to be possible to CPU-mine a block.")
	}

	// Respond with an error if server is already mining.
	if m.started || m.discreteMining {
		m.Unlock()
		return nil, errors.New("Server is already CPU mining. Please call " +
			"`setgenerate 0` before calling discrete `generate` commands.")
	}

	m.started = true
	m.discreteMining = true

	m.speedMonitorQuit = make(chan struct{})
	m.wg.Add(1)
	go m.speedMonitor()

	m.Unlock()

	minrLog.Tracef("Generating %d blocks", n)

	i := uint32(0)
	blockHashes := make([]*wire.ShaHash, n, n)

	// Start a ticker which is used to signal checks for stale work and
	// updates to the speed monitor.
	ticker := time.NewTicker(time.Second * hashUpdateSecs)
	defer ticker.Stop()

	for {
		// Read updateNumWorkers in case someone tries a `setgenerate` while
		// we're generating. We can ignore it as the `generate` RPC call only
		// uses 1 worker.
		select {
		case <-m.updateNumWorkers:
		default:
		}

		// Grab the lock used for block submission, since the current block will
		// be changing and this would otherwise end up building a new block
		// template on a block that is in the process of becoming stale.
		m.submitBlockLock.Lock()
		_, curHeight := m.server.blockManager.chainState.Best()

		// Choose a payment address at random.
		rand.Seed(time.Now().UnixNano())
		payToAddr := cfg.miningAddrs[rand.Intn(len(cfg.miningAddrs))]

		// Create a new block template using the available transactions
		// in the memory pool as a source of transactions to potentially
		// include in the block.
<<<<<<< HEAD
		template, err := NewBlockTemplate(m.server.txMemPool, payToAddr, nil) // ppc:
=======
		template, err := NewBlockTemplate(m.server, payToAddr)
>>>>>>> cea5d3c1
		m.submitBlockLock.Unlock()
		if err != nil {
			errStr := fmt.Sprintf("Failed to create new block "+
				"template: %v", err)
			minrLog.Errorf(errStr)
			continue
		}

		// Attempt to solve the block.  The function will exit early
		// with false when conditions that trigger a stale block, so
		// a new block template can be generated.  When the return is
		// true a solution was found, so submit the solved block.
		if m.solveBlock(template.block, curHeight+1, ticker, nil) {
			block := btcutil.NewBlock(template.block)
			m.submitBlock(block)
			blockHashes[i] = block.Sha()
			i++
			if i == n {
				minrLog.Tracef("Generated %d blocks", i)
				m.Lock()
				close(m.speedMonitorQuit)
				m.wg.Wait()
				m.started = false
				m.discreteMining = false
				m.Unlock()
				return blockHashes, nil
			}
		}
	}
}

// newCPUMiner returns a new instance of a CPU miner for the provided server.
// Use Start to begin the mining process.  See the documentation for CPUMiner
// type for more details.
func newCPUMiner(s *server) *CPUMiner {
	return &CPUMiner{
		server:            s,
		numWorkers:        defaultNumWorkers,
		updateNumWorkers:  make(chan struct{}),
		queryHashesPerSec: make(chan float64),
		updateHashes:      make(chan uint64),
	}
}<|MERGE_RESOLUTION|>--- conflicted
+++ resolved
@@ -304,11 +304,7 @@
 		// Create a new block template using the available transactions
 		// in the memory pool as a source of transactions to potentially
 		// include in the block.
-<<<<<<< HEAD
 		template, err := NewBlockTemplate(m.server.txMemPool, payToAddr, nil) // ppc:
-=======
-		template, err := NewBlockTemplate(m.server, payToAddr)
->>>>>>> cea5d3c1
 		m.submitBlockLock.Unlock()
 		if err != nil {
 			errStr := fmt.Sprintf("Failed to create new block "+
@@ -570,11 +566,7 @@
 		// Create a new block template using the available transactions
 		// in the memory pool as a source of transactions to potentially
 		// include in the block.
-<<<<<<< HEAD
 		template, err := NewBlockTemplate(m.server.txMemPool, payToAddr, nil) // ppc:
-=======
-		template, err := NewBlockTemplate(m.server, payToAddr)
->>>>>>> cea5d3c1
 		m.submitBlockLock.Unlock()
 		if err != nil {
 			errStr := fmt.Sprintf("Failed to create new block "+
