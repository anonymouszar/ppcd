--- conflicted
+++ resolved
@@ -11,16 +11,9 @@
 	"sync"
 	"time"
 
-<<<<<<< HEAD
 	"github.com/ppcsuite/btcutil"
-	"github.com/ppcsuite/btcwire"
 	"github.com/ppcsuite/ppcd/blockchain"
-=======
-	"github.com/btcsuite/btcd/blockchain"
-	"github.com/btcsuite/btcd/wire"
-	"github.com/btcsuite/btcutil"
->>>>>>> 03433dad
-)
+	"github.com/ppcsuite/ppcd/wire")
 
 const (
 	// maxNonce is the maximum value a nonce can be in a block header.
