--- conflicted
+++ resolved
@@ -1,13 +1,8 @@
 ppcd
 ====
 
-<<<<<<< HEAD
 [![Build Status](https://travis-ci.org/mably/ppcd.png?branch=master)](https://travis-ci.org/mably/ppcd)
 [![tip for next commit](http://peer4commit.com/projects/130.svg)](http://peer4commit.com/projects/130)
-=======
-[![Build Status](https://travis-ci.org/btcsuite/btcd.png?branch=master)]
-(https://travis-ci.org/btcsuite/btcd)
->>>>>>> 642e3c74
 
 ppcd is an alternative full node peercoin implementation written in Go (golang) based on Conformal btcd code.
 
@@ -38,25 +33,17 @@
 
 ## Installation
 
-<<<<<<< HEAD
 #### Build from Source
-=======
-#### Windows - MSI Available
 
 https://github.com/btcsuite/btcd/releases
 
 #### Linux/BSD/MacOSX/POSIX - Build from Source
->>>>>>> 642e3c74
 
 - Install Go according to the installation instructions here:
 http://golang.org/doc/install
 
 - Run the following command to obtain btcd, all dependencies, and install it:
-<<<<<<< HEAD
 ```$ go get github.com/mably/ppcd/...```
-=======
-  ```$ go get github.com/btcsuite/btcd/...```
->>>>>>> 642e3c74
 
 - btcd (and utilities) will now be installed in either ```$GOROOT/bin``` or
 ```$GOPATH/bin``` depending on your configuration.  If you did not already
@@ -65,21 +52,14 @@
 
 ## Updating
 
-<<<<<<< HEAD
 #### Build from Source
-
-- Run the following command to update btcd, all dependencies, and install it:
-```$ go get -u -v github.com/mably/ppcd/...```
-=======
-#### Windows
 
 Install a newer MSI
 
 #### Linux/BSD/MacOSX/POSIX - Build from Source
 
 - Run the following command to update btcd, all dependencies, and install it:
-  ```$ go get -u -v github.com/btcsuite/btcd/...```
->>>>>>> 642e3c74
+```$ go get -u -v github.com/mably/ppcd/...```
 
 ## Getting Started
 
@@ -108,20 +88,12 @@
 
 ## Issue Tracker
 
-<<<<<<< HEAD
 The [integrated github issue tracker](https://github.com/mably/ppcd/issues)
-=======
-The [integrated github issue tracker](https://github.com/btcsuite/btcd/issues)
->>>>>>> 642e3c74
 is used for this project.
 
 ## Documentation
 
-<<<<<<< HEAD
 The documentation is a work-in-progress.  It uses the [github wiki](https://github.com/mably/ppcd/wiki) facility.
-=======
-The documentation is a work-in-progress.  It is located in the [docs](https://github.com/btcsuite/btcd/tree/master/docs) folder.
->>>>>>> 642e3c74
 
 <!--## GPG Verification Key
 
