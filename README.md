ppcd
====

<<<<<<< HEAD
[![Build Status](https://travis-ci.org/ppcsuite/ppcd.png?branch=master)](https://travis-ci.org/ppcsuite/ppcd)
[![tip for next commit](http://peer4commit.com/projects/130.svg)](http://peer4commit.com/projects/130)
=======
[![Build Status](https://travis-ci.org/btcsuite/btcd.png?branch=master)](https://travis-ci.org/btcsuite/btcd)
[![ISC License](http://img.shields.io/badge/license-ISC-blue.svg)](http://copyfree.org)
[![GoDoc](https://img.shields.io/badge/godoc-reference-blue.svg)](http://godoc.org/github.com/btcsuite/btcd)
>>>>>>> 16327141

ppcd is an alternative full node peercoin implementation written in Go (golang) based on Conformal btcd code.

<<<<<<< HEAD
This project is currently under active development and not usable in production.

It properly downloads, validates, and serves the block chain using the exact
rules (including bugs) for block acceptance as Peercoin Core.  We have taken
great care to avoid ppcd causing a fork to the block chain.

It also relays newly mined/minted blocks, maintains a transaction pool, and
relays individual transactions that have not yet made it into a block.  It ensures
all transactions admitted to the pool follow the rules required by the block chain
and also includes the same checks which filter transactions based on
miner/minter requirements ("standard" transactions) as Peercoin Core.
=======
This project is currently under active development and is in a Beta state.  It
is extremely stable and has been in production use since October 2013.

It properly downloads, validates, and serves the block chain using the exact
rules (including consensus bugs) for block acceptance as Bitcoin Core.  We have
taken great care to avoid btcd causing a fork to the block chain.  It includes a
full block validation testing framework which contains all of the 'official'
block acceptance tests (and some additional ones) that is run on every pull
request to help ensure it properly follows consensus.  Also, it passes all of
the JSON test data in the Bitcoin Core code.

It also properly relays newly mined blocks, maintains a transaction pool, and
relays individual transactions that have not yet made it into a block.  It
ensures all individual transactions admitted to the pool follow the rules
required by the block chain and also includes more strict checks which filter
transactions based on miner requirements ("standard" transactions).
>>>>>>> 16327141

One key difference between ppcd and Peercoin Core is that ppcd does *NOT* include
wallet functionality and this was a very intentional design decision.  See the
blog entry [here](https://blog.conformal.com/btcd-not-your-moms-bitcoin-daemon)
for more details.  This means you can't actually make or receive payments
directly with btcd.  That functionality is provided by the
[btcwallet](https://github.com/btcsuite/btcwallet) and
[Paymetheus](https://github.com/btcsuite/Paymetheus) (Windows-only) projects
which are both under active development.

## Requirements

[Go](http://golang.org) 1.11 or newer.

## Installation

#### Build from Source

https://github.com/ppcsuite/ppcd/releases

#### Linux/BSD/MacOSX/POSIX - Build from Source

- Install Go according to the installation instructions here:
  http://golang.org/doc/install

- Ensure Go was installed properly and is a supported version:

```bash
$ go version
$ go env GOROOT GOPATH
```

NOTE: The `GOROOT` and `GOPATH` above must not be the same path.  It is
recommended that `GOPATH` is set to a directory in your home directory such as
`~/goprojects` to avoid write permission issues.  It is also recommended to add
`$GOPATH/bin` to your `PATH` at this point.

<<<<<<< HEAD
- Run the following command to obtain btcd, all dependencies, and install it:
```$ go get github.com/ppcsuite/ppcd/...```

```bash
$ go get github.com/ppcsuite/ppcd/...
```

- btcd (and utilities) will now be installed in either ```$GOROOT/bin``` or
```$GOPATH/bin``` depending on your configuration.  If you did not already
add the bin directory to your system path during Go installation, we
recommend you do so now.
=======
- Run the following commands to obtain btcd, all dependencies, and install it:

```bash
$ cd $GOPATH/src/github.com/btcsuite/btcd
$ GO111MODULE=on go install -v . ./cmd/...
```

- btcd (and utilities) will now be installed in ```$GOPATH/bin```.  If you did
  not already add the bin directory to your system path during Go installation,
  we recommend you do so now.
>>>>>>> 16327141

## Updating

#### Build from Source

Install a newer MSI

#### Linux/BSD/MacOSX/POSIX - Build from Source

<<<<<<< HEAD
- Run the following command to update btcd, all dependencies, and install it:
```$ go get -u -v github.com/ppcsuite/ppcd/...```

```bash
$ go get -u -v github.com/ppcsuite/ppcd/...
=======
- Run the following commands to update btcd, all dependencies, and install it:

```bash
$ cd $GOPATH/src/github.com/btcsuite/btcd
$ git pull
$ GO111MODULE=on go install -v . ./cmd/...
>>>>>>> 16327141
```

## Getting Started

<<<<<<< HEAD
ppcd has several configuration options avilable to tweak how it runs, but all
=======
btcd has several configuration options available to tweak how it runs, but all
>>>>>>> 16327141
of the basic operations described in the intro section work with zero
configuration.

#### Windows

Launch ppcd from your installation folder.

#### Linux/BSD/POSIX/Source

```bash
<<<<<<< HEAD
$ ./ppcd
````
=======
$ ./btcd
```
>>>>>>> 16327141

## IRC

- chat.freenode.net:6697
- channel #ppcd
- [webchat](https://webchat.freenode.net/?channels=btcd)

<<<<<<< HEAD
## Forum

- http://www.peercointalk.org

=======
>>>>>>> 16327141
## Issue Tracker

The [integrated github issue tracker](https://github.com/ppcsuite/ppcd/issues)
is used for this project.

## Documentation

The documentation is a work-in-progress.  It uses the [github wiki](https://github.com/ppcsuite/ppcd/wiki) facility.

<!--## GPG Verification Key

All official release tags are signed by Conformal so users can ensure the code
has not been tampered with and is coming from the btcsuite developers.  To
verify the signature perform the following:

<<<<<<< HEAD
- Download the public key from the Conformal website at
https://opensource.conformal.com/GIT-GPG-KEY-conformal.txt
=======
- Download the Conformal public key:
  https://raw.githubusercontent.com/btcsuite/btcd/master/release/GIT-GPG-KEY-conformal.txt
>>>>>>> 16327141

- Import the public key into your GPG keyring:
```bash
gpg --import GIT-GPG-KEY-conformal.txt
```

- Verify the release tag with the following command where `TAG_NAME` is a
placeholder for the specific tag:
```bash
git tag -v TAG_NAME
```
-->
## License

btcd and ppcd are licensed under the [copyfree](http://copyfree.org) ISC License.<|MERGE_RESOLUTION|>--- conflicted
+++ resolved
@@ -1,30 +1,11 @@
 ppcd
 ====
 
-<<<<<<< HEAD
 [![Build Status](https://travis-ci.org/ppcsuite/ppcd.png?branch=master)](https://travis-ci.org/ppcsuite/ppcd)
 [![tip for next commit](http://peer4commit.com/projects/130.svg)](http://peer4commit.com/projects/130)
-=======
-[![Build Status](https://travis-ci.org/btcsuite/btcd.png?branch=master)](https://travis-ci.org/btcsuite/btcd)
-[![ISC License](http://img.shields.io/badge/license-ISC-blue.svg)](http://copyfree.org)
-[![GoDoc](https://img.shields.io/badge/godoc-reference-blue.svg)](http://godoc.org/github.com/btcsuite/btcd)
->>>>>>> 16327141
 
 ppcd is an alternative full node peercoin implementation written in Go (golang) based on Conformal btcd code.
 
-<<<<<<< HEAD
-This project is currently under active development and not usable in production.
-
-It properly downloads, validates, and serves the block chain using the exact
-rules (including bugs) for block acceptance as Peercoin Core.  We have taken
-great care to avoid ppcd causing a fork to the block chain.
-
-It also relays newly mined/minted blocks, maintains a transaction pool, and
-relays individual transactions that have not yet made it into a block.  It ensures
-all transactions admitted to the pool follow the rules required by the block chain
-and also includes the same checks which filter transactions based on
-miner/minter requirements ("standard" transactions) as Peercoin Core.
-=======
 This project is currently under active development and is in a Beta state.  It
 is extremely stable and has been in production use since October 2013.
 
@@ -41,7 +22,6 @@
 ensures all individual transactions admitted to the pool follow the rules
 required by the block chain and also includes more strict checks which filter
 transactions based on miner requirements ("standard" transactions).
->>>>>>> 16327141
 
 One key difference between ppcd and Peercoin Core is that ppcd does *NOT* include
 wallet functionality and this was a very intentional design decision.  See the
@@ -79,30 +59,16 @@
 `~/goprojects` to avoid write permission issues.  It is also recommended to add
 `$GOPATH/bin` to your `PATH` at this point.
 
-<<<<<<< HEAD
-- Run the following command to obtain btcd, all dependencies, and install it:
-```$ go get github.com/ppcsuite/ppcd/...```
-
-```bash
-$ go get github.com/ppcsuite/ppcd/...
-```
-
-- btcd (and utilities) will now be installed in either ```$GOROOT/bin``` or
-```$GOPATH/bin``` depending on your configuration.  If you did not already
-add the bin directory to your system path during Go installation, we
-recommend you do so now.
-=======
 - Run the following commands to obtain btcd, all dependencies, and install it:
 
 ```bash
-$ cd $GOPATH/src/github.com/btcsuite/btcd
+$ cd $GOPATH/src/github.com/ppcsuite/ppcd
 $ GO111MODULE=on go install -v . ./cmd/...
 ```
 
-- btcd (and utilities) will now be installed in ```$GOPATH/bin```.  If you did
+- ppcd (and utilities) will now be installed in ```$GOPATH/bin```.  If you did
   not already add the bin directory to your system path during Go installation,
   we recommend you do so now.
->>>>>>> 16327141
 
 ## Updating
 
@@ -112,29 +78,17 @@
 
 #### Linux/BSD/MacOSX/POSIX - Build from Source
 
-<<<<<<< HEAD
-- Run the following command to update btcd, all dependencies, and install it:
-```$ go get -u -v github.com/ppcsuite/ppcd/...```
-
-```bash
-$ go get -u -v github.com/ppcsuite/ppcd/...
-=======
 - Run the following commands to update btcd, all dependencies, and install it:
 
 ```bash
 $ cd $GOPATH/src/github.com/btcsuite/btcd
 $ git pull
 $ GO111MODULE=on go install -v . ./cmd/...
->>>>>>> 16327141
 ```
 
 ## Getting Started
 
-<<<<<<< HEAD
 ppcd has several configuration options avilable to tweak how it runs, but all
-=======
-btcd has several configuration options available to tweak how it runs, but all
->>>>>>> 16327141
 of the basic operations described in the intro section work with zero
 configuration.
 
@@ -145,13 +99,8 @@
 #### Linux/BSD/POSIX/Source
 
 ```bash
-<<<<<<< HEAD
 $ ./ppcd
 ````
-=======
-$ ./btcd
-```
->>>>>>> 16327141
 
 ## IRC
 
@@ -159,13 +108,6 @@
 - channel #ppcd
 - [webchat](https://webchat.freenode.net/?channels=btcd)
 
-<<<<<<< HEAD
-## Forum
-
-- http://www.peercointalk.org
-
-=======
->>>>>>> 16327141
 ## Issue Tracker
 
 The [integrated github issue tracker](https://github.com/ppcsuite/ppcd/issues)
@@ -181,13 +123,8 @@
 has not been tampered with and is coming from the btcsuite developers.  To
 verify the signature perform the following:
 
-<<<<<<< HEAD
-- Download the public key from the Conformal website at
-https://opensource.conformal.com/GIT-GPG-KEY-conformal.txt
-=======
 - Download the Conformal public key:
   https://raw.githubusercontent.com/btcsuite/btcd/master/release/GIT-GPG-KEY-conformal.txt
->>>>>>> 16327141
 
 - Import the public key into your GPG keyring:
 ```bash
