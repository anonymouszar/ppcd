// Copyright (c) 2013-2014 Conformal Systems LLC.
// Use of this source code is governed by an ISC
// license that can be found in the LICENSE file.

package main

import (
	"container/list"
	"crypto/rand"
	"encoding/binary"
	"errors"
	"fmt"
	"math"
	mrand "math/rand"
	"net"
	"runtime"
	"strconv"
	"sync"
	"sync/atomic"
	"time"

<<<<<<< HEAD
	"github.com/ppcsuite/btcjson"
	"github.com/ppcsuite/ppcd/chaincfg"
	"github.com/ppcsuite/btcutil"
	"github.com/ppcsuite/ppcd/addrmgr"
	"github.com/ppcsuite/ppcd/blockchain"
	"github.com/ppcsuite/ppcd/database"
	"github.com/ppcsuite/ppcd/wire"
=======
	"github.com/btcsuite/btcd/addrmgr"
	"github.com/btcsuite/btcd/blockchain"
	"github.com/btcsuite/btcd/chaincfg"
	"github.com/btcsuite/btcd/database"
	"github.com/btcsuite/btcd/wire"
	"github.com/btcsuite/btcjson"
	"github.com/btcsuite/btcutil"
>>>>>>> c6bc8ac1
)

const (
	// These constants are used by the DNS seed code to pick a random last seen
	// time.
	secondsIn3Days int32 = 24 * 60 * 60 * 3
	secondsIn4Days int32 = 24 * 60 * 60 * 4
)

const (
	// supportedServices describes which services are supported by the
	// server.
	supportedServices = wire.SFNodeNetwork

	// connectionRetryInterval is the amount of time to wait in between
	// retries when connecting to persistent peers.
	connectionRetryInterval = time.Second * 10

	// defaultMaxOutbound is the default number of max outbound peers.
	defaultMaxOutbound = 8
)

// broadcastMsg provides the ability to house a bitcoin message to be broadcast
// to all connected peers except specified excluded peers.
type broadcastMsg struct {
	message      wire.Message
	excludePeers []*peer
}

// broadcastInventoryAdd is a type used to declare that the InvVect it contains
// needs to be added to the rebroadcast map
type broadcastInventoryAdd relayMsg

// broadcastInventoryDel is a type used to declare that the InvVect it contains
// needs to be removed from the rebroadcast map
type broadcastInventoryDel *wire.InvVect

// server provides a bitcoin server for handling communications to and from
// bitcoin peers.
type relayMsg struct {
	invVect *wire.InvVect
	data    interface{}
}

// server provides a bitcoin server for handling communications to and from
// bitcoin peers.
type server struct {
	nonce                uint64
	listeners            []net.Listener
<<<<<<< HEAD
	netParams            *chaincfg.Params
=======
	chainParams          *chaincfg.Params
>>>>>>> c6bc8ac1
	started              int32      // atomic
	shutdown             int32      // atomic
	shutdownSched        int32      // atomic
	bytesMutex           sync.Mutex // For the following two fields.
	bytesReceived        uint64     // Total bytes received from all peers since start.
	bytesSent            uint64     // Total bytes sent by all peers since start.
	addrManager          *addrmgr.AddrManager
	rpcServer            *rpcServer
	blockManager         *blockManager
	addrIndexer          *addrIndexer
	txMemPool            *txMemPool
	cpuMiner             *CPUMiner
	modifyRebroadcastInv chan interface{}
	newPeers             chan *peer
	donePeers            chan *peer
	banPeers             chan *peer
	wakeup               chan struct{}
	query                chan interface{}
	relayInv             chan relayMsg
	broadcast            chan broadcastMsg
	wg                   sync.WaitGroup
	quit                 chan struct{}
	nat                  NAT
	db                   database.Db
	timeSource           blockchain.MedianTimeSource
}

type peerState struct {
	peers            *list.List
	outboundPeers    *list.List
	persistentPeers  *list.List
	banned           map[string]time.Time
	outboundGroups   map[string]int
	maxOutboundPeers int
}

// randomUint16Number returns a random uint16 in a specified input range.  Note
// that the range is in zeroth ordering; if you pass it 1800, you will get
// values from 0 to 1800.
func randomUint16Number(max uint16) uint16 {
	// In order to avoid modulo bias and ensure every possible outcome in
	// [0, max) has equal probability, the random number must be sampled
	// from a random source that has a range limited to a multiple of the
	// modulus.
	var randomNumber uint16
	var limitRange = (math.MaxUint16 / max) * max
	for {
		binary.Read(rand.Reader, binary.LittleEndian, &randomNumber)
		if randomNumber < limitRange {
			return (randomNumber % max)
		}
	}
}

// AddRebroadcastInventory adds 'iv' to the list of inventories to be
// rebroadcasted at random intervals until they show up in a block.
func (s *server) AddRebroadcastInventory(iv *wire.InvVect, data interface{}) {
	// Ignore if shutting down.
	if atomic.LoadInt32(&s.shutdown) != 0 {
		return
	}

	s.modifyRebroadcastInv <- broadcastInventoryAdd{invVect: iv, data: data}
}

// RemoveRebroadcastInventory removes 'iv' from the list of items to be
// rebroadcasted if present.
func (s *server) RemoveRebroadcastInventory(iv *wire.InvVect) {
	// Ignore if shutting down.
	if atomic.LoadInt32(&s.shutdown) != 0 {
		return
	}

	s.modifyRebroadcastInv <- broadcastInventoryDel(iv)
}

func (p *peerState) Count() int {
	return p.peers.Len() + p.outboundPeers.Len() + p.persistentPeers.Len()
}

func (p *peerState) OutboundCount() int {
	return p.outboundPeers.Len() + p.persistentPeers.Len()
}

func (p *peerState) NeedMoreOutbound() bool {
	return p.OutboundCount() < p.maxOutboundPeers &&
		p.Count() < cfg.MaxPeers
}

// forAllOutboundPeers is a helper function that runs closure on all outbound
// peers known to peerState.
func (p *peerState) forAllOutboundPeers(closure func(p *peer)) {
	for e := p.outboundPeers.Front(); e != nil; e = e.Next() {
		closure(e.Value.(*peer))
	}
	for e := p.persistentPeers.Front(); e != nil; e = e.Next() {
		closure(e.Value.(*peer))
	}
}

// forAllPeers is a helper function that runs closure on all peers known to
// peerState.
func (p *peerState) forAllPeers(closure func(p *peer)) {
	for e := p.peers.Front(); e != nil; e = e.Next() {
		closure(e.Value.(*peer))
	}
	p.forAllOutboundPeers(closure)
}

// handleAddPeerMsg deals with adding new peers.  It is invoked from the
// peerHandler goroutine.
func (s *server) handleAddPeerMsg(state *peerState, p *peer) bool {
	if p == nil {
		return false
	}

	// Ignore new peers if we're shutting down.
	if atomic.LoadInt32(&s.shutdown) != 0 {
		srvrLog.Infof("New peer %s ignored - server is shutting "+
			"down", p)
		p.Shutdown()
		return false
	}

	// Disconnect banned peers.
	host, _, err := net.SplitHostPort(p.addr)
	if err != nil {
		srvrLog.Debugf("can't split hostport %v", err)
		p.Shutdown()
		return false
	}
	if banEnd, ok := state.banned[host]; ok {
		if time.Now().Before(banEnd) {
			srvrLog.Debugf("Peer %s is banned for another %v - "+
				"disconnecting", host, banEnd.Sub(time.Now()))
			p.Shutdown()
			return false
		}

		srvrLog.Infof("Peer %s is no longer banned", host)
		delete(state.banned, host)
	}

	// TODO: Check for max peers from a single IP.

	// Limit max number of total peers.
	if state.Count() >= cfg.MaxPeers {
		srvrLog.Infof("Max peers reached [%d] - disconnecting "+
			"peer %s", cfg.MaxPeers, p)
		p.Shutdown()
		// TODO(oga) how to handle permanent peers here?
		// they should be rescheduled.
		return false
	}

	// Add the new peer and start it.
	srvrLog.Debugf("New peer %s", p)
	if p.inbound {
		state.peers.PushBack(p)
		p.Start()
	} else {
		state.outboundGroups[addrmgr.GroupKey(p.na)]++
		if p.persistent {
			state.persistentPeers.PushBack(p)
		} else {
			state.outboundPeers.PushBack(p)
		}
	}

	return true
}

// handleDonePeerMsg deals with peers that have signalled they are done.  It is
// invoked from the peerHandler goroutine.
func (s *server) handleDonePeerMsg(state *peerState, p *peer) {
	var list *list.List
	if p.persistent {
		list = state.persistentPeers
	} else if p.inbound {
		list = state.peers
	} else {
		list = state.outboundPeers
	}
	for e := list.Front(); e != nil; e = e.Next() {
		if e.Value == p {
			// Issue an asynchronous reconnect if the peer was a
			// persistent outbound connection.
			if !p.inbound && p.persistent && atomic.LoadInt32(&s.shutdown) == 0 {
				e.Value = newOutboundPeer(s, p.addr, true, p.retryCount+1)
				return
			}
			if !p.inbound {
				state.outboundGroups[addrmgr.GroupKey(p.na)]--
			}
			list.Remove(e)
			srvrLog.Debugf("Removed peer %s", p)
			return
		}
	}
	// If we get here it means that either we didn't know about the peer
	// or we purposefully deleted it.
}

// handleBanPeerMsg deals with banning peers.  It is invoked from the
// peerHandler goroutine.
func (s *server) handleBanPeerMsg(state *peerState, p *peer) {
	host, _, err := net.SplitHostPort(p.addr)
	if err != nil {
		srvrLog.Debugf("can't split ban peer %s %v", p.addr, err)
		return
	}
	direction := directionString(p.inbound)
	srvrLog.Infof("Banned peer %s (%s) for %v", host, direction,
		cfg.BanDuration)
	state.banned[host] = time.Now().Add(cfg.BanDuration)

}

// handleRelayInvMsg deals with relaying inventory to peers that are not already
// known to have it.  It is invoked from the peerHandler goroutine.
func (s *server) handleRelayInvMsg(state *peerState, msg relayMsg) {
	state.forAllPeers(func(p *peer) {
		if !p.Connected() {
			return
		}

		if msg.invVect.Type == wire.InvTypeTx {
			// Don't relay the transaction to the peer when it has
			// transaction relaying disabled.
			if p.RelayTxDisabled() {
				return
			}

			// Don't relay the transaction if there is a bloom
			// filter loaded and the transaction doesn't match it.
			if p.filter.IsLoaded() {
				tx, ok := msg.data.(*btcutil.Tx)
				if !ok {
					peerLog.Warnf("Underlying data for tx" +
						" inv relay is not a transaction")
					return
				}

				if !p.filter.MatchTxAndUpdate(tx) {
					return
				}
			}
		}

		// Queue the inventory to be relayed with the next batch.
		// It will be ignored if the peer is already known to
		// have the inventory.
		p.QueueInventory(msg.invVect)
	})
}

// handleBroadcastMsg deals with broadcasting messages to peers.  It is invoked
// from the peerHandler goroutine.
func (s *server) handleBroadcastMsg(state *peerState, bmsg *broadcastMsg) {
	state.forAllPeers(func(p *peer) {
		excluded := false
		for _, ep := range bmsg.excludePeers {
			if p == ep {
				excluded = true
			}
		}
		// Don't broadcast to still connecting outbound peers .
		if !p.Connected() {
			excluded = true
		}
		if !excluded {
			p.QueueMessage(bmsg.message, nil)
		}
	})
}

type getConnCountMsg struct {
	reply chan int32
}

type getPeerInfoMsg struct {
	reply chan []*btcjson.GetPeerInfoResult
}

type addNodeMsg struct {
	addr      string
	permanent bool
	reply     chan error
}

type delNodeMsg struct {
	addr  string
	reply chan error
}

type getAddedNodesMsg struct {
	reply chan []*peer
}

// handleQuery is the central handler for all queries and commands from other
// goroutines related to peer state.
func (s *server) handleQuery(querymsg interface{}, state *peerState) {
	switch msg := querymsg.(type) {
	case getConnCountMsg:
		nconnected := int32(0)
		state.forAllPeers(func(p *peer) {
			if p.Connected() {
				nconnected++
			}
		})
		msg.reply <- nconnected

	case getPeerInfoMsg:
		syncPeer := s.blockManager.SyncPeer()
		infos := make([]*btcjson.GetPeerInfoResult, 0, state.peers.Len())
		state.forAllPeers(func(p *peer) {
			if !p.Connected() {
				return
			}

			// A lot of this will make the race detector go mad,
			// however it is statistics for purely informational purposes
			// and we don't really care if they are raced to get the new
			// version.
			p.StatsMtx.Lock()
			info := &btcjson.GetPeerInfoResult{
				Addr:           p.addr,
				Services:       fmt.Sprintf("%08d", p.services),
				LastSend:       p.lastSend.Unix(),
				LastRecv:       p.lastRecv.Unix(),
				BytesSent:      p.bytesSent,
				BytesRecv:      p.bytesReceived,
				ConnTime:       p.timeConnected.Unix(),
				Version:        p.protocolVersion,
				SubVer:         p.userAgent,
				Inbound:        p.inbound,
				StartingHeight: p.lastBlock,
				BanScore:       0,
				SyncNode:       p == syncPeer,
			}
			info.PingTime = float64(p.lastPingMicros)
			if p.lastPingNonce != 0 {
				wait := float64(time.Now().Sub(p.lastPingTime).Nanoseconds())
				// We actually want microseconds.
				info.PingWait = wait / 1000
			}
			p.StatsMtx.Unlock()
			infos = append(infos, info)
		})
		msg.reply <- infos

	case addNodeMsg:
		// XXX(oga) duplicate oneshots?
		if msg.permanent {
			for e := state.persistentPeers.Front(); e != nil; e = e.Next() {
				peer := e.Value.(*peer)
				if peer.addr == msg.addr {
					msg.reply <- errors.New("peer already connected")
					return
				}
			}
		}
		// TODO(oga) if too many, nuke a non-perm peer.
		if s.handleAddPeerMsg(state,
			newOutboundPeer(s, msg.addr, msg.permanent, 0)) {
			msg.reply <- nil
		} else {
			msg.reply <- errors.New("failed to add peer")
		}

	case delNodeMsg:
		found := false
		for e := state.persistentPeers.Front(); e != nil; e = e.Next() {
			peer := e.Value.(*peer)
			if peer.addr == msg.addr {
				// Keep group counts ok since we remove from
				// the list now.
				state.outboundGroups[addrmgr.GroupKey(peer.na)]--
				// This is ok because we are not continuing
				// to iterate so won't corrupt the loop.
				state.persistentPeers.Remove(e)
				peer.Disconnect()
				found = true
				break
			}
		}

		if found {
			msg.reply <- nil
		} else {
			msg.reply <- errors.New("peer not found")
		}

	// Request a list of the persistent (added) peers.
	case getAddedNodesMsg:
		// Respond with a slice of the relavent peers.
		peers := make([]*peer, 0, state.persistentPeers.Len())
		for e := state.persistentPeers.Front(); e != nil; e = e.Next() {
			peer := e.Value.(*peer)
			peers = append(peers, peer)
		}
		msg.reply <- peers
	}
}

// listenHandler is the main listener which accepts incoming connections for the
// server.  It must be run as a goroutine.
func (s *server) listenHandler(listener net.Listener) {
	srvrLog.Infof("Server listening on %s", listener.Addr())
	for atomic.LoadInt32(&s.shutdown) == 0 {
		conn, err := listener.Accept()
		if err != nil {
			// Only log the error if we're not forcibly shutting down.
			if atomic.LoadInt32(&s.shutdown) == 0 {
				srvrLog.Errorf("can't accept connection: %v",
					err)
			}
			continue
		}
		s.AddPeer(newInboundPeer(s, conn))
	}
	s.wg.Done()
	srvrLog.Tracef("Listener handler done for %s", listener.Addr())
}

// seedFromDNS uses DNS seeding to populate the address manager with peers.
func (s *server) seedFromDNS() {
	// Nothing to do if DNS seeding is disabled.
	if cfg.DisableDNSSeed {
		return
	}

	for _, seeder := range activeNetParams.dnsSeeds {
		go func(seeder string) {
			randSource := mrand.New(mrand.NewSource(time.Now().UnixNano()))

			seedpeers, err := dnsDiscover(seeder)
			if err != nil {
				discLog.Infof("DNS discovery failed on seed %s: %v", seeder, err)
				return
			}
			numPeers := len(seedpeers)

			discLog.Infof("%d addresses found from DNS seed %s", numPeers, seeder)

			if numPeers == 0 {
				return
			}
			addresses := make([]*wire.NetAddress, len(seedpeers))
			// if this errors then we have *real* problems
			intPort, _ := strconv.Atoi(activeNetParams.DefaultPort)
			for i, peer := range seedpeers {
				addresses[i] = new(wire.NetAddress)
				addresses[i].SetAddress(peer, uint16(intPort))
				// bitcoind seeds with addresses from
				// a time randomly selected between 3
				// and 7 days ago.
				addresses[i].Timestamp = time.Now().Add(-1 *
					time.Second * time.Duration(secondsIn3Days+
					randSource.Int31n(secondsIn4Days)))
			}

			// Bitcoind uses a lookup of the dns seeder here. This
			// is rather strange since the values looked up by the
			// DNS seed lookups will vary quite a lot.
			// to replicate this behaviour we put all addresses as
			// having come from the first one.
			s.addrManager.AddAddresses(addresses, addresses[0])
		}(seeder)
	}
}

// peerHandler is used to handle peer operations such as adding and removing
// peers to and from the server, banning peers, and broadcasting messages to
// peers.  It must be run in a goroutine.
func (s *server) peerHandler() {
	// Start the address manager and block manager, both of which are needed
	// by peers.  This is done here since their lifecycle is closely tied
	// to this handler and rather than adding more channels to sychronize
	// things, it's easier and slightly faster to simply start and stop them
	// in this handler.
	s.addrManager.Start()
	s.blockManager.Start()

	srvrLog.Tracef("Starting peer handler")
	state := &peerState{
		peers:            list.New(),
		persistentPeers:  list.New(),
		outboundPeers:    list.New(),
		banned:           make(map[string]time.Time),
		maxOutboundPeers: defaultMaxOutbound,
		outboundGroups:   make(map[string]int),
	}
	if cfg.MaxPeers < state.maxOutboundPeers {
		state.maxOutboundPeers = cfg.MaxPeers
	}

	// Add peers discovered through DNS to the address manager.
	s.seedFromDNS()

	// Start up persistent peers.
	permanentPeers := cfg.ConnectPeers
	if len(permanentPeers) == 0 {
		permanentPeers = cfg.AddPeers
	}
	for _, addr := range permanentPeers {
		s.handleAddPeerMsg(state, newOutboundPeer(s, addr, true, 0))
	}

	// if nothing else happens, wake us up soon.
	time.AfterFunc(10*time.Second, func() { s.wakeup <- struct{}{} })

out:
	for {
		select {
		// New peers connected to the server.
		case p := <-s.newPeers:
			s.handleAddPeerMsg(state, p)

		// Disconnected peers.
		case p := <-s.donePeers:
			s.handleDonePeerMsg(state, p)

		// Peer to ban.
		case p := <-s.banPeers:
			s.handleBanPeerMsg(state, p)

		// New inventory to potentially be relayed to other peers.
		case invMsg := <-s.relayInv:
			s.handleRelayInvMsg(state, invMsg)

		// Message to broadcast to all connected peers except those
		// which are excluded by the message.
		case bmsg := <-s.broadcast:
			s.handleBroadcastMsg(state, &bmsg)

		// Used by timers below to wake us back up.
		case <-s.wakeup:
			// this page left intentionally blank

		case qmsg := <-s.query:
			s.handleQuery(qmsg, state)

		// Shutdown the peer handler.
		case <-s.quit:
			// Shutdown peers.
			state.forAllPeers(func(p *peer) {
				p.Shutdown()
			})
			break out
		}

		// Don't try to connect to more peers when running on the
		// simulation test network.  The simulation network is only
		// intended to connect to specified peers and actively avoid
		// advertising and connecting to discovered peers.
		if cfg.SimNet {
			continue
		}

		// Only try connect to more peers if we actually need more.
		if !state.NeedMoreOutbound() || len(cfg.ConnectPeers) > 0 ||
			atomic.LoadInt32(&s.shutdown) != 0 {
			continue
		}
		tries := 0
		for state.NeedMoreOutbound() &&
			atomic.LoadInt32(&s.shutdown) == 0 {
			// We bias like bitcoind does, 10 for no outgoing
			// up to 90 (8) for the selection of new vs tried
			//addresses.

			nPeers := state.OutboundCount()
			if nPeers > 8 {
				nPeers = 8
			}
			addr := s.addrManager.GetAddress("any", 10+nPeers*10)
			if addr == nil {
				break
			}
			key := addrmgr.GroupKey(addr.NetAddress())
			// Address will not be invalid, local or unroutable
			// because addrmanager rejects those on addition.
			// Just check that we don't already have an address
			// in the same group so that we are not connecting
			// to the same network segment at the expense of
			// others.
			if state.outboundGroups[key] != 0 {
				break
			}

			tries++
			// After 100 bad tries exit the loop and we'll try again
			// later.
			if tries > 100 {
				break
			}

			// XXX if we have limited that address skip

			// only allow recent nodes (10mins) after we failed 30
			// times
			if time.Now().After(addr.LastAttempt().Add(10*time.Minute)) &&
				tries < 30 {
				continue
			}

			// allow nondefault ports after 50 failed tries.
			if fmt.Sprintf("%d", addr.NetAddress().Port) !=
				activeNetParams.DefaultPort && tries < 50 {
				continue
			}

			addrStr := addrmgr.NetAddressKey(addr.NetAddress())

			tries = 0
			// any failure will be due to banned peers etc. we have
			// already checked that we have room for more peers.
			if s.handleAddPeerMsg(state,
				newOutboundPeer(s, addrStr, false, 0)) {
			}
		}

		// We need more peers, wake up in ten seconds and try again.
		if state.NeedMoreOutbound() {
			time.AfterFunc(10*time.Second, func() {
				s.wakeup <- struct{}{}
			})
		}
	}

	if cfg.AddrIndex {
		s.addrIndexer.Stop()
	}
	s.blockManager.Stop()
	s.addrManager.Stop()
	s.wg.Done()
	srvrLog.Tracef("Peer handler done")
}

// AddPeer adds a new peer that has already been connected to the server.
func (s *server) AddPeer(p *peer) {
	s.newPeers <- p
}

// BanPeer bans a peer that has already been connected to the server by ip.
func (s *server) BanPeer(p *peer) {
	s.banPeers <- p
}

// RelayInventory relays the passed inventory to all connected peers that are
// not already known to have it.
func (s *server) RelayInventory(invVect *wire.InvVect, data interface{}) {
	s.relayInv <- relayMsg{invVect: invVect, data: data}
}

// BroadcastMessage sends msg to all peers currently connected to the server
// except those in the passed peers to exclude.
func (s *server) BroadcastMessage(msg wire.Message, exclPeers ...*peer) {
	// XXX: Need to determine if this is an alert that has already been
	// broadcast and refrain from broadcasting again.
	bmsg := broadcastMsg{message: msg, excludePeers: exclPeers}
	s.broadcast <- bmsg
}

// ConnectedCount returns the number of currently connected peers.
func (s *server) ConnectedCount() int32 {
	replyChan := make(chan int32)

	s.query <- getConnCountMsg{reply: replyChan}

	return <-replyChan
}

// AddedNodeInfo returns an array of btcjson.GetAddedNodeInfoResult structures
// describing the persistent (added) nodes.
func (s *server) AddedNodeInfo() []*peer {
	replyChan := make(chan []*peer)
	s.query <- getAddedNodesMsg{reply: replyChan}
	return <-replyChan
}

// PeerInfo returns an array of PeerInfo structures describing all connected
// peers.
func (s *server) PeerInfo() []*btcjson.GetPeerInfoResult {
	replyChan := make(chan []*btcjson.GetPeerInfoResult)

	s.query <- getPeerInfoMsg{reply: replyChan}

	return <-replyChan
}

// AddAddr adds `addr' as a new outbound peer. If permanent is true then the
// peer will be persistent and reconnect if the connection is lost.
// It is an error to call this with an already existing peer.
func (s *server) AddAddr(addr string, permanent bool) error {
	replyChan := make(chan error)

	s.query <- addNodeMsg{addr: addr, permanent: permanent, reply: replyChan}

	return <-replyChan
}

// RemoveAddr removes `addr' from the list of persistent peers if present.
// An error will be returned if the peer was not found.
func (s *server) RemoveAddr(addr string) error {
	replyChan := make(chan error)

	s.query <- delNodeMsg{addr: addr, reply: replyChan}

	return <-replyChan
}

// AddBytesSent adds the passed number of bytes to the total bytes sent counter
// for the server.  It is safe for concurrent access.
func (s *server) AddBytesSent(bytesSent uint64) {
	s.bytesMutex.Lock()
	defer s.bytesMutex.Unlock()

	s.bytesSent += bytesSent
}

// AddBytesReceived adds the passed number of bytes to the total bytes received
// counter for the server.  It is safe for concurrent access.
func (s *server) AddBytesReceived(bytesReceived uint64) {
	s.bytesMutex.Lock()
	defer s.bytesMutex.Unlock()

	s.bytesReceived += bytesReceived
}

// NetTotals returns the sum of all bytes received and sent across the network
// for all peers.  It is safe for concurrent access.
func (s *server) NetTotals() (uint64, uint64) {
	s.bytesMutex.Lock()
	defer s.bytesMutex.Unlock()

	return s.bytesReceived, s.bytesSent
}

// rebroadcastHandler keeps track of user submitted inventories that we have
// sent out but have not yet made it into a block. We periodically rebroadcast
// them in case our peers restarted or otherwise lost track of them.
func (s *server) rebroadcastHandler() {
	// Wait 5 min before first tx rebroadcast.
	timer := time.NewTimer(5 * time.Minute)
	pendingInvs := make(map[wire.InvVect]interface{})

out:
	for {
		select {
		case riv := <-s.modifyRebroadcastInv:
			switch msg := riv.(type) {
			// Incoming InvVects are added to our map of RPC txs.
			case broadcastInventoryAdd:
				pendingInvs[*msg.invVect] = msg.data

			// When an InvVect has been added to a block, we can
			// now remove it, if it was present.
			case broadcastInventoryDel:
				if _, ok := pendingInvs[*msg]; ok {
					delete(pendingInvs, *msg)
				}
			}

		case <-timer.C:
			// Any inventory we have has not made it into a block
			// yet. We periodically resubmit them until they have.
			for iv, data := range pendingInvs {
				ivCopy := iv
				s.RelayInventory(&ivCopy, data)
			}

			// Process at a random time up to 30mins (in seconds)
			// in the future.
			timer.Reset(time.Second *
				time.Duration(randomUint16Number(1800)))

		case <-s.quit:
			break out
		}
	}

	timer.Stop()

	// Drain channels before exiting so nothing is left waiting around
	// to send.
cleanup:
	for {
		select {
		case <-s.modifyRebroadcastInv:
		default:
			break cleanup
		}
	}
	s.wg.Done()
}

// Start begins accepting connections from peers.
func (s *server) Start() {
	// Already started?
	if atomic.AddInt32(&s.started, 1) != 1 {
		return
	}

	srvrLog.Trace("Starting server")

	// Start all the listeners.  There will not be any if listening is
	// disabled.
	for _, listener := range s.listeners {
		s.wg.Add(1)
		go s.listenHandler(listener)
	}

	// Start the peer handler which in turn starts the address and block
	// managers.
	s.wg.Add(1)
	go s.peerHandler()

	if s.nat != nil {
		s.wg.Add(1)
		go s.upnpUpdateThread()
	}

	if !cfg.DisableRPC {
		s.wg.Add(1)

		// Start the rebroadcastHandler, which ensures user tx received by
		// the RPC server are rebroadcast until being included in a block.
		go s.rebroadcastHandler()

		s.rpcServer.Start()
	}

	// Start the CPU miner if generation is enabled.
	if cfg.Generate {
		s.cpuMiner.Start()
	}

	if cfg.AddrIndex {
		s.addrIndexer.Start()
	}
}

// Stop gracefully shuts down the server by stopping and disconnecting all
// peers and the main listener.
func (s *server) Stop() error {
	// Make sure this only happens once.
	if atomic.AddInt32(&s.shutdown, 1) != 1 {
		srvrLog.Infof("Server is already in the process of shutting down")
		return nil
	}

	srvrLog.Warnf("Server shutting down")

	// Stop all the listeners.  There will not be any listeners if
	// listening is disabled.
	for _, listener := range s.listeners {
		err := listener.Close()
		if err != nil {
			return err
		}
	}

	// Stop the CPU miner if needed
	s.cpuMiner.Stop()

	// Shutdown the RPC server if it's not disabled.
	if !cfg.DisableRPC {
		s.rpcServer.Stop()
	}

	// Signal the remaining goroutines to quit.
	close(s.quit)
	return nil
}

// WaitForShutdown blocks until the main listener and peer handlers are stopped.
func (s *server) WaitForShutdown() {
	s.wg.Wait()
}

// ScheduleShutdown schedules a server shutdown after the specified duration.
// It also dynamically adjusts how often to warn the server is going down based
// on remaining duration.
func (s *server) ScheduleShutdown(duration time.Duration) {
	// Don't schedule shutdown more than once.
	if atomic.AddInt32(&s.shutdownSched, 1) != 1 {
		return
	}
	srvrLog.Warnf("Server shutdown in %v", duration)
	go func() {
		remaining := duration
		tickDuration := dynamicTickDuration(remaining)
		done := time.After(remaining)
		ticker := time.NewTicker(tickDuration)
	out:
		for {
			select {
			case <-done:
				ticker.Stop()
				s.Stop()
				break out
			case <-ticker.C:
				remaining = remaining - tickDuration
				if remaining < time.Second {
					continue
				}

				// Change tick duration dynamically based on remaining time.
				newDuration := dynamicTickDuration(remaining)
				if tickDuration != newDuration {
					tickDuration = newDuration
					ticker.Stop()
					ticker = time.NewTicker(tickDuration)
				}
				srvrLog.Warnf("Server shutdown in %v", remaining)
			}
		}
	}()
}

// parseListeners splits the list of listen addresses passed in addrs into
// IPv4 and IPv6 slices and returns them.  This allows easy creation of the
// listeners on the correct interface "tcp4" and "tcp6".  It also properly
// detects addresses which apply to "all interfaces" and adds the address to
// both slices.
func parseListeners(addrs []string) ([]string, []string, bool, error) {
	ipv4ListenAddrs := make([]string, 0, len(addrs)*2)
	ipv6ListenAddrs := make([]string, 0, len(addrs)*2)
	haveWildcard := false

	for _, addr := range addrs {
		host, _, err := net.SplitHostPort(addr)
		if err != nil {
			// Shouldn't happen due to already being normalized.
			return nil, nil, false, err
		}

		// Empty host or host of * on plan9 is both IPv4 and IPv6.
		if host == "" || (host == "*" && runtime.GOOS == "plan9") {
			ipv4ListenAddrs = append(ipv4ListenAddrs, addr)
			ipv6ListenAddrs = append(ipv6ListenAddrs, addr)
			haveWildcard = true
			continue
		}

		// Parse the IP.
		ip := net.ParseIP(host)
		if ip == nil {
			return nil, nil, false, fmt.Errorf("'%s' is not a "+
				"valid IP address", host)
		}

		// To4 returns nil when the IP is not an IPv4 address, so use
		// this determine the address type.
		if ip.To4() == nil {
			ipv6ListenAddrs = append(ipv6ListenAddrs, addr)
		} else {
			ipv4ListenAddrs = append(ipv4ListenAddrs, addr)
		}
	}
	return ipv4ListenAddrs, ipv6ListenAddrs, haveWildcard, nil
}

func (s *server) upnpUpdateThread() {
	// Go off immediately to prevent code duplication, thereafter we renew
	// lease every 15 minutes.
	timer := time.NewTimer(0 * time.Second)
	lport, _ := strconv.ParseInt(activeNetParams.DefaultPort, 10, 16)
	first := true
out:
	for {
		select {
		case <-timer.C:
			// TODO(oga) pick external port  more cleverly
			// TODO(oga) know which ports we are listening to on an external net.
			// TODO(oga) if specific listen port doesn't work then ask for wildcard
			// listen port?
			// XXX this assumes timeout is in seconds.
			listenPort, err := s.nat.AddPortMapping("tcp", int(lport),
				"ppcd listen port", 0) // ppc: 20*60 incompatibility with some routers
			if err != nil {
				srvrLog.Warnf("can't add UPnP port mapping: %v", err)
			}
			if first && err == nil {
				// TODO(oga): look this up periodically to see if upnp domain changed
				// and so did ip.
				externalip, err := s.nat.GetExternalAddress()
				if err != nil {
					srvrLog.Warnf("UPnP can't get external address: %v", err)
					continue out
				}
				na := wire.NewNetAddressIPPort(externalip, uint16(listenPort),
					wire.SFNodeNetwork)
				err = s.addrManager.AddLocalAddress(na, addrmgr.UpnpPrio)
				if err != nil {
					// XXX DeletePortMapping?
				}
				srvrLog.Warnf("Successfully bound via UPnP to %s", addrmgr.NetAddressKey(na))
				first = false
			}
			timer.Reset(time.Minute * 15)
		case <-s.quit:
			break out
		}
	}

	timer.Stop()

	if err := s.nat.DeletePortMapping("tcp", int(lport), int(lport)); err != nil {
		srvrLog.Warnf("unable to remove UPnP port mapping: %v", err)
	} else {
		srvrLog.Debugf("succesfully disestablished UPnP port mapping")
	}

	s.wg.Done()
}

// newServer returns a new btcd server configured to listen on addr for the
// bitcoin network type specified by chainParams.  Use start to begin accepting
// connections from peers.
<<<<<<< HEAD
func newServer(listenAddrs []string, db database.Db, netParams *chaincfg.Params) (*server, error) {
=======
func newServer(listenAddrs []string, db database.Db, chainParams *chaincfg.Params) (*server, error) {
>>>>>>> c6bc8ac1
	nonce, err := wire.RandomUint64()
	if err != nil {
		return nil, err
	}

	amgr := addrmgr.New(cfg.DataDir, btcdLookup)

	var listeners []net.Listener
	var nat NAT
	if !cfg.DisableListen {
		ipv4Addrs, ipv6Addrs, wildcard, err :=
			parseListeners(listenAddrs)
		if err != nil {
			srvrLog.Warnf("Can not parse listeners")
			return nil, err
		}
		listeners = make([]net.Listener, 0, len(ipv4Addrs)+len(ipv6Addrs))
		discover := true
		if len(cfg.ExternalIPs) != 0 {
			discover = false
			// if this fails we have real issues.
			port, _ := strconv.ParseUint(
				activeNetParams.DefaultPort, 10, 16)

			for _, sip := range cfg.ExternalIPs {
				eport := uint16(port)
				host, portstr, err := net.SplitHostPort(sip)
				if err != nil {
					// no port, use default.
					host = sip
				} else {
					port, err := strconv.ParseUint(
						portstr, 10, 16)
					if err != nil {
						srvrLog.Warnf("Can not parse "+
							"port from %s for "+
							"externalip: %v", sip,
							err)
						continue
					}
					eport = uint16(port)
				}
				na, err := amgr.HostToNetAddress(host, eport,
					wire.SFNodeNetwork)
				if err != nil {
					srvrLog.Warnf("Not adding %s as "+
						"externalip: %v", sip, err)
					continue
				}

				err = amgr.AddLocalAddress(na, addrmgr.ManualPrio)
				if err != nil {
					amgrLog.Warnf("Skipping specified external IP: %v", err)
				}
			}
		} else if discover && cfg.Upnp {
			nat, err = Discover(cfg.Listeners)
			if err != nil {
				srvrLog.Warnf("Can't discover upnp: %v", err)
			}
			// nil nat here is fine, just means no upnp on network.
		}

		// TODO(oga) nonstandard port...
		if wildcard {
			port, err :=
				strconv.ParseUint(activeNetParams.DefaultPort,
					10, 16)
			if err != nil {
				// I can't think of a cleaner way to do this...
				goto nowc
			}
			addrs, err := net.InterfaceAddrs()
			for _, a := range addrs {
				ip, _, err := net.ParseCIDR(a.String())
				if err != nil {
					continue
				}
				na := wire.NewNetAddressIPPort(ip,
					uint16(port), wire.SFNodeNetwork)
				if discover {
					err = amgr.AddLocalAddress(na, addrmgr.InterfacePrio)
					if err != nil {
						amgrLog.Debugf("Skipping local address: %v", err)
					}
				}
			}
		}
	nowc:

		for _, addr := range ipv4Addrs {
			listener, err := net.Listen("tcp4", addr)
			if err != nil {
				srvrLog.Warnf("Can't listen on %s: %v", addr,
					err)
				continue
			}
			listeners = append(listeners, listener)

			if discover {
				if na, err := amgr.DeserializeNetAddress(addr); err == nil {
					err = amgr.AddLocalAddress(na, addrmgr.BoundPrio)
					if err != nil {
						amgrLog.Warnf("Skipping bound address: %v", err)
					}
				}
			}
		}

		for _, addr := range ipv6Addrs {
			listener, err := net.Listen("tcp6", addr)
			if err != nil {
				srvrLog.Warnf("Can't listen on %s: %v", addr,
					err)
				continue
			}
			listeners = append(listeners, listener)
			if discover {
				if na, err := amgr.DeserializeNetAddress(addr); err == nil {
					err = amgr.AddLocalAddress(na, addrmgr.BoundPrio)
					if err != nil {
						amgrLog.Debugf("Skipping bound address: %v", err)
					}
				}
			}
		}

		if len(listeners) == 0 {
			return nil, errors.New("no valid listen address")
		}
	}

	s := server{
		nonce:                nonce,
		listeners:            listeners,
		chainParams:          chainParams,
		addrManager:          amgr,
		newPeers:             make(chan *peer, cfg.MaxPeers),
		donePeers:            make(chan *peer, cfg.MaxPeers),
		banPeers:             make(chan *peer, cfg.MaxPeers),
		wakeup:               make(chan struct{}),
		query:                make(chan interface{}),
		relayInv:             make(chan relayMsg, cfg.MaxPeers),
		broadcast:            make(chan broadcastMsg, cfg.MaxPeers),
		quit:                 make(chan struct{}),
		modifyRebroadcastInv: make(chan interface{}),
		nat:                  nat,
		db:                   db,
		timeSource:           blockchain.NewMedianTime(),
	}
	bm, err := newBlockManager(&s)
	if err != nil {
		return nil, err
	}
	s.blockManager = bm
	s.txMemPool = newTxMemPool(&s)
	s.cpuMiner = newCPUMiner(&s)

	if cfg.AddrIndex {
		ai, err := newAddrIndexer(&s)
		if err != nil {
			return nil, err
		}
		s.addrIndexer = ai
	}

	if !cfg.DisableRPC {
		s.rpcServer, err = newRPCServer(cfg.RPCListeners, &s)
		if err != nil {
			return nil, err
		}
	}

	return &s, nil
}

// dynamicTickDuration is a convenience function used to dynamically choose a
// tick duration based on remaining time.  It is primarily used during
// server shutdown to make shutdown warnings more frequent as the shutdown time
// approaches.
func dynamicTickDuration(remaining time.Duration) time.Duration {
	switch {
	case remaining <= time.Second*5:
		return time.Second
	case remaining <= time.Second*15:
		return time.Second * 5
	case remaining <= time.Minute:
		return time.Second * 15
	case remaining <= time.Minute*5:
		return time.Minute
	case remaining <= time.Minute*15:
		return time.Minute * 5
	case remaining <= time.Hour:
		return time.Minute * 15
	}
	return time.Hour
}<|MERGE_RESOLUTION|>--- conflicted
+++ resolved
@@ -19,23 +19,13 @@
 	"sync/atomic"
 	"time"
 
-<<<<<<< HEAD
 	"github.com/ppcsuite/btcjson"
-	"github.com/ppcsuite/ppcd/chaincfg"
 	"github.com/ppcsuite/btcutil"
 	"github.com/ppcsuite/ppcd/addrmgr"
 	"github.com/ppcsuite/ppcd/blockchain"
+	"github.com/ppcsuite/ppcd/chaincfg"
 	"github.com/ppcsuite/ppcd/database"
 	"github.com/ppcsuite/ppcd/wire"
-=======
-	"github.com/btcsuite/btcd/addrmgr"
-	"github.com/btcsuite/btcd/blockchain"
-	"github.com/btcsuite/btcd/chaincfg"
-	"github.com/btcsuite/btcd/database"
-	"github.com/btcsuite/btcd/wire"
-	"github.com/btcsuite/btcjson"
-	"github.com/btcsuite/btcutil"
->>>>>>> c6bc8ac1
 )
 
 const (
@@ -85,11 +75,7 @@
 type server struct {
 	nonce                uint64
 	listeners            []net.Listener
-<<<<<<< HEAD
-	netParams            *chaincfg.Params
-=======
 	chainParams          *chaincfg.Params
->>>>>>> c6bc8ac1
 	started              int32      // atomic
 	shutdown             int32      // atomic
 	shutdownSched        int32      // atomic
@@ -1112,11 +1098,7 @@
 // newServer returns a new btcd server configured to listen on addr for the
 // bitcoin network type specified by chainParams.  Use start to begin accepting
 // connections from peers.
-<<<<<<< HEAD
-func newServer(listenAddrs []string, db database.Db, netParams *chaincfg.Params) (*server, error) {
-=======
 func newServer(listenAddrs []string, db database.Db, chainParams *chaincfg.Params) (*server, error) {
->>>>>>> c6bc8ac1
 	nonce, err := wire.RandomUint64()
 	if err != nil {
 		return nil, err
